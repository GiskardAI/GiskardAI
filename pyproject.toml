--- conflicted
+++ resolved
@@ -56,11 +56,7 @@
     "pytest-asyncio>=0.21.1",
     "pydantic>=2",
     "avidtools",
-<<<<<<< HEAD
-    "mistralai>=0.1.8, <1.0.0",
-=======
     "mistralai>=1",
->>>>>>> cc55f2e9
     "boto3>=1.34.88",
     "scikit-learn==1.4.2",
 ]
