--- conflicted
+++ resolved
@@ -5,6 +5,7 @@
 [tool.setuptools.packages.find]
 include = ["giskard*"]
 exclude = ["docs*", "tests*"]
+
 
 [tool.setuptools.package-data]
 giskard = [
@@ -66,20 +67,11 @@
     "catboost>=1.1.1",
     "requests-mock>=1.10.0",
     "tensorflow-hub>=0.12.0",
-<<<<<<< HEAD
-    "transformers>=4.33, <4.34",                                                                 # https://github.com/huggingface/transformers/issues/23352
-    "absl-py",                                                                                   # Needed for 3.11 transformers
-    "sentencepiece",                                                                             # needed for some transformers stuff with tokenizer
-    "torch>=2.0.0",
-    "torchdata>=0.6.0",
-    "portalocker>=2.0.0",                                                                        # Needed by torchdata for test_newspaper_classification_pytorch_dataset
-=======
     "transformers>=4.34.1",
     "sentencepiece",                                                                      # needed for some transformers stuff with tokenizer
     "torch>=2.0.0",
     "torchdata>=0.6.0",
     "portalocker>=2.0.0",                                                                 # Needed by torchdata for test_newspaper_classification_pytorch_dataset
->>>>>>> a5369b5f
     "torchtext>=0.15.1",
     "tensorflow-macos==2.14.0; sys_platform == 'darwin' and platform_machine == 'arm64'",
     "tensorflow==2.14.0",
@@ -87,13 +79,6 @@
     "tensorflow-text==2.14.0; python_version < '3.11' and (sys_platform == 'linux' or sys_platform == 'darwin') and platform_machine == 'x86_64'",
     "mlflow>2",
     "wandb",
-<<<<<<< HEAD
-    "tensorflow-io-gcs-filesystem<0.32; platform_machine != 'arm64'",                                                                                   # Tensorflow io does not work for windows from 0.32, but does not work for arm64 before...
-]
-
-test = ["pytest-cov>=4.0.0", "pytest>=7.1.2", "pytest-xdist>=3.3.1", "datasets", "polyfactory"]
-
-=======
     "tensorflow-io-gcs-filesystem<0.32; platform_machine != 'arm64'",                                                                              # Tensorflow io does not work for windows from 0.32, but does not work for arm64 before...
 ]
 test = [
@@ -102,7 +87,6 @@
     "pytest-xdist>=3.3.1",
     "polyfactory",
 ]
->>>>>>> a5369b5f
 doc = [
     "furo>=2023.5.20",
     "myst-parser>=1.0.0",
@@ -189,16 +173,10 @@
 [project.optional-dependencies]
 llm = [
     "langchain<=0.0.301", # Weirdly fails with newer version, see https://linear.app/giskard/issue/GSK-1853/updating-lanchain-version-over-00301-weirdly-fails
-<<<<<<< HEAD
     "colorama",           # needed for garak
     "openai>=0.28.1",
     "evaluate>=0.4.1",
     "bert-score>=0.3.13",
-=======
-    "evaluate",
-    "bert-score",
-    "datasets",
->>>>>>> a5369b5f
 ]
 
 server = [
