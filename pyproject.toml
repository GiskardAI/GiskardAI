[build-system]
requires = ["setuptools", "wheel"]
build-backend = "setuptools.build_meta"

[tool.setuptools.packages.find]
include = ["giskard*"]
exclude = ["docs*", "tests*"]


[tool.setuptools.package-data]
giskard = [
    "**/*.md",
    "**/*.html",
    "**/*.css",
    "**/*.js",
    "**/*.json",
    "**/*titanic.csv",
    "**/*prompts.csv",
    "**/*.txt",
]


[[tool.pdm.source]]
type = "find_links"
url = "https://download.pytorch.org/whl/cpu/torch_stable.html"
name = "torch"


[tool.pdm.scripts]
_.env = { GSK_DISABLE_ANALYTICS = "True", GISKARD_DEV_MODE = "True" }
# add "-n auto" to the pytest command to parallelize the execution
test.cmd = "pytest -c pyproject.toml tests --cov=giskard --cov-report=xml --disable-warnings --no-header -vv --durations=0"
# for some reason github runners don't work when calling 'pdm test -m "not slow"'
test-fast.cmd = "pytest -n auto -m 'not slow and not concurrency' -c pyproject.toml tests --cov=giskard --cov-report=xml --disable-warnings --no-header -vv --durations=0"
test-worker.cmd = "pytest -m 'concurrency' -c pyproject.toml tests --disable-warnings --no-header -vv --durations=0"
lint = "ruff giskard tests"
doc = "sphinx-build docs docs/_build/html"
watch-doc = "python -m sphinx_autobuild --watch giskard docs docs/_build/html"
clean = "rm -rf coverage.xml coverage* .coverage*"
notebook = "jupyter notebook --ip 0.0.0.0 --port 8888 --no-browser --notebook-dir ./docs/reference/notebooks --NotebookApp.token=''"
check-deps = "deptry ."
debug-worker = "python3 -Xfrozen_modules=off -m debugpy --listen localhost:5678 --wait-for-client giskard/cli.py worker start"
worker = "python3 giskard/cli.py worker start"
debug-internal-worker = "python3 -Xfrozen_modules=off -m debugpy --listen localhost:5678 --wait-for-client giskard/cli.py worker start -s"
internal-worker = "python3 giskard/cli.py worker start -s"
update-lock = "docker run --platform linux/amd64 --rm -it -w /work -v ${PWD}/pdm.lock:/work/pdm.lock -v ${PWD}/pyproject.toml:/work/pyproject.toml python:3.10-slim bash -c \"apt update && apt install curl -y && curl -sSL https://pdm.fming.dev/install-pdm.py | python3 - && /root/.local/bin/pdm lock -G :all -v\""

[tool.pdm.dev-dependencies]
dev = [
    "typing-extensions",
    "jupyter>=1.0.0",
    "jupyterlab>=3.4.2",
    "pre-commit>=2.19.0",
    "mypy>=0.982",
    "deptry>=0.5.13",
    "ruff>=0.0.271",
    "mlflow>2",
    "black[d]>=22.12.0",
    "pip>=23.1.2",
    "pytest-asyncio>=0.21.1",
    "pydantic>=2",
]
ml_runtime = [
    "langchain>=0.0.275",
    "nltk>=3.8.1",
    "xgboost>=1.7.5",
    "lightgbm>=3.3.5",
    "imbalanced-learn>=0.10.1",
    "catboost>=1.1.1",
    "requests-mock>=1.10.0",
    "tensorflow-hub>=0.12.0",
    "transformers>=4.34.1",
    "sentencepiece",                                                                      # needed for some transformers stuff with tokenizer
    "torch>=2.0.0",
    "torchdata>=0.6.0",
    "portalocker>=2.0.0",                                                                 # Needed by torchdata for test_newspaper_classification_pytorch_dataset
    "torchtext>=0.15.1",
    "tensorflow-macos==2.14.0; sys_platform == 'darwin' and platform_machine == 'arm64'",
    "tensorflow==2.14.0",
    # tensorflow-text is only available on linux or mac, but not for arm64 nor windows
    "tensorflow-text==2.14.0; python_version < '3.11' and (sys_platform == 'linux' or sys_platform == 'darwin') and platform_machine == 'x86_64'",
    "mlflow>2",
    "wandb",
    "tensorflow-io-gcs-filesystem<0.32; platform_machine != 'arm64'",                                                                              # Tensorflow io does not work for windows from 0.32, but does not work for arm64 before...
]
test = [
    "pytest-cov>=4.0.0",
    "pytest>=7.1.2",
    "pytest-xdist>=3.3.1",
    "polyfactory",
    "pytest-env>=1.1.0",
]
doc = [
    "furo>=2023.5.20",
    "myst-parser>=1.0.0",
    "sphinx-autobuild>=2021.3.14",
    "sphinx>=6.1.3",
    "sphinxcontrib-napoleon>=0.7",
    "sphinx-autoapi>=2.1.0",
    "sphinx-rtd-theme>=1.2.0",
    "sphinx-tabs>=3.4.1",
    "sphinx-design>=0.4.1",
    "sphinx-copybutton>=0.5.2",
    "sphinx-click>=4.4.0",
    "nbsphinx>=0.9.2",
    "ipython==8.12.0",
]

[project.scripts]
giskard = "giskard.cli:cli"

[project.entry-points."mlflow.model_evaluator"]
giskard = "giskard.integrations.mlflow.giskard_evaluator:GiskardEvaluator"

[project.urls]
"Homepage" = "https://giskard.ai"
"Source Code" = "https://github.com/Giskard-AI/giskard"
"Bug Tracker" = "https://github.com/Giskard-AI/giskard/issues"
"Documentation" = "https://docs.giskard.ai/"
"Discord" = "https://discord.gg/ABvfpbu69R"
"Linkedin" = "https://www.linkedin.com/company/giskard-ai"
"Mastodon" = "https://fosstodon.org/@Giskard"
"Twitter" = "https://twitter.com/giskard_ai"


[project]
name = "giskard"
readme = "README.md"
license = { text = "Apache Software License 2.0" }
version = "2.0.0b29"
description = "The testing framework dedicated to ML models, from tabular to LLMs"
authors = [{ name = "Giskard AI", email = "hello@giskard.ai" }]
keywords = ["Artificial Intelligence", "Machine Learning", "Quality", "MLOps"]

# Pypi classifiers: https://pypi.org/classifiers/
classifiers = [
    "Development Status :: 4 - Beta",
    "Intended Audience :: Developers",
    "Intended Audience :: Science/Research",
    "Operating System :: OS Independent",
    "Topic :: Scientific/Engineering :: Artificial Intelligence",
    "License :: OSI Approved :: Apache Software License",
    "Programming Language :: Python :: 3.9",
    "Programming Language :: Python :: 3.10",
    "Programming Language :: Python :: 3.11",
]

requires-python = ">=3.9, <3.12"
dependencies = [
    "cloudpickle>=1.1.1",
    "zstandard>=0.10.0",
    "mlflow-skinny>=2",
    "protobuf<3.21",            # Not compatible with transformers/tensorflow
    "numpy>=1.22.0",
    "scikit-learn>=1.0",
    "scipy>=1.7.3",
    "mixpanel>=4.4.0",
    "requests>=2.19",
    "pydantic<3,>1",
    "pandas>=1.3.4",
    "xxhash>=3.2.0",
    "langdetect>=1.0.9",
    "chardet",                  # text metadata
    "jinja2>=3",                # scan template
    "requests-toolbelt>=0.9.1",
<<<<<<< HEAD
    "typing_extensions",        # used in registry/decorators, for python <3.10
    "pyyaml",
    "packaging",                # used in settings
    "markdown",                 # needed for display of scan results in notebook
=======
    "stomp-py>=8.1.0",
    "setuptools", # used in ml worker for pkg_resources
    "typing_extensions", # used in registry/decorators, for python <3.10
    "websocket-client", # used in worker, to get exception from stomp
    "pyyaml", # cli_server
    "packaging", # cli_server
    "markdown", # needed for display of scan results in notebook
    "colorama",  # needed for the scan

>>>>>>> c99dc3a4
]

[project.optional-dependencies]
llm = [
    "langchain<=0.0.301", # Weirdly fails with newer version, see https://linear.app/giskard/issue/GSK-1853/updating-lanchain-version-over-00301-weirdly-fails
    "openai>=0.28.1",
    "evaluate>=0.4.1",
    "bert-score>=0.3.13",
]

server = [
    # Worker deps
    "websockets>=11.0",                        # Not sure what is the minimal version, let's say 11 to handle python 3.11
    "uvloop>=0.18.0; sys_platform != 'win32'",
    "setuptools",                              # used in ml worker for pkg_resources
    # Server deps
    "tenacity>=4.11.0",
    "psutil>=5.4.6",
    "click>=7.0",
    "docker>=6.0.0",
    "shap>=0.41.0",
    "llvmlite>=0.40.0",        # Needed to be installable for Poetry
    "numba>=0.50.0",           # Needed to be installable for Poetry
    "lockfile>=0.12.2",
    "python-daemon>=2.2.2,<3",
    "pycryptodome>=3.6.1",
    "pyngrok>=6.0.0",
]

[tool.ruff]
line-length = 120
ignore = ["E501"]

[tool.black]
# https://github.com/psf/black
target-version = ['py38', 'py39', 'py310']
line-length = 120
color = true

exclude = '''
/(
    \.git
    | \.hg
    | \.mypy_cache
    | \.tox
    | \.venv
    | _build
    | buck-out
    | build
    | dist
    | env
    | venv
    | giskard/ml_worker/generated
)/
'''

[tool.isort]
# https://github.com/timothycrosley/isort/
py_version = 38
line_length = 100

known_typing = [
    "typing",
    "types",
    "typing_extensions",
    "mypy",
    "mypy_extensions",
]
sections = [
    "FUTURE",
    "TYPING",
    "STDLIB",
    "THIRDPARTY",
    "FIRSTPARTY",
    "LOCALFOLDER",
]
include_trailing_comma = true
profile = "black"
multi_line_output = 3
indent = 4
color_output = true

[tool.mypy]
# https://mypy.readthedocs.io/en/latest/config_file.html#using-a-pyproject-toml-file
python_version = 3.8
pretty = true
show_traceback = true
color_output = true
show_column_numbers = true
show_error_codes = true
show_error_context = true
plugins = ["pydantic.mypy"]

allow_redefinition = false
check_untyped_defs = false       # TODO: Andrey: fix it gradually
disallow_untyped_defs = false    # TODO: Andrey: fix it gradually
disallow_any_generics = false    # TODO: Andrey: fix it gradually
disallow_incomplete_defs = false # TODO: Andrey: fix it gradually
ignore_missing_imports = true
implicit_reexport = false
no_implicit_optional = false     # TODO: Andrey: fix it gradually
strict_equality = false          # TODO: Andrey: fix it gradually
strict_optional = false          # TODO: Andrey: fix it gradually
warn_no_return = false
warn_redundant_casts = true
warn_return_any = false
warn_unreachable = true
warn_unused_configs = false
warn_unused_ignores = false

[tool.pytest.ini_options]
# https://docs.pytest.org/en/6.2.x/customize.html#pyproject-toml
# Directories that are not visited by pytest collector:
testpaths = ["tests"]
norecursedirs = [
    "hooks",
    "*.egg",
    ".eggs",
    "dist",
    "build",
    "docs",
    ".tox",
    ".git",
    "__pycache__",
]
doctest_optionflags = [
    "ELLIPSIS",
    "NUMBER",
    "NORMALIZE_WHITESPACE",
    "IGNORE_EXCEPTION_DETAIL",
]
markers = [
    "slow: marks tests as slow (deselect with '-m \"not slow\"')",
    "concurrency: run MLWorker pool tests",
]

# Extra options:
addopts = [
    "--strict-markers",
    "--tb=short",
    "--doctest-modules",
    "--doctest-continue-on-failure",
]

env = ["WANDB_MODE=disabled"]

[tool.deptry]
extend_exclude = [".history"]
ignore_notebooks = true<|MERGE_RESOLUTION|>--- conflicted
+++ resolved
@@ -163,22 +163,11 @@
     "chardet",                  # text metadata
     "jinja2>=3",                # scan template
     "requests-toolbelt>=0.9.1",
-<<<<<<< HEAD
     "typing_extensions",        # used in registry/decorators, for python <3.10
     "pyyaml",
     "packaging",                # used in settings
     "markdown",                 # needed for display of scan results in notebook
-=======
-    "stomp-py>=8.1.0",
-    "setuptools", # used in ml worker for pkg_resources
-    "typing_extensions", # used in registry/decorators, for python <3.10
-    "websocket-client", # used in worker, to get exception from stomp
-    "pyyaml", # cli_server
-    "packaging", # cli_server
-    "markdown", # needed for display of scan results in notebook
-    "colorama",  # needed for the scan
-
->>>>>>> c99dc3a4
+    "colorama",                 # needed for the scan
 ]
 
 [project.optional-dependencies]
