[build-system]
requires = ["setuptools", "wheel"]
build-backend = "setuptools.build_meta"

[tool.setuptools.packages.find]
include = ["giskard*"]
exclude = ["docs*", "tests*"]


[tool.setuptools.package-data]
giskard = [
    "**/*.md",
    "**/*.html",
    "**/*.css",
    "**/*.js",
    "**/*.json",
    "**/*titanic.csv",
    "**/*prompts.csv",
    "**/*.txt",
]


[[tool.pdm.source]]
type = "find_links"
url = "https://download.pytorch.org/whl/cpu/torch_stable.html"
name = "torch"


[tool.pdm.scripts]
_.env = { GSK_DISABLE_ANALYTICS = "True", GISKARD_DEV_MODE = "True" }
# add "-n auto" to the pytest command to parallelize the execution
test.cmd = "pytest -c pyproject.toml tests --cov=giskard --cov-report=xml --disable-warnings --no-header -vv --durations=0"
# for some reason github runners don't work when calling 'pdm test -m "not slow"'
test-fast.cmd = "pytest -n auto -m 'not slow and not concurrency' -c pyproject.toml tests --cov=giskard --cov-report=xml --disable-warnings --no-header -vv --durations=0"
test-worker.cmd = "pytest -m 'concurrency' -c pyproject.toml tests --disable-warnings --no-header -vv --durations=0"
lint = "ruff giskard tests"
doc = "sphinx-build docs docs/_build/html"
watch-doc = "python -m sphinx_autobuild --watch giskard docs docs/_build/html"
clean = "rm -rf coverage.xml coverage* .coverage*"
notebook = "jupyter notebook --ip 0.0.0.0 --port 8888 --no-browser --notebook-dir ./docs/reference/notebooks --NotebookApp.token=''"
check-deps = "deptry ."
debug-worker = "python3 -Xfrozen_modules=off -m debugpy --listen localhost:5678 --wait-for-client giskard/cli.py worker start"
worker = "python3 giskard/cli.py worker start"
debug-internal-worker = "python3 -Xfrozen_modules=off -m debugpy --listen localhost:5678 --wait-for-client giskard/cli.py worker start -s"
internal-worker = "python3 giskard/cli.py worker start -s"
update-lock = "docker run --platform linux/amd64 --rm -it -w /work -v ${PWD}/pdm.lock:/work/pdm.lock -v ${PWD}/pyproject.toml:/work/pyproject.toml python:3.10-slim bash -c \"apt update && apt install curl -y && curl -sSL https://pdm.fming.dev/install-pdm.py | python3 - && /root/.local/bin/pdm lock -G :all -v\""

[tool.pdm.dev-dependencies]
dev = [
    "typing-extensions",
    "jupyter>=1.0.0",
    "jupyterlab>=3.4.2",
    "pre-commit>=2.19.0",
    "mypy>=0.982",
    "deptry>=0.5.13",
    "ruff>=0.0.271",
    "mlflow>2",
    "black[d]>=22.12.0",
    "pip>=23.1.2",
    "pytest-asyncio>=0.21.1",
    "pydantic>=2",
]
ml_runtime = [
    "langchain>=0.0.275",
    "nltk>=3.8.1",
    "xgboost>=1.7.5",
    "lightgbm>=3.3.5",
    "imbalanced-learn>=0.10.1",
    "catboost>=1.1.1",
    "requests-mock>=1.10.0",
    "tensorflow-hub>=0.12.0",
    "transformers>=4.34.1",
    "sentencepiece",                                                                      # needed for some transformers stuff with tokenizer
    "torch>=2.0.0",
    "torchdata>=0.6.0",
    "portalocker>=2.0.0",                                                                 # Needed by torchdata for test_newspaper_classification_pytorch_dataset
    "torchtext>=0.15.1",
    "tensorflow-macos==2.14.0; sys_platform == 'darwin' and platform_machine == 'arm64'",
    "tensorflow==2.14.0",
    # tensorflow-text is only available on linux or mac, but not for arm64 nor windows
    "tensorflow-text==2.14.0; python_version < '3.11' and (sys_platform == 'linux' or sys_platform == 'darwin') and platform_machine == 'x86_64'",
    "mlflow>2",
    "wandb",
    "tensorflow-io-gcs-filesystem<0.32; platform_machine != 'arm64'",                                                                              # Tensorflow io does not work for windows from 0.32, but does not work for arm64 before...
]
test = [
    "pytest-cov>=4.0.0",
    "pytest>=7.1.2",
    "pytest-xdist>=3.3.1",
    "polyfactory",
    "pytest-env>=1.1.0",
]
doc = [
    "furo>=2023.5.20",
    "myst-parser>=1.0.0",
    "sphinx-autobuild>=2021.3.14",
    "sphinx>=6.1.3",
    "sphinxcontrib-napoleon>=0.7",
    "sphinx-autoapi>=2.1.0",
    "sphinx-rtd-theme>=1.2.0",
    "sphinx-tabs>=3.4.1",
    "sphinx-design>=0.4.1",
    "sphinx-copybutton>=0.5.2",
    "sphinx-click>=4.4.0",
    "nbsphinx>=0.9.2",
    "ipython==8.12.0",
]

[project.scripts]
giskard = "giskard.cli:cli"

[project.entry-points."mlflow.model_evaluator"]
giskard = "giskard.integrations.mlflow.giskard_evaluator:GiskardEvaluator"

[project.urls]
"Homepage" = "https://giskard.ai"
"Source Code" = "https://github.com/Giskard-AI/giskard"
"Bug Tracker" = "https://github.com/Giskard-AI/giskard/issues"
"Documentation" = "https://docs.giskard.ai/"
"Discord" = "https://discord.gg/ABvfpbu69R"
"Linkedin" = "https://www.linkedin.com/company/giskard-ai"
"Mastodon" = "https://fosstodon.org/@Giskard"
"Twitter" = "https://twitter.com/giskard_ai"


[project]
name = "giskard"
readme = "README.md"
license = { text = "Apache Software License 2.0" }
version = "2.0.0"
description = "The testing framework dedicated to ML models, from tabular to LLMs"
authors = [{ name = "Giskard AI", email = "hello@giskard.ai" }]
keywords = ["Artificial Intelligence", "Machine Learning", "Quality", "MLOps"]

# Pypi classifiers: https://pypi.org/classifiers/
classifiers = [
    "Development Status :: 4 - Beta",
    "Intended Audience :: Developers",
    "Intended Audience :: Science/Research",
    "Operating System :: OS Independent",
    "Topic :: Scientific/Engineering :: Artificial Intelligence",
    "License :: OSI Approved :: Apache Software License",
    "Programming Language :: Python :: 3.9",
    "Programming Language :: Python :: 3.10",
    "Programming Language :: Python :: 3.11",
]

requires-python = ">=3.9, <3.12"
dependencies = [
    "cloudpickle>=1.1.1",
    "zstandard>=0.10.0",
    "mlflow-skinny>=2",
    "protobuf<3.21",            # Not compatible with transformers/tensorflow
    "numpy>=1.22.0",
    "scikit-learn>=1.0",
    "scipy>=1.7.3",
    "mixpanel>=4.4.0",
    "requests>=2.19",
    "pydantic<3,>1",
    "pandas>=1.3.4",
    "xxhash>=3.2.0",
    "langdetect>=1.0.9",
    "chardet",                  # text metadata
    "jinja2>=3",                # scan template
    "requests-toolbelt>=0.9.1",
<<<<<<< HEAD
    "typing_extensions",        # used in registry/decorators, for python <3.10
    "pyyaml",
    "packaging",                # used in settings
    "markdown",                 # needed for display of scan results in notebook
    "colorama",                 # needed for the scan
=======
    "stomp-py>=8.1.0",
    "setuptools",               # used in ml worker for pkg_resources
    "typing_extensions",        # used in registry/decorators, for python <3.10
    "websocket-client",         # used in worker, to get exception from stomp
    "pyyaml",                   # cli_hub
    "packaging",                # cli_hub
    "markdown",                 # needed for display of scan results in notebook
    "colorama",                 # needed for the scan

>>>>>>> 23b44b6d
]

[project.optional-dependencies]
llm = [
    "langchain<=0.0.301", # Weirdly fails with newer version, see https://linear.app/giskard/issue/GSK-1853/updating-lanchain-version-over-00301-weirdly-fails
    "openai>=0.28.1",
    "evaluate>=0.4.1",
    "bert-score>=0.3.13",
]

<<<<<<< HEAD
server = [
    # Worker deps
    "websockets>=11.0",                        # Not sure what is the minimal version, let's say 11 to handle python 3.11
    "uvloop>=0.18.0; sys_platform != 'win32'",
    "setuptools",                              # used in ml worker for pkg_resources
    # Server deps
=======
hub = [
>>>>>>> 23b44b6d
    "tenacity>=4.11.0",
    "psutil>=5.4.6",
    "click>=7.0",
    "docker>=6.0.0",
    "shap>=0.41.0",
    "llvmlite>=0.40.0",        # Needed to be installable for Poetry
    "numba>=0.50.0",           # Needed to be installable for Poetry
    "lockfile>=0.12.2",
    "python-daemon>=2.2.2,<3",
    "pycryptodome>=3.6.1",
    "pyngrok>=6.0.0",
]

[tool.ruff]
line-length = 120
ignore = ["E501"]

[tool.black]
# https://github.com/psf/black
target-version = ['py38', 'py39', 'py310']
line-length = 120
color = true

exclude = '''
/(
    \.git
    | \.hg
    | \.mypy_cache
    | \.tox
    | \.venv
    | _build
    | buck-out
    | build
    | dist
    | env
    | venv
    | giskard/ml_worker/generated
)/
'''

[tool.isort]
# https://github.com/timothycrosley/isort/
py_version = 38
line_length = 100

known_typing = [
    "typing",
    "types",
    "typing_extensions",
    "mypy",
    "mypy_extensions",
]
sections = [
    "FUTURE",
    "TYPING",
    "STDLIB",
    "THIRDPARTY",
    "FIRSTPARTY",
    "LOCALFOLDER",
]
include_trailing_comma = true
profile = "black"
multi_line_output = 3
indent = 4
color_output = true

[tool.mypy]
# https://mypy.readthedocs.io/en/latest/config_file.html#using-a-pyproject-toml-file
python_version = 3.8
pretty = true
show_traceback = true
color_output = true
show_column_numbers = true
show_error_codes = true
show_error_context = true
plugins = ["pydantic.mypy"]

allow_redefinition = false
check_untyped_defs = false       # TODO: Andrey: fix it gradually
disallow_untyped_defs = false    # TODO: Andrey: fix it gradually
disallow_any_generics = false    # TODO: Andrey: fix it gradually
disallow_incomplete_defs = false # TODO: Andrey: fix it gradually
ignore_missing_imports = true
implicit_reexport = false
no_implicit_optional = false     # TODO: Andrey: fix it gradually
strict_equality = false          # TODO: Andrey: fix it gradually
strict_optional = false          # TODO: Andrey: fix it gradually
warn_no_return = false
warn_redundant_casts = true
warn_return_any = false
warn_unreachable = true
warn_unused_configs = false
warn_unused_ignores = false

[tool.pytest.ini_options]
# https://docs.pytest.org/en/6.2.x/customize.html#pyproject-toml
# Directories that are not visited by pytest collector:
testpaths = ["tests"]
norecursedirs = [
    "hooks",
    "*.egg",
    ".eggs",
    "dist",
    "build",
    "docs",
    ".tox",
    ".git",
    "__pycache__",
]
doctest_optionflags = [
    "ELLIPSIS",
    "NUMBER",
    "NORMALIZE_WHITESPACE",
    "IGNORE_EXCEPTION_DETAIL",
]
markers = [
    "slow: marks tests as slow (deselect with '-m \"not slow\"')",
    "concurrency: run MLWorker pool tests",
]

# Extra options:
addopts = [
    "--strict-markers",
    "--tb=short",
    "--doctest-modules",
    "--doctest-continue-on-failure",
]

env = ["WANDB_MODE=disabled"]

[tool.deptry]
extend_exclude = [".history"]
ignore_notebooks = true<|MERGE_RESOLUTION|>--- conflicted
+++ resolved
@@ -163,23 +163,12 @@
     "chardet",                  # text metadata
     "jinja2>=3",                # scan template
     "requests-toolbelt>=0.9.1",
-<<<<<<< HEAD
+    "setuptools",               # used for pkg_resources
     "typing_extensions",        # used in registry/decorators, for python <3.10
     "pyyaml",
     "packaging",                # used in settings
     "markdown",                 # needed for display of scan results in notebook
     "colorama",                 # needed for the scan
-=======
-    "stomp-py>=8.1.0",
-    "setuptools",               # used in ml worker for pkg_resources
-    "typing_extensions",        # used in registry/decorators, for python <3.10
-    "websocket-client",         # used in worker, to get exception from stomp
-    "pyyaml",                   # cli_hub
-    "packaging",                # cli_hub
-    "markdown",                 # needed for display of scan results in notebook
-    "colorama",                 # needed for the scan
-
->>>>>>> 23b44b6d
 ]
 
 [project.optional-dependencies]
@@ -190,16 +179,11 @@
     "bert-score>=0.3.13",
 ]
 
-<<<<<<< HEAD
-server = [
+hub = [
     # Worker deps
     "websockets>=11.0",                        # Not sure what is the minimal version, let's say 11 to handle python 3.11
     "uvloop>=0.18.0; sys_platform != 'win32'",
-    "setuptools",                              # used in ml worker for pkg_resources
     # Server deps
-=======
-hub = [
->>>>>>> 23b44b6d
     "tenacity>=4.11.0",
     "psutil>=5.4.6",
     "click>=7.0",
