--- conflicted
+++ resolved
@@ -178,7 +178,6 @@
 ]
 
 [project.optional-dependencies]
-<<<<<<< HEAD
 llm = [
     "openai",
     "evaluate>=0.4.1",
@@ -186,9 +185,6 @@
     "tenacity>=4.11.0",
     "faiss-cpu>=1.7.4",
 ]
-=======
-llm = ["openai", "evaluate>=0.4.1", "bert-score>=0.3.13"]
->>>>>>> 3740c1a6
 
 hub = [
     # Worker deps
