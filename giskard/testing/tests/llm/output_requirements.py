--- conflicted
+++ resolved
@@ -26,23 +26,17 @@
             validation=False,
         )
 
-<<<<<<< HEAD
-=======
     messages = []
     if eval_result.has_errors:
         messages = [TestMessage(TestMessageLevel.ERROR, err["message"]) for err in eval_result.errors]
 
->>>>>>> ed38306b
     return TestResult(
         passed=eval_result.passed,
         output_df=output_ds,
         metric=len(eval_result.failure_examples),
-<<<<<<< HEAD
         metric_name="Failing examples",
-=======
         is_error=eval_result.has_errors,
         messages=messages,
->>>>>>> ed38306b
     )
 
 
@@ -130,11 +124,7 @@
     dataset = Dataset(
         pd.DataFrame([input_sample]),
         name=truncate(f'Single entry dataset for "{requirement}"'),
-<<<<<<< HEAD
-        column_types={k: "text" for k in input_var.keys()},
-=======
         column_types={k: "text" for k in input_sample.keys()},
->>>>>>> ed38306b
     )
 
     # Run normal output requirement test
