<<<<<<< HEAD
from typing import Optional

import numpy as np
import pandas as pd

from . import debug_description_prefix
=======
import inspect
from typing import Optional

import numpy as np
import pandas as pd

>>>>>>> 71feb9a7
from ...datasets.base import Dataset
from ...ml_worker.testing.registry.decorators import test
from ...ml_worker.testing.registry.slicing_function import SlicingFunction
from ...ml_worker.testing.test_result import TestResult
from ...models.base import BaseModel
<<<<<<< HEAD
=======
from . import debug_description_prefix, debug_prefix
>>>>>>> 71feb9a7


def _calculate_overconfidence_score(model: BaseModel, dataset: Dataset) -> pd.Series:
    true_target = dataset.df.loc[:, dataset.target].values
    pred = model.predict(dataset)
    label2id = {label: n for n, label in enumerate(model.meta.classification_labels)}

    # Empirical cost associated to overconfidence, i.e. the difference between
    # the probability assigned to the predicted label and the correct label.
    p_max = pred.probabilities
    p_true_label = np.array([pred.raw[n, label2id[label]] for n, label in enumerate(true_target)])

    overconfidence_score = p_max - p_true_label
    return pd.Series(overconfidence_score, index=dataset.df.index)


def _default_overconfidence_threshold(model: BaseModel) -> float:
    n = len(model.meta.classification_labels)
    return 1 / (3e-1 * (n - 2) + 2 - 1e-3 * (n - 2) ** 2)


@test(
    name="Overconfidence Rate",
    tags=["classification"],
    debug_description=debug_description_prefix + "that are <b>predicted with overconfidence</b>.",
)
def test_overconfidence_rate(
    model: BaseModel,
    dataset: Dataset,
    slicing_function: Optional[SlicingFunction] = None,
    threshold: Optional[float] = 0.10,
    p_threshold: Optional[float] = None,
):
    """Tests that the rate of overconfident predictions is below a threshold.

    Overconfident predictions are defined as predictions where the model
    assigned a large probability to the wrong label. We quantify this as the
    difference between the largest probability assigned to a label and the
    probability assigned to the correct label (this will be 0 if the model
    made the correct prediction). If this is larger than a threshold
    (`p_threshold`, typically determined automatically depending on the number
    of classes), then the prediction is considered overconfident.
    We then calculate the rate of overconfident predictions as the number of
    overconfident samples divided by the total number of wrongly predicted
    samples, and check that it is below a user-specified threshold.

    Arguments:
        model(BaseModel): The model to test.
        dataset(Dataset): The dataset to test the model on.
        slicing_function(SlicingFunction, optional): An optional slicing
            function used to slice the dataset before testing. If not provided,
            the whole dataset will be considered in calculating the
            overconfidence rate.
        threshold(float, optional): The threshold for overconfident prediction
            rate, i.e. the max ratio of overconfident samples over number of
            wrongly predicted samples. Default is 0.10 (10%).
        p_threshold(float, optional): The threshold for the difference between
            the probability assigned to the wrong label and the correct label
            over which a prediction is considered overconfident. If not
            provided, it will be determined automatically depending on the
            number of classes.
    """
    if not model.is_classification:
        raise ValueError("This test is only applicable to classification models.")

    if slicing_function is not None:
        dataset = dataset.slice(slicing_function)

    overconfidence_score = _calculate_overconfidence_score(model, dataset)

    if p_threshold is None:
        p_threshold = _default_overconfidence_threshold(model)

    overconfidence_mask = overconfidence_score[overconfidence_score > 0].dropna() > p_threshold
    rate = (overconfidence_mask).mean()
    passed = rate < threshold

    # --- debug ---
    failed_indexes = list()
    if not passed:
        failed_indexes = list(overconfidence_mask[overconfidence_mask].index)
    # ---

    return TestResult(passed=bool(passed), metric=rate, failed_indexes=failed_indexes)


def _calculate_underconfidence_score(model: BaseModel, dataset: Dataset) -> pd.Series:
    # Empirical cost associated to underconfidence: difference between the two
    # most probable classes.
    ps = model.predict(dataset).raw

    # Relative difference
    ps_2 = -np.partition(-ps, 1, axis=-1)[:, :2]
    score_values = ps_2.min(axis=-1) / ps_2.max(axis=-1)

    return pd.Series(score_values, index=dataset.df.index)


@test(
    name="Underconfidence Rate",
    tags=["classification"],
    debug_description=debug_description_prefix + "that are <b>predicted with underconfidence</b>.",
)
def test_underconfidence_rate(
    model: BaseModel,
    dataset: Dataset,
    slicing_function: Optional[SlicingFunction] = None,
    threshold: Optional[float] = 0.10,
    p_threshold: float = 0.90,
):
    """Tests that the rate of underconfident predictions is below a threshold.

    Underconfident predictions are defined as predictions where the two most
    probable labels have very similar probabilities. In this case, slight
    changes can make the model flip its predicted label. By default, we mark a
    prediction as underconfident when the second most probable prediction has a
    probability which is only less than 10% smaller than the predicted label
    (`p_threshold=0.90`).
    We then calculate the rate of underconfident predictions as the number of
    underconfident samples divided by the total number of samples, and check
    that it is below the user-specified threshold.


    Arguments:
        model(BaseModel): The model to test.
        dataset(Dataset): The dataset to test the model on.
        slicing_function(SlicingFunction, optional): An optional slicing
            function used to slice the dataset before testing. If not provided,
            the whole dataset will be considered in calculating the
            underconfidence rate.
        threshold(float, optional): The threshold for underconfident prediction
            rate. Default is 0.10 (10%).
        p_threshold(float, optional): The threshold for the relative value of
            the second most-probable prediction and the max probability. If
            greater that this value, the prediction is considered
            underconfident. Default is 0.90, i.e. when the second most probable
            prediction is 90% or more with respect to the highest probability,
            the sample prediction is considered underconfident.
    """
    if not model.is_classification:
        raise ValueError("This test is only applicable to classification models.")

    if slicing_function is not None:
        dataset = dataset.slice(slicing_function)

    underconfidence_score = _calculate_underconfidence_score(model, dataset)

    underconfidence_mask = underconfidence_score.dropna() > p_threshold
    rate = (underconfidence_mask).mean()
    passed = rate < threshold

    # --- debug ---
    failed_indexes = list()
    if not passed:
        failed_indexes = list(underconfidence_mask[underconfidence_mask].index)
    # ---

    return TestResult(passed=bool(passed), metric=rate, failed_indexes=failed_indexes)<|MERGE_RESOLUTION|>--- conflicted
+++ resolved
@@ -1,27 +1,14 @@
-<<<<<<< HEAD
 from typing import Optional
 
 import numpy as np
 import pandas as pd
 
-from . import debug_description_prefix
-=======
-import inspect
-from typing import Optional
-
-import numpy as np
-import pandas as pd
-
->>>>>>> 71feb9a7
 from ...datasets.base import Dataset
 from ...ml_worker.testing.registry.decorators import test
 from ...ml_worker.testing.registry.slicing_function import SlicingFunction
 from ...ml_worker.testing.test_result import TestResult
 from ...models.base import BaseModel
-<<<<<<< HEAD
-=======
-from . import debug_description_prefix, debug_prefix
->>>>>>> 71feb9a7
+from . import debug_description_prefix
 
 
 def _calculate_overconfidence_score(model: BaseModel, dataset: Dataset) -> pd.Series:
