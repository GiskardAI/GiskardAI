from typing import Sequence

import pandas as pd

from ...datasets.base import Dataset
from ...llm.evaluators import RequirementEvaluator
<<<<<<< HEAD
from ...llm.generators import AdversarialExamplesGenerator
from ...llm.testcase import TestcaseRequirementsGenerator
from ...models.base.model import BaseModel
from ...testing.tests.llm import test_llm_output_against_requirement
=======
from ...llm.generators import AdversarialDataGenerator
from ...llm.testcase import TestcaseRequirementsGenerator
from ...models.base.model import BaseModel
from ...testing.tests.llm.output_requirements import test_llm_output_requirement
>>>>>>> 40c14aa5
from ..issues import Issue
from ..scanner import logger


class RequirementBasedDetector:
    def __init__(self, num_requirements=4, num_samples=5):
        self.num_requirements = num_requirements
        self.num_samples = num_samples

    def run(self, model: BaseModel, dataset: Dataset) -> Sequence[Issue]:
        issue_description = self.get_issue_description()

        logger.info(f"{self.__class__.__name__}: Generating test case requirements")
        requirements_gen = TestcaseRequirementsGenerator(issue_description)
        requirements = requirements_gen.generate_requirements(model, self.num_requirements)

        logger.info(f"{self.__class__.__name__}: Evaluating test cases")
        issues = []
        for requirement in requirements:
            logger.info(f"{self.__class__.__name__}: Evaluating requirement: {requirement}")
<<<<<<< HEAD
            dg = AdversarialExamplesGenerator(issue_description=issue_description, requirement=requirement)
=======
            dg = AdversarialDataGenerator(issue_description=issue_description, requirement=requirement)
>>>>>>> 40c14aa5
            eval_dataset = dg.generate_dataset(model, self.num_samples)

            evaluator = RequirementEvaluator([requirement])
            eval_result = evaluator.evaluate(model, eval_dataset)

            if eval_result.failed:
                issues.append(
                    self.make_issue(model, eval_dataset, requirement, pd.DataFrame(eval_result.failure_examples))
                )
                logger.info(
                    f"{self.__class__.__name__}: Test case failed ({len(eval_result.failure_examples)} failed examples)"
                )
            else:
                logger.info(f"{self.__class__.__name__}: Test case passed")

        return issues

    def make_issue(self, model: BaseModel, dataset: Dataset, requirement: str, examples: pd.DataFrame) -> Issue:
        return Issue(
            model,
            dataset,
            group=self._issue_group,
            level=self._issue_level,
            description="The model does not satisfy the following requirement: " + requirement,
            examples=examples,
            meta={
                "domain": requirement,
                "requirement": requirement,
                "deviation": f"{len(examples)} failing sample{'s' if len(examples) > 1 else ''} found",
                "hide_index": True,
            },
            tests=_generate_output_requirement_tests,
        )


def _generate_output_requirement_tests(issue: Issue):
    return {
<<<<<<< HEAD
        issue.meta["requirement"]: test_llm_output_against_requirement(
            dataset=issue.dataset, requirement=issue.meta["requirement"]
=======
        issue.meta["requirement"]: test_llm_output_requirement(
            model=issue.model, dataset=issue.dataset, requirement=issue.meta["requirement"]
>>>>>>> 40c14aa5
        )
    }<|MERGE_RESOLUTION|>--- conflicted
+++ resolved
@@ -4,17 +4,10 @@
 
 from ...datasets.base import Dataset
 from ...llm.evaluators import RequirementEvaluator
-<<<<<<< HEAD
-from ...llm.generators import AdversarialExamplesGenerator
+from ...llm.generators import AdversarialDataGenerator
 from ...llm.testcase import TestcaseRequirementsGenerator
 from ...models.base.model import BaseModel
 from ...testing.tests.llm import test_llm_output_against_requirement
-=======
-from ...llm.generators import AdversarialDataGenerator
-from ...llm.testcase import TestcaseRequirementsGenerator
-from ...models.base.model import BaseModel
-from ...testing.tests.llm.output_requirements import test_llm_output_requirement
->>>>>>> 40c14aa5
 from ..issues import Issue
 from ..scanner import logger
 
@@ -35,11 +28,7 @@
         issues = []
         for requirement in requirements:
             logger.info(f"{self.__class__.__name__}: Evaluating requirement: {requirement}")
-<<<<<<< HEAD
-            dg = AdversarialExamplesGenerator(issue_description=issue_description, requirement=requirement)
-=======
             dg = AdversarialDataGenerator(issue_description=issue_description, requirement=requirement)
->>>>>>> 40c14aa5
             eval_dataset = dg.generate_dataset(model, self.num_samples)
 
             evaluator = RequirementEvaluator([requirement])
@@ -77,12 +66,7 @@
 
 def _generate_output_requirement_tests(issue: Issue):
     return {
-<<<<<<< HEAD
         issue.meta["requirement"]: test_llm_output_against_requirement(
             dataset=issue.dataset, requirement=issue.meta["requirement"]
-=======
-        issue.meta["requirement"]: test_llm_output_requirement(
-            model=issue.model, dataset=issue.dataset, requirement=issue.meta["requirement"]
->>>>>>> 40c14aa5
         )
     }