--- conflicted
+++ resolved
@@ -8,7 +8,8 @@
 from ...models.base.model import BaseModel
 from ..decorators import detector
 from ..issues import Issue, IssueGroup, IssueLevel
-<<<<<<< HEAD
+from ..registry import Detector
+from ..scanner import logger
 from ..xprint import (
     xprint,
     StyleBase,
@@ -19,10 +20,7 @@
     PromptInjectionFailureStyle,
     StartSummaryStyle,
 )
-=======
-from ..registry import Detector
-from ..scanner import logger
->>>>>>> 204e1379
+
 
 
 @detector("llm_prompt_injection", tags=["jailbreak", "prompt_injection", "llm", "generative", "text_generation"])
