--- conflicted
+++ resolved
@@ -11,11 +11,8 @@
 from ...testing.tests.llm.hallucination import test_llm_output_plausibility
 from ..decorators import detector
 from ..issues import Hallucination, Issue, IssueLevel
-<<<<<<< HEAD
+from ..registry import Detector
 from .base import _estimate_base_token_counts
-=======
-from ..registry import Detector
->>>>>>> 06a12054
 
 
 @detector(
