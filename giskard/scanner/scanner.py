--- conflicted
+++ resolved
@@ -216,24 +216,7 @@
                 "You can follow the docs here: https://docs.giskard.ai/en/latest/guides/wrap_dataset/index.html"
             )
 
-<<<<<<< HEAD
-        # Some extra checks
-        if model.is_text_generation:
-            if not model.meta.name or not model.meta.description:
-                raise ValueError(
-                    "LLM models must have a name and a description. Please make sure the `name` and `description` "
-                    "parameters of your model are not empty. We will use them to configure our detectors."
-                )
-            if not model.meta.feature_names:
-                raise ValueError(
-                    "LLM models must specify their input variables to be analyzed. "
-                    "Please make sure to set the `feature_names` parameter when wrapping your model."
-                )
-
-        model, dataset = self._prepare_model_dataset(model, dataset, verbose=verbose)
-=======
         model, dataset = self._prepare_model_dataset(model, dataset)
->>>>>>> ad9c4221
 
         if not model.is_text_generation:
             time_start = perf_counter()
