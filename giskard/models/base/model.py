--- conflicted
+++ resolved
@@ -1,4 +1,4 @@
-from typing import Iterable, List, Optional, Type, Union
+from typing import Iterable, List, Optional, Tuple, Type, Union
 
 import builtins
 import importlib
@@ -10,10 +10,6 @@
 import uuid
 from abc import ABC, abstractmethod
 from pathlib import Path
-<<<<<<< HEAD
-from typing import Iterable, List, Optional, Tuple, Type, Union
-=======
->>>>>>> d1b4ac82
 
 import cloudpickle
 import numpy as np
