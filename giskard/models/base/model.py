from typing import Iterable, Optional, Union

import builtins
import importlib
import logging
import pickle
import platform
import posixpath
import tempfile
import uuid
from abc import ABC, abstractmethod
from pathlib import Path

import cloudpickle
import numpy as np
import pandas as pd
import yaml

from ...client.giskard_client import GiskardClient
from ...core.core import ModelMeta, ModelType, SupportedModelTypes
from ...core.validation import configured_validate_arguments
from ...datasets.base import Dataset
from ...ml_worker.exceptions.giskard_exception import GiskardException
from ...ml_worker.utils.logging import Timer
from ...models.cache import ModelCache
from ...path_utils import get_size
from ...settings import settings
<<<<<<< HEAD
=======
from ..cache import get_cache_enabled
from ..utils import np_types_to_native
from .model_prediction import ModelPredictionResults
>>>>>>> afd0efe6

META_FILENAME = "giskard-model-meta.yaml"

MODEL_CLASS_PKL = "ModelClass.pkl"

logger = logging.getLogger(__name__)


class BaseModel(ABC):
    """
    The BaseModel class is an abstract base class that defines the common interface for all the models used in this project.

    Attributes:
       model (Any):
           Could be any function or ML model. The standard model output required for Giskard is:

           * if classification: an array (nxm) of probabilities corresponding to n data entries
             (rows of pandas.DataFrame)
             and m classification_labels. In the case of binary classification, an array of (nx1) probabilities is
             also accepted.
             Make sure that the probability provided is for the second label provided in classification_labels.
           * if regression or text_generation: an array of predictions corresponding to data entries
             (rows of pandas.DataFrame) and outputs.
       name (Optional[str]):
            the name of the model.
       model_type (ModelType):
           The type of the model: regression, classification or text_generation.
       feature_names (Optional[Iterable[str]]):
           list of feature names matching the column names in the data that correspond to the features which the model
           trained on. By default, feature_names are all the Dataset columns except from target.
       classification_threshold (float):
           represents the classification model threshold, for binary
           classification models.
       classification_labels (Optional[Iterable[str]]):
           that represents the classification labels, if model_type is
           classification. Make sure the labels have the same order as the column output of clf.

    Raises:
        ValueError
            If an invalid model type is specified.
            If duplicate values are found in the classification_labels.
    """

    should_save_model_class = False
    id: uuid.UUID
    _cache: ModelCache

    @configured_validate_arguments
    def __init__(
        self,
        model_type: ModelType,
        name: Optional[str] = None,
        description: Optional[str] = None,
        feature_names: Optional[Iterable] = None,
        classification_threshold: Optional[float] = 0.5,
        classification_labels: Optional[Iterable] = None,
        id: Optional[str] = None,
        **kwargs,
    ) -> None:
        """
        Initialize a new instance of the BaseModel class.

        Parameters:
            model_type (ModelType): Type of the model, either ModelType.REGRESSION or ModelType.CLASSIFICATION.
            name (str, optional): Name of the model. If not provided, defaults to the class name.
            feature_names (Iterable, optional): A list of names of the input features.
            classification_threshold (float, optional): Threshold value used for classification models. Defaults to 0.5.
            classification_labels (Iterable, optional): A list of labels for classification models.

        Raises:
            ValueError: If an invalid model_type value is provided.
            ValueError: If duplicate values are found in the classification_labels list.

        Notes:
            This class uses the @configured_validate_arguments decorator to validate the input arguments.
            The initialized object contains the following attributes:
                - meta: a ModelMeta object containing metadata about the model.
        """
        self.id = uuid.UUID(id) if id is not None else uuid.UUID(kwargs.get("id", uuid.uuid4().hex))
        if isinstance(model_type, str):
            try:
                model_type = SupportedModelTypes(model_type)
            except ValueError as e:
                available_values = {i.value for i in SupportedModelTypes}
                raise ValueError(
                    f'Invalid model type value "{model_type}". Available values are: {available_values}'
                ) from e

        if classification_labels is not None:
            classification_labels = list(classification_labels)
            if len(classification_labels) != len(set(classification_labels)):
                raise ValueError("Duplicates are found in 'classification_labels', please only provide unique values.")

        self._cache = ModelCache(model_type, str(self.id), cache_dir=kwargs.get("prediction_cache_dir"))

        # sklearn and catboost will fill classification_labels before this check
        if model_type == SupportedModelTypes.CLASSIFICATION and not classification_labels:
            raise ValueError("The parameter 'classification_labels' is required if 'model_type' is 'classification'.")

        self.meta = ModelMeta(
            name=name if name is not None else self.__class__.__name__,
            description=description if description is not None else "No description",
            model_type=model_type,
            feature_names=list(feature_names) if feature_names is not None else None,
            classification_labels=np_types_to_native(classification_labels),
            loader_class=self.__class__.__name__,
            loader_module=self.__module__,
            classification_threshold=classification_threshold,
        )

    @property
    def is_classification(self):
        """
        Returns True if the model is of type classification, False otherwise.
        """
        return self.meta.model_type == SupportedModelTypes.CLASSIFICATION

    @property
    def is_binary_classification(self):
        """
        Returns True if the model is of type binary classification, False otherwise.
        """
        return self.is_classification and len(self.meta.classification_labels) == 2

    @property
    def is_regression(self):
        """
        Returns True if the model is of type regression, False otherwise.
        """
        return self.meta.model_type == SupportedModelTypes.REGRESSION

    @property
    def is_text_generation(self):
        """
        Returns True if the model is of type text generation, False otherwise.
        """
        return self.meta.model_type == SupportedModelTypes.TEXT_GENERATION

    @classmethod
    def determine_model_class(cls, meta, local_dir):
        class_file = Path(local_dir) / MODEL_CLASS_PKL
        if class_file.exists():
            with open(class_file, "rb") as f:
                clazz = cloudpickle.load(f)
                if not issubclass(clazz, BaseModel):
                    raise ValueError(f"Unknown model class: {clazz}. Models should inherit from 'BaseModel' class")
                return clazz
        else:
            return getattr(importlib.import_module(meta.loader_module), meta.loader_class)

    def save_meta(self, local_path):
        with open(Path(local_path) / META_FILENAME, "w") as f:
            yaml.dump(
                {
                    "language_version": platform.python_version(),
                    "language": "PYTHON",
                    "model_type": self.meta.model_type.name.upper(),
                    "threshold": self.meta.classification_threshold,
                    "feature_names": self.meta.feature_names,
                    "classification_labels": self.meta.classification_labels,
                    "loader_module": self.meta.loader_module,
                    "loader_class": self.meta.loader_class,
                    "id": str(self.id),
                    "name": self.meta.name,
                    "description": self.meta.description,
                    "size": get_size(local_path),
                },
                f,
                default_flow_style=False,
            )

    def save(self, local_path: Union[str, Path]) -> None:
        if self.should_save_model_class:
            self.save_model_class(local_path)
        self.save_meta(local_path)

    def save_model_class(self, local_path):
        class_file = Path(local_path) / MODEL_CLASS_PKL
        with open(class_file, "wb") as f:
            cloudpickle.dump(self.__class__, f, protocol=pickle.DEFAULT_PROTOCOL)

    def prepare_dataframe(self, df, column_dtypes=None, target=None):
        """
        Prepares a Pandas DataFrame for inference by ensuring the correct columns are present and have the correct data types.

        Args:
            dataset (Dataset): The dataset to prepare.

        Returns:
            pd.DataFrame: The prepared Pandas DataFrame.

        Raises:
            ValueError: If the target column is found in the dataset.
            ValueError: If a specified feature name is not found in the dataset.
        """
        df = df.copy()
        column_dtypes = dict(column_dtypes) if column_dtypes else None

        if column_dtypes:
            for cname, ctype in column_dtypes.items():
                if cname not in df:
                    df[cname] = np.nan

        if target:
            if target in df.columns:
                df.drop(target, axis=1, inplace=True)
            if column_dtypes and target in column_dtypes:
                del column_dtypes[target]
            if target and self.meta.feature_names and target in self.meta.feature_names:
                self.meta.feature_names.remove(target)

        if self.meta.feature_names:
            if set(self.meta.feature_names) > set(df.columns):
                column_names = set(self.meta.feature_names) - set(df.columns)
                raise ValueError(
                    f"The following columns are not found in the dataset: {', '.join(sorted(column_names))}"
                )
            df = df[self.meta.feature_names]
            if column_dtypes:
                column_dtypes = {k: v for k, v in column_dtypes.items() if k in self.meta.feature_names}

        for cname, ctype in column_dtypes.items():
            if cname not in df:
                df[cname] = np.nan

        if column_dtypes:
            df = Dataset.cast_column_to_dtypes(df, column_dtypes)
        return df

    def predict(self, dataset: Dataset) -> ModelPredictionResults:
        """
        Generates predictions for the input giskard dataset.
        This method uses the `prepare_dataframe()` method to preprocess the input dataset before making predictions.
        The `predict_df()` method is used to generate raw predictions for the preprocessed data.
        The type of predictions generated by this method depends on the model type:
        * For regression models, the `prediction` field of the returned `ModelPredictionResults` object will contain the same
          values as the `raw_prediction` field.
        * For binary or multiclass classification models, the `prediction` field of the returned `ModelPredictionResults` object
          will contain the predicted class labels for each example in the input dataset.
          The `probabilities` field will contain the predicted probabilities for the predicted class label.
          The `all_predictions` field will contain the predicted probabilities for all class labels for each example in the input dataset.

        Args:
            dataset (Dataset): The input dataset to make predictions on.

        Returns:
            ModelPredictionResults: The prediction results for the input dataset.

        Raises:
            ValueError: If the prediction task is not supported by the model.
        """
        if not len(dataset.df):
            return ModelPredictionResults()
        timer = Timer()

        if get_cache_enabled():
            raw_prediction = self._predict_from_cache(dataset)
        else:
            raw_prediction = self.predict_df(
                self.prepare_dataframe(dataset.df, column_dtypes=dataset.column_dtypes, target=dataset.target)
            )

        if self.is_regression or self.is_text_generation:
            result = ModelPredictionResults(
                prediction=raw_prediction, raw_prediction=raw_prediction, raw=raw_prediction
            )
        elif self.is_classification:
            labels = np.array(self.meta.classification_labels)
            threshold = self.meta.classification_threshold

            if threshold is not None and len(labels) == 2:
                predicted_lbl_idx = (raw_prediction[:, 1] > threshold).astype(int)
            else:
                predicted_lbl_idx = raw_prediction.argmax(axis=1)

            all_predictions = pd.DataFrame(raw_prediction, columns=labels)

            predicted_labels = labels[predicted_lbl_idx]
            probability = raw_prediction[range(len(predicted_lbl_idx)), predicted_lbl_idx]

            result = ModelPredictionResults(
                raw=raw_prediction,
                prediction=predicted_labels,
                raw_prediction=predicted_lbl_idx,
                probabilities=probability,
                all_predictions=all_predictions,
            )
        else:
            raise ValueError(f"Prediction task is not supported: {self.meta.model_type}")
        timer.stop(f"Predicted dataset with shape {dataset.df.shape}")
        return result

    @abstractmethod
    def predict_df(self, df: pd.DataFrame):
        """
        Inner method that does the actual inference of a prepared dataframe
        :param df: dataframe to predict
        """
        ...

    def _predict_from_cache(self, dataset: Dataset):
        cached_predictions = self._cache.read_from_cache(dataset.row_hashes)
        missing = cached_predictions.isna()

        missing_slice = dataset.slice(lambda x: dataset.df[missing], row_level=False)
        unpredicted_df = self.prepare_dataframe(
            missing_slice.df, column_dtypes=missing_slice.column_dtypes, target=missing_slice.target
        )

        if len(unpredicted_df) > 0:
            raw_prediction = self.predict_df(unpredicted_df)
            self._cache.set_cache(dataset.row_hashes[missing], raw_prediction)
            cached_predictions.loc[missing] = raw_prediction.tolist()

        # TODO: check if there is a better solution
        return np.array(np.array(cached_predictions).tolist())

    def upload(self, client: GiskardClient, project_key, validate_ds=None) -> str:
        """
        Uploads the model to a Giskard project using the provided Giskard client. Also validates the model
        using the given validation dataset, if any.

        Args:
            client (GiskardClient): A Giskard client instance to use for uploading the model.
            project_key (str): The project key to use for the upload.
            validate_ds (Dataset, optional): A validation dataset to use for validating the model. Defaults to None.

        Notes:
            This method saves the model to a temporary directory before uploading it. The temporary directory
            is deleted after the upload is completed.
        """
        from giskard.core.model_validation import validate_model, validate_model_loading_and_saving

        validate_model(model=self, validate_ds=validate_ds)
        reloaded_model = validate_model_loading_and_saving(self)
        try:
            validate_model(model=reloaded_model, validate_ds=validate_ds, print_validation_message=False)
        except Exception as e_reloaded:
            raise GiskardException(
                "An error occured while validating a deserialized version your model, please report this issue to Giskard"
            ) from e_reloaded

        with tempfile.TemporaryDirectory(prefix="giskard-model-") as f:
            self.save(f)

            if client is not None:
                client.log_artifacts(f, posixpath.join(project_key, "models", str(self.id)))
                client.save_model_meta(project_key, self.id, self.meta, platform.python_version(), get_size(f))

        return str(self.id)

    @classmethod
    def download(cls, client: Optional[GiskardClient], project_key, model_id):
        """
        Downloads the specified model from the Giskard server and loads it into memory.

        Args:
            client (GiskardClient): The client instance that will connect to the Giskard server.
            project_key (str): The key for the project that the model belongs to.
            model_id (str): The ID of the model to download.

        Returns:
            An instance of the class calling the method, with the specified model loaded into memory.

        Raises:
            AssertionError: If the local directory where the model should be saved does not exist.
        """
        local_dir = settings.home_dir / settings.cache_dir / project_key / "models" / model_id
        if client is None:
            # internal worker case, no token based http client [deprecated, to be removed]
            assert local_dir.exists(), f"Cannot find existing model {project_key}.{model_id} in {local_dir}"
            _, meta = cls.read_meta_from_local_dir(local_dir)
        else:
            client.load_artifact(local_dir, posixpath.join(project_key, "models", model_id))
            meta_response = client.load_model_meta(project_key, model_id)
            # internal worker case, no token based http client
            assert local_dir.exists(), f"Cannot find existing model {project_key}.{model_id} in {local_dir}"
            with open(Path(local_dir) / META_FILENAME) as f:
                file_meta = yaml.load(f, Loader=yaml.Loader)
                classification_labels = cls.cast_labels(meta_response)
                meta = ModelMeta(
                    name=meta_response["name"],
                    description=meta_response["description"],
                    model_type=SupportedModelTypes[meta_response["modelType"]],
                    feature_names=meta_response["featureNames"],
                    classification_labels=classification_labels,
                    classification_threshold=meta_response["threshold"],
                    loader_module=file_meta["loader_module"],
                    loader_class=file_meta["loader_class"],
                )

        clazz = cls.determine_model_class(meta, local_dir)

        constructor_params = meta.__dict__
        constructor_params["id"] = str(model_id)

        del constructor_params["loader_module"]
        del constructor_params["loader_class"]

        model = clazz.load(local_dir, **constructor_params)
        return model

    @classmethod
    def read_meta_from_local_dir(cls, local_dir):
        with open(Path(local_dir) / META_FILENAME) as f:
            file_meta = yaml.load(f, Loader=yaml.Loader)
            meta = ModelMeta(
                name=file_meta["name"],
                description=None if "description" not in file_meta else file_meta["description"],
                model_type=SupportedModelTypes[file_meta["model_type"]],
                feature_names=file_meta["feature_names"],
                classification_labels=file_meta["classification_labels"],
                classification_threshold=file_meta["threshold"],
                loader_module=file_meta["loader_module"],
                loader_class=file_meta["loader_class"],
            )
        # dirty implementation to return id like this, to be decided if meta properties can just be BaseModel properties
        return file_meta["id"], meta

    @classmethod
    def cast_labels(cls, meta_response):
        labels_ = meta_response["classificationLabels"]
        labels_dtype = meta_response["classificationLabelsDtype"]
        if labels_ and labels_dtype and builtins.hasattr(builtins, labels_dtype):
            dtype = builtins.getattr(builtins, labels_dtype)
            labels_ = [dtype(i) for i in labels_]
        return labels_

    @classmethod
    def load(cls, local_dir, **kwargs):
        class_file = Path(local_dir) / MODEL_CLASS_PKL
        model_id, meta = cls.read_meta_from_local_dir(local_dir)

        constructor_params = meta.__dict__
        constructor_params["id"] = model_id
        del constructor_params["loader_module"]
        del constructor_params["loader_class"]

        if class_file.exists():
            with open(class_file, "rb") as f:
                clazz = cloudpickle.load(f)
                clazz_kwargs = {}
                clazz_kwargs.update(constructor_params)
                clazz_kwargs.update(kwargs)
                return clazz(**clazz_kwargs)
        else:
            raise ValueError(
                f"Cannot load model ({cls.__module__}.{cls.__name__}), "
                f"{MODEL_CLASS_PKL} file not found and 'load' method isn't overriden"
            )

    def to_mlflow(self):
        raise NotImplementedError

    def _llm_agent(self, dataset=None, allow_dataset_queries: bool = False, scan_result=None):
        from ...llm.config import llm_config
        from ...llm.talk.talk import create_ml_llm

        data_source_tools = []
        if allow_dataset_queries:
            if dataset is None:
                raise ValueError("Please provide a dataset to allow_dataset_queries")
            from langchain.agents import create_pandas_dataframe_agent
            from langchain.tools import Tool

            agent = create_pandas_dataframe_agent(llm_config.default_llm, dataset.df, verbose=False)
            data_source_tools.append(
                Tool.from_function(
                    func=agent.run,
                    name=f"{self.meta.name if self.meta.name is not None else 'model'}_info",
                    description="Useful for when you need to find information to predict the model. "
                    + "The input is a natural language request. "
                    + "Example: 'give me all info of the row about ...'",
                )
            )

        return create_ml_llm(llm_config.default_llm, self, dataset, data_source_tools, scan_result)

    def talk(self, question: str, dataset=None, allow_dataset_queries: bool = False, scan_report=None):
        return self._llm_agent(dataset, allow_dataset_queries, scan_report).run(question)<|MERGE_RESOLUTION|>--- conflicted
+++ resolved
@@ -25,12 +25,9 @@
 from ...models.cache import ModelCache
 from ...path_utils import get_size
 from ...settings import settings
-<<<<<<< HEAD
-=======
 from ..cache import get_cache_enabled
 from ..utils import np_types_to_native
 from .model_prediction import ModelPredictionResults
->>>>>>> afd0efe6
 
 META_FILENAME = "giskard-model-meta.yaml"
 
