from typing import Any, Callable, Iterable, Optional, Union

import logging
import pickle
from abc import ABC, abstractmethod
from inspect import isfunction, signature
from pathlib import Path
<<<<<<< HEAD
from typing import Any, Callable, Iterable, Optional, Tuple, Union
=======
>>>>>>> d1b4ac82

import cloudpickle
import mlflow
import numpy as np
import pandas as pd
import yaml

<<<<<<< HEAD
from giskard.ml_worker.exceptions.giskard_exception import python_env_exception_helper

from .model import BaseModel
from ..utils import warn_once
=======
>>>>>>> d1b4ac82
from ...core.core import ModelType
from ...core.validation import configured_validate_arguments
from ..utils import warn_once
from .model import BaseModel

logger = logging.getLogger(__name__)


class WrapperModel(BaseModel, ABC):
    """Base class for model wrappers.

    This is subclass of a :class:`BaseModel` that wraps an existing model
    object and uses it to make inference.

    This class introduces a `data_preprocessing_function` which can be used
    to preprocess incoming data before it is passed to the underlying model.
    """

    @configured_validate_arguments
    def __init__(
        self,
        model: Any,
        model_type: ModelType,
        data_preprocessing_function: Optional[Callable[[pd.DataFrame], Any]] = None,
        model_postprocessing_function: Optional[Callable[[Any], Any]] = None,
        name: Optional[str] = None,
        feature_names: Optional[Iterable] = None,
        classification_threshold: Optional[float] = 0.5,
        classification_labels: Optional[Iterable] = None,
        id: Optional[str] = None,
        batch_size: Optional[int] = None,
        **kwargs,
    ) -> None:
        """
        Parameters
        ----------
        model : Any
            The model that will be wrapped.
        model_type : ModelType
            The type of the model. Must be a value from the :class:`ModelType`
            enumeration.
        data_preprocessing_function : Optional[Callable[[pd.DataFrame], Any]]
            A function that will be applied to incoming data. Default is ``None``.
        model_postprocessing_function : Optional[Callable[[Any], Any]]
            A function that will be applied to the model's predictions. Default
            is ``None``.
        name : Optional[str]
            A name for the wrapper. Default is ``None``.
        feature_names : Optional[Iterable]
            A list of feature names. Default is ``None``.
        classification_threshold : Optional[float]
            The probability threshold for classification. Default is 0.5.
        classification_labels : Optional[Iterable]
            A list of classification labels. Default is None.
        batch_size : Optional[int]
            The batch size to use for inference. Default is ``None``, which
            means inference will be done on the full dataframe.
        """
        super().__init__(
            model_type=model_type,
            name=name,
            feature_names=feature_names,
            classification_threshold=classification_threshold,
            classification_labels=classification_labels,
            id=id,
            batch_size=batch_size,
            **kwargs,
        )
        self.model = model
        self.data_preprocessing_function = data_preprocessing_function
        self.model_postprocessing_function = model_postprocessing_function
        self.batch_size = batch_size

        # TODO: refactor this into validate_args or another decorator @validate_sign
        if self.data_preprocessing_function and isfunction(self.data_preprocessing_function):
            sign_len = len(signature(self.data_preprocessing_function).parameters)
            if sign_len != 1:
                raise ValueError(
                    f"data_preprocessing_function only takes 1 argument (a pandas.DataFrame) but {sign_len} were provided."
                )
        if self.model_postprocessing_function:
            sign_len = len(signature(self.model_postprocessing_function).parameters)
            if sign_len != 1:
                raise ValueError(f"model_postprocessing_function only takes 1 argument but {sign_len} were provided.")

    def _preprocess(self, data):
        if self.data_preprocessing_function:
            return self.data_preprocessing_function(data)
        return data

    def _postprocess(self, raw_predictions):
        # User specified a custom postprocessing function
        if self.model_postprocessing_function:
            raw_predictions = self.model_postprocessing_function(raw_predictions)

        # Convert predictions to numpy array
        raw_predictions = self._convert_to_numpy(raw_predictions)

        # We try to automatically fix issues in the output shape
        raw_predictions = self._possibly_fix_predictions_shape(raw_predictions)

        return raw_predictions

    def _convert_to_numpy(self, raw_predictions):
        return np.asarray(raw_predictions)

    @configured_validate_arguments
    def predict_df(self, df: pd.DataFrame):
        if self.batch_size and self.batch_size > 0:
            dfs = np.array_split(df, np.arange(self.batch_size, len(df), self.batch_size))
        else:
            dfs = [df]

        outputs = []
        for batch in map(self._preprocess, dfs):
            output = self.model_predict(batch)
            output = self._postprocess(output)
            outputs.append(output)

        raw_prediction = np.concatenate(outputs)

        if self.is_regression:
            return raw_prediction.astype(float)

        return raw_prediction

    def _possibly_fix_predictions_shape(self, raw_predictions: np.ndarray):
        if not self.is_classification:
            return raw_predictions

        # Ensure this is 2-dimensional
        if raw_predictions.ndim <= 1:
            raw_predictions = raw_predictions.reshape(-1, 1)

        # Fix possible extra dimensions (e.g. batch dimension which was not squeezed)
        if raw_predictions.ndim > 2:
            warn_once(
                logger,
                f"\nThe output of your model has shape {raw_predictions.shape}, but we expect a shape (n_entries, n_classes). \n"
                "We will attempt to automatically reshape the output to match this format, please check that the results are consistent.",
            )

            raw_predictions = raw_predictions.squeeze(tuple(range(1, raw_predictions.ndim - 1)))

            if raw_predictions.ndim > 2:
                raise ValueError(
                    f"The output of your model has shape {raw_predictions.shape}, but we expect it to be (n_entries, n_classes)."
                )

        # E.g. for binary classification, prediction should be of the form `(p, 1 - p)`.
        # If a binary classifier returns a single prediction `p`, we try to infer the second class
        # prediction as `1 - p`.
        if self.is_binary_classification and raw_predictions.shape[-1] == 1:
            warn_once(
                logger,
                "Please make sure that your model's output corresponds "
                "to the second label in classification_labels.",
            )

            raw_predictions = np.append(1 - raw_predictions, raw_predictions, axis=1)

        # For classification models, the last dimension must be equal to the number of classes
        if raw_predictions.shape[-1] != len(self.meta.classification_labels):
            raise ValueError(
                f"The output of your model has shape {raw_predictions.shape}, but we expect it to be (n_entries, n_classes), \n"
                f"where `n_classes` is the number of classes in your model output ({len(self.meta.classification_labels)} in this case)."
            )

        return raw_predictions

    @abstractmethod
    def model_predict(self, data):
        """Performs the model inference/forward pass.

        Parameters
        ----------
        data : Any
            The input data for making predictions. If you did not specify a
            `data_preprocessing_function`, this will be a :class:`pd.DataFrame`,
            otherwise it will be whatever the `data_preprocessing_function`
            returns.

        Returns
        -------
        numpy.ndarray
            If the model is ``classification``, it should return an array of
            probabilities of shape ``(num_entries, num_classes)``.
            If the model is ``regression`` or ``text_generation``, it should
            return an array of ``num_entries`` predictions.
        """
        ...

    def save(self, local_path: Union[str, Path]) -> None:
        super().save(local_path)
        self.save_wrapper_meta(local_path)
        if self.data_preprocessing_function:
            self.save_data_preprocessing_function(local_path)
        if self.model_postprocessing_function:
            self.save_model_postprocessing_function(local_path)

    @abstractmethod
    def save_model(self, path: Union[str, Path]) -> None:
        """Saves the wrapped ``model`` object.

        Parameters
        ----------
        path : Union[str, Path]
            Path to which the model should be saved.
        """
        ...

    def save_data_preprocessing_function(self, local_path: Union[str, Path]):
        with open(Path(local_path) / "giskard-data-preprocessing-function.pkl", "wb") as f:
            cloudpickle.dump(self.data_preprocessing_function, f, protocol=pickle.DEFAULT_PROTOCOL)

    def save_model_postprocessing_function(self, local_path: Union[str, Path]):
        with open(Path(local_path) / "giskard-model-postprocessing-function.pkl", "wb") as f:
            cloudpickle.dump(self.model_postprocessing_function, f, protocol=pickle.DEFAULT_PROTOCOL)

    def save_wrapper_meta(self, local_path):
        with open(Path(local_path) / "giskard-model-wrapper-meta.yaml", "w") as f:
            yaml.dump(
                {
                    "batch_size": self.batch_size,
                },
                f,
                default_flow_style=False,
            )

    @classmethod
    def load(cls, local_dir, model_py_ver: Optional[Tuple[str, str, str]] = None, **kwargs):
        constructor_params = cls.load_constructor_params(local_dir, **kwargs)

        return cls(model=cls.load_model(local_dir, model_py_ver), **constructor_params)

    @classmethod
    def load_constructor_params(cls, local_dir, model_py_ver: Optional[Tuple[str, str, str]] = None, **kwargs):
        params = cls.load_wrapper_meta(local_dir)
        params["data_preprocessing_function"] = cls.load_data_preprocessing_function(local_dir)
        params["model_postprocessing_function"] = cls.load_model_postprocessing_function(local_dir)
        params.update(kwargs)

        extra_meta, meta = cls.read_meta_from_local_dir(local_dir)
        constructor_params = meta.__dict__
        constructor_params["id"] = extra_meta.id
        constructor_params = constructor_params.copy()
        constructor_params.update(params)

        return constructor_params

    @classmethod
    @abstractmethod
    def load_model(cls, path: Union[str, Path], model_py_ver: Optional[Tuple[str, str, str]] = None):
        """Loads the wrapped ``model`` object.

        Parameters
        ----------
        path : Union[str, Path]
            Path from which the model should be loaded.
        model_py_ver : Optional[Tuple[str, str, str]]
            Python version used to save the model, to validate if model loading failed.
        """
        ...

    @classmethod
    def load_data_preprocessing_function(cls, local_path: Union[str, Path]):
        local_path = Path(local_path)
        file_path = local_path / "giskard-data-preprocessing-function.pkl"
        if file_path.exists():
            with open(file_path, "rb") as f:
                try:
                    # According to https://github.com/cloudpipe/cloudpickle#cloudpickle:
                    # Cloudpickle can only be used to send objects between the exact same version of Python.
                    return cloudpickle.load(f)
                except Exception as e:
                    raise python_env_exception_helper("Data Preprocessing Function", e)
        return None

    @classmethod
    def load_model_postprocessing_function(cls, local_path: Union[str, Path]):
        local_path = Path(local_path)
        file_path = local_path / "giskard-model-postprocessing-function.pkl"
        if file_path.exists():
            with open(file_path, "rb") as f:
                try:
                    # According to https://github.com/cloudpipe/cloudpickle#cloudpickle:
                    # Cloudpickle can only be used to send objects between the exact same version of Python.
                    return cloudpickle.load(f)
                except Exception as e:
                    raise python_env_exception_helper("Data Postprocessing Function", e)
        return None

    @classmethod
    def load_wrapper_meta(cls, local_dir):
        wrapper_meta_file = Path(local_dir) / "giskard-model-wrapper-meta.yaml"
        if wrapper_meta_file.exists():
            with open(wrapper_meta_file) as f:
                wrapper_meta = yaml.load(f, Loader=yaml.Loader)
                wrapper_meta["batch_size"] = int(wrapper_meta["batch_size"]) if wrapper_meta["batch_size"] else None
                return wrapper_meta
        else:
            # ensuring backward compatibility
            return {"batch_size": None}

    def to_mlflow(self, artifact_path: str = "prediction-function-from-giskard", **kwargs):
        def _giskard_predict(df):
            return self.predict(df)

        class MLflowModel(mlflow.pyfunc.PythonModel):
            def predict(self, df):
                return _giskard_predict(df)

        mlflow_model = MLflowModel()
        return mlflow.pyfunc.log_model(artifact_path=artifact_path, python_model=mlflow_model)<|MERGE_RESOLUTION|>--- conflicted
+++ resolved
@@ -1,14 +1,10 @@
-from typing import Any, Callable, Iterable, Optional, Union
+from typing import Any, Callable, Iterable, Optional, Tuple, Union
 
 import logging
 import pickle
 from abc import ABC, abstractmethod
 from inspect import isfunction, signature
 from pathlib import Path
-<<<<<<< HEAD
-from typing import Any, Callable, Iterable, Optional, Tuple, Union
-=======
->>>>>>> d1b4ac82
 
 import cloudpickle
 import mlflow
@@ -16,17 +12,11 @@
 import pandas as pd
 import yaml
 
-<<<<<<< HEAD
-from giskard.ml_worker.exceptions.giskard_exception import python_env_exception_helper
-
-from .model import BaseModel
-from ..utils import warn_once
-=======
->>>>>>> d1b4ac82
 from ...core.core import ModelType
 from ...core.validation import configured_validate_arguments
 from ..utils import warn_once
 from .model import BaseModel
+from giskard.ml_worker.exceptions.giskard_exception import python_env_exception_helper
 
 logger = logging.getLogger(__name__)
 
