"""
This module provides a wrapper for HuggingFace models that allows them to be
used with Giskard. It supports both standard models from the ``transfomers``
library (for example pretrained models like ``AutoModel.from_pretrained(...)``),
as well as pipelines (e.g. ``pipeline("sentiment-analysis")``).


Quickstart
----------

Let’s load a pretrained model from HuggingFace ``transformers``:

>>> from transformers import AutoModelForSequenceClassification, AutoTokenizer
>>> model = AutoModelForSequenceClassification.from_pretrained(
...     "distilbert-base-uncased-finetuned-sst-2-english"
... )
>>> tokenizer = AutoTokenizer.from_pretrained(
...     "distilbert-base-uncased-finetuned-sst-2-english"
... )

Now we can wrap the model with Giskard:

>>> import giskard as gsk
>>> gsk_model = gsk.Model(
...     model=model,
...     model_type="classification",
...     name="DistilBERT SST-2",
...     data_preprocessing_function=lambda df: tokenizer(
...         df["text"].tolist(),
...         padding=True,
...         truncation=True,
...         max_length=512,
...         return_tensors="pt",
...     ),
...     feature_names=["text"],
...     classification_labels=["negative", "positive"],
...     batch_size=32,  # set the batch size here to speed up inference on GPU
... )

>>> type(gsk_model)
<class 'giskard.models.huggingface.HuggingFaceModel'>

Notice how using :class:`giskard.Model` automatically detected that we are using
a HuggingFace model and returned the correct subclass. You can also provide the
class explicitly using :class:`giskard.models.huggingface.HuggingFaceModel`.

Let’s create a simple dataset to test the model execution:

>>> import pandas as pd
>>> gsk_dataset = gsk.Dataset(
...     pd.DataFrame({"text": ["I hate this movie", "I love this movie"]})
... )
>>> gsk_model.predict(gsk_dataset)
ModelPredictionResults(...)

Optimizing performance
----------------------

Setting an appropriate batch size can significantly improve the model
performance on inference through ``gsk_model.predict(...)``. There is no general
way to optimize the batch size, as it depends on the model, the data, and the
hardware used. However, we recommend to start with a small batch size and
increase it as long as you can measure a speed up or you encounter not
out-of-memory errors::

    import time
    import giskard
    from giskard.models.huggingface import HuggingFaceModel

    wrapped_model = HuggingFaceModel(...)
    wrapped_dataset = giskard.Dataset(...)

    with giskard.models.cache.no_cache():
        for batch_size in [1, 2, 4, 8, 16, 32, 64, 128]:
            wrapped_model.batch_size = batch_size

            start = time.perf_counter()
            wrapped_model.predict(wrapped_dataset)
            elapsed = time.perf_counter() - start

            print(f"Batch size: {batch_size}, Inference time: {elapsed} seconds")


Expected model output
---------------------

An important thing to notice is that Giskard expects classification models to
return probabilities for each class. HuggingFace models usually return logits
instead of probabilities. In general, we will handle this for you by applying a
softmax function to the logits. However, if you are using a model that deviates
from this behavior, you can provide a custom postprocessing function using
the `model_postprocessing_function` argument. This function should take the
raw output of your model and return a numpy array of probabilities.
"""
from typing import Any, Callable, Iterable, Optional, Union

import logging
from pathlib import Path
<<<<<<< HEAD
from typing import Any, Callable, Iterable, Optional, Tuple, Union
=======
>>>>>>> d1b4ac82

import pandas as pd
import yaml
from scipy import special

from giskard.core.core import ModelType
from giskard.core.validation import configured_validate_arguments
from giskard.models.base import WrapperModel

from ..client.python_utils import warning

try:
    import torch
except ImportError as e:
    raise ImportError("Please install it via 'pip install torch'") from e

try:
    from transformers import pipeline, pipelines
except ImportError as e:
    raise ImportError("Please install it via 'pip install transformers'") from e

logger = logging.getLogger(__name__)


class HuggingFaceModel(WrapperModel):
    @configured_validate_arguments
    def __init__(
        self,
        model,
        model_type: ModelType,
        name: Optional[str] = None,
        data_preprocessing_function: Optional[Callable[[pd.DataFrame], Any]] = None,
        model_postprocessing_function: Optional[Callable[[Any], Any]] = None,
        feature_names: Optional[Iterable] = None,
        classification_threshold: Optional[float] = 0.5,
        classification_labels: Optional[Iterable] = None,
        id: Optional[str] = None,
        batch_size: Optional[int] = 1,
        **kwargs,
    ) -> None:
        """Automatically wraps a HuggingFace model or pipeline.

        This class provides a default wrapper around the HuggingFace
        ``transformers`` library for usage with Giskard.

        Parameters
        ----------
        model : object
            The model instance to be wrapped. Should be an instance of a HuggingFace model or pipeline
            (e.g. from the ``transformers`` library).
        model_type : ModelType
            The type of the model, either ``regression`` or ``classification``.
        name : Optional[str]
            The name of the model, used in the Giskard UI.
        data_preprocessing_function : Optional[callable]
            A function to preprocess the input data.
        model_postprocessing_function : Optional[callable]
            A function to postprocess the model output.
        feature_names : Optional[iterable]
            The names of the model features.
        classification_threshold : Optional[float]
            The classification probability threshold for binary classification models.
        classification_labels : Optional[iterable]
            The labels for classification models.
        batch_size : Optional[int]
            The batch size used for inference. Default to 1. We recommend to increase the batch size to improve
            performance, but your mileage may vary. See *Notes* for more information.

        Attributes
        ----------
        batch_size : Optional[int]
            The batch size used for inference.
        """
        super().__init__(
            model=model,
            model_type=model_type,
            name=name,
            data_preprocessing_function=data_preprocessing_function,
            model_postprocessing_function=model_postprocessing_function,
            feature_names=feature_names,
            classification_threshold=classification_threshold,
            classification_labels=classification_labels,
            id=id,
            batch_size=batch_size,
            **kwargs,
        )

        self.huggingface_module = model.__class__
        self.pipeline_task = model.task if isinstance(model, pipelines.Pipeline) else None

        try:
            if batch_size == 1 and model.device.type == "cuda":
                warning(
                    "Your model is running on GPU. We recommend to set a batch "
                    "size greater than 1 to improve performance."
                )
        except AttributeError:
            pass

    @classmethod
    def load_model(cls, local_path, model_py_ver: Optional[Tuple[str, str, str]] = None):
        huggingface_meta_file = Path(local_path) / "giskard-model-huggingface-meta.yaml"
        if huggingface_meta_file.exists():
            with open(huggingface_meta_file) as f:
                huggingface_meta = yaml.load(f, Loader=yaml.Loader)

        if huggingface_meta["pipeline_task"]:
            return pipeline(huggingface_meta["pipeline_task"], local_path)

        return huggingface_meta["huggingface_module"].from_pretrained(local_path)

    def save_huggingface_meta(self, local_path):
        with open(Path(local_path) / "giskard-model-huggingface-meta.yaml", "w") as f:
            yaml.dump(
                {
                    "huggingface_module": self.huggingface_module,
                    "pipeline_task": self.pipeline_task,
                },
                f,
                default_flow_style=False,
            )

    def save(self, local_path: Union[str, Path]) -> None:
        super().save(local_path)
        self.save_model(local_path)
        self.save_huggingface_meta(local_path)

    def save_model(self, local_path):
        self.model.save_pretrained(local_path)

    def model_predict(self, data):
        predictions = self._get_predictions(data)

        if self.is_classification and hasattr(predictions, "logits"):
            if isinstance(self.model, torch.nn.Module):
                with torch.no_grad():
                    logits = predictions.logits.detach().cpu().numpy()
            else:
                logits = predictions.logits

            if self.model_postprocessing_function:
                # @TODO: Are we sure we want to log a warning here?
                logger.warning(
                    "Your model output is logits. In Giskard, we expect the output to be probabilities."
                    "Since you provided a model_postprocessing_function, we assume that you included softmax() yourself.",
                    exc_info=True,
                )
            else:
                predictions = special.softmax(logits, axis=1) if len(logits.shape) == 2 else special.softmax(logits)

        return predictions

    def _get_predictions(self, data):
        if isinstance(self.model, pipelines.Pipeline):
            if isinstance(data, pd.DataFrame):
                data = data.to_dict(orient="records")
            _predictions = [{p["label"]: p["score"] for p in pl} for pl in self.model(data, top_k=None)]
            return [[p[label] for label in self.meta.classification_labels] for p in _predictions]

        if isinstance(self.model, torch.nn.Module):
            with torch.no_grad():
                return self.model(**data)

        return self.model(**data)

    def to_mlflow(self, artifact_path: str = "transformers-model-from-giskard", **kwargs):
        import mlflow

        return mlflow.transformers.log_model(self.model, artifact_path, **kwargs)<|MERGE_RESOLUTION|>--- conflicted
+++ resolved
@@ -92,14 +92,10 @@
 the `model_postprocessing_function` argument. This function should take the
 raw output of your model and return a numpy array of probabilities.
 """
-from typing import Any, Callable, Iterable, Optional, Union
+from typing import Any, Callable, Iterable, Optional, Tuple, Union
 
 import logging
 from pathlib import Path
-<<<<<<< HEAD
-from typing import Any, Callable, Iterable, Optional, Tuple, Union
-=======
->>>>>>> d1b4ac82
 
 import pandas as pd
 import yaml
