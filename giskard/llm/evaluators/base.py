from dataclasses import dataclass
from typing import Sequence, Optional
from abc import ABC, abstractmethod

<<<<<<< HEAD
=======
from typing import Sequence, Optional
>>>>>>> 9f3bb5e2

from ..client import LLMClient, get_default_client
from ..errors import LLMGenerationError
from ...datasets.base import Dataset
from ...models.base.model import BaseModel

EVALUATE_MODEL_FUNCTIONS = [
    {
        "name": "evaluate_model",
        "description": "Evaluates if the model passes the test",
        "parameters": {
            "type": "object",
            "properties": {
                "passed_test": {
                    "type": "boolean",
                    "description": "true if the model successfully passes the test",
                },
                "reason": {
                    "type": "string",
                    "description": "optional short description of why the model does not pass the test, in 1 or 2 short sentences",
                },
            },
        },
        "required": ["passed_test"],
    },
]


@dataclass
class EvaluationResult:
    failure_examples: Sequence[dict]
    success_examples: Sequence[dict]
    errors: Sequence[dict]
<<<<<<< HEAD
    failed_indices: Optional[Sequence[int]] = None
=======
    output_ds: Optional[Dataset] = None
>>>>>>> 9f3bb5e2

    @property
    def passed(self):
        return len(self.failure_examples) == 0 and len(self.success_examples) > 0

    @property
    def failed(self):
        return not self.passed

    @property
    def has_errors(self):
        return len(self.errors) > 0

    @property
    def passed_ratio(self):
        return len(self.success_examples) / (len(self.success_examples) + len(self.failure_examples))


class BaseEvaluator(ABC):
    """Base class for evaluators that define a way of detecting a LLM failure"""

    @abstractmethod
    def evaluate(self, model: BaseModel, dataset: Dataset):
        ...


class LLMBasedEvaluator(BaseEvaluator):
    _default_eval_prompt: str

    def __init__(self, eval_prompt=None, llm_temperature=0.1, llm_client: LLMClient = None):
        self.eval_prompt = eval_prompt or self._default_eval_prompt
        self.llm_temperature = llm_temperature
        self.llm_client = llm_client if llm_client is not None else get_default_client()

    def _make_evaluate_prompt(self, model: BaseModel, input_vars, model_output, row_idx):
        return self.eval_prompt.format(
            model_name=model.meta.name,
            model_description=model.meta.description,
            input_vars=input_vars,
            model_output=model_output,
        )

    def _make_evaluate_functions(self, model: BaseModel, input_vars, model_output):
        return EVALUATE_MODEL_FUNCTIONS

    def evaluate(self, model: BaseModel, dataset: Dataset):
        model_outputs = model.predict(dataset).prediction

        succeeded = []
        failed = []
        failed_idx = []
        errored = []
        for row_index, input_vars, model_output in zip(
            dataset.df.index,
            dataset.df.loc[:, model.meta.feature_names].to_dict("records"),
            model_outputs,
        ):
            sample = {"input_vars": input_vars, "model_output": model_output}
            prompt = self._make_evaluate_prompt(model, input_vars, model_output, row_index)
            funcs = self._make_evaluate_functions(model, input_vars, model_output)
            try:
                out = self.llm_client.complete(
                    [{"role": "system", "content": prompt}],
                    functions=funcs,
                    function_call={"name": "evaluate_model"},
                    temperature=self.llm_temperature,
                    caller_id=self.__class__.__name__,
                )
                if out.function_call is None or "passed_test" not in out.function_call.args:
                    raise LLMGenerationError("Invalid function call arguments received")
            except LLMGenerationError as err:
                errored.append({"message": str(err), "sample": sample})
                continue

            args = out.function_call.args
            if args["passed_test"]:
                succeeded.append({"input_vars": input_vars, "model_output": model_output, "reason": args.get("reason")})
            else:
                failed_idx.append(row_index)
                failed.append({"input_vars": input_vars, "model_output": model_output, "reason": args.get("reason")})

        return EvaluationResult(
            output_ds=dataset.slice(lambda df: df.loc[failed_idx], row_level=False),
            failure_examples=failed,
            success_examples=succeeded,
            errors=errored,
        )<|MERGE_RESOLUTION|>--- conflicted
+++ resolved
@@ -2,10 +2,6 @@
 from typing import Sequence, Optional
 from abc import ABC, abstractmethod
 
-<<<<<<< HEAD
-=======
-from typing import Sequence, Optional
->>>>>>> 9f3bb5e2
 
 from ..client import LLMClient, get_default_client
 from ..errors import LLMGenerationError
@@ -39,11 +35,7 @@
     failure_examples: Sequence[dict]
     success_examples: Sequence[dict]
     errors: Sequence[dict]
-<<<<<<< HEAD
-    failed_indices: Optional[Sequence[int]] = None
-=======
     output_ds: Optional[Dataset] = None
->>>>>>> 9f3bb5e2
 
     @property
     def passed(self):
