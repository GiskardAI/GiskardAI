--- conflicted
+++ resolved
@@ -1,12 +1,8 @@
 import json
 from abc import ABC, abstractmethod
-<<<<<<< HEAD
-=======
 from typing import Dict, Optional, Sequence
->>>>>>> f9d6fe49
 
 from tenacity import retry, retry_if_exception_type, stop_after_attempt, wait_exponential
-from typing import Dict, Optional
 
 from . import LLMClient, LLMFunctionCall, LLMLogger, LLMOutput
 from ..config import LLMConfigurationError
