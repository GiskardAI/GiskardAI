<<<<<<< HEAD
from typing import Any, Dict, Optional, Sequence
=======
from typing import Any, Dict, List, Optional, Sequence
>>>>>>> 5227b76d

from abc import ABC, abstractmethod
from dataclasses import dataclass, field

from .logger import LLMLogger


@dataclass
class LLMFunctionCall:
    name: str
    arguments: Any


@dataclass
class LLMToolCall:
    id: str
<<<<<<< HEAD
    function: str
    args: Any


@dataclass
class LLMOutput:
    raw_output: Any
    message: Optional[str] = None
    function_call: Optional[LLMFunctionCall] = None
    tool_calls: Sequence[LLMToolCall] = field(default_factory=list)
=======
    type: str
    function: LLMFunctionCall


@dataclass
class LLMMessage:
    role: str
    content: Optional[str]
    function_call: Optional[LLMFunctionCall]
    tool_calls: Optional[List[LLMToolCall]]

    @staticmethod
    def create_message(role: str, content: str):
        return LLMMessage(role=role, content=content, function_call=None, tool_calls=None)
>>>>>>> 5227b76d


class LLMClient(ABC):
    @property
    @abstractmethod
    def logger(self) -> LLMLogger:
        ...

    @abstractmethod
    def complete(
        self,
        messages: Sequence[LLMMessage],
        functions=None,
        temperature=0.5,
        max_tokens=None,
        function_call: Optional[Dict] = None,
        caller_id: Optional[str] = None,
        tools=None,
        tool_choice=None,
<<<<<<< HEAD
    ) -> LLMOutput:
=======
    ) -> LLMMessage:
>>>>>>> 5227b76d
        ...<|MERGE_RESOLUTION|>--- conflicted
+++ resolved
@@ -1,11 +1,7 @@
-<<<<<<< HEAD
-from typing import Any, Dict, Optional, Sequence
-=======
 from typing import Any, Dict, List, Optional, Sequence
->>>>>>> 5227b76d
 
 from abc import ABC, abstractmethod
-from dataclasses import dataclass, field
+from dataclasses import dataclass
 
 from .logger import LLMLogger
 
@@ -19,18 +15,6 @@
 @dataclass
 class LLMToolCall:
     id: str
-<<<<<<< HEAD
-    function: str
-    args: Any
-
-
-@dataclass
-class LLMOutput:
-    raw_output: Any
-    message: Optional[str] = None
-    function_call: Optional[LLMFunctionCall] = None
-    tool_calls: Sequence[LLMToolCall] = field(default_factory=list)
-=======
     type: str
     function: LLMFunctionCall
 
@@ -45,7 +29,6 @@
     @staticmethod
     def create_message(role: str, content: str):
         return LLMMessage(role=role, content=content, function_call=None, tool_calls=None)
->>>>>>> 5227b76d
 
 
 class LLMClient(ABC):
@@ -65,9 +48,5 @@
         caller_id: Optional[str] = None,
         tools=None,
         tool_choice=None,
-<<<<<<< HEAD
-    ) -> LLMOutput:
-=======
     ) -> LLMMessage:
->>>>>>> 5227b76d
         ...