from typing import Any, Callable, Dict, List, Optional, Union

import inspect
import logging
import traceback
import warnings
from dataclasses import dataclass
from functools import singledispatchmethod
from xml.dom import minidom
from xml.etree.ElementTree import Element, SubElement, tostring

from giskard.client.dtos import SuiteInfo, SuiteTestDTO, TestInputDTO, TestSuiteDTO
from giskard.client.giskard_client import GiskardClient
from giskard.core.core import TestFunctionMeta
from giskard.core.errors import GiskardImportError
from giskard.core.savable import Artifact
from giskard.core.test_result import TestMessage, TestMessageLevel, TestResult
from giskard.datasets.base import Dataset
from giskard.exceptions.IllegalArgumentError import IllegalArgumentError
from giskard.models.base import BaseModel
from giskard.registry.giskard_test import GiskardTest, GiskardTestMethod, Test
from giskard.registry.registry import tests_registry
from giskard.registry.slicing_function import SlicingFunction
from giskard.registry.transformation_function import TransformationFunction

from ..client.python_utils import warning
from ..utils.analytics_collector import analytics
from ..utils.artifacts import serialize_parameter
from .kwargs_utils import get_imports_code

logger = logging.getLogger(__name__)

suite_input_types: List[type] = [
    Dataset,
    BaseModel,
    str,
    bool,
    int,
    float,
    SlicingFunction,
    TransformationFunction,
]


def parse_function_arguments(client, project_key, function_inputs):
    arguments = dict()

    for value in function_inputs:
        if value["isAlias"] or value["isDefaultValue"]:
            continue
        if value["type"] == "Dataset":
            arguments[value["name"]] = Dataset.download(client, project_key, value["value"], False)
        elif value["type"] == "BaseModel":
            arguments[value["name"]] = BaseModel.download(client, project_key, value["value"])
        elif value["type"] == "SlicingFunction":
            arguments[value["name"]] = SlicingFunction.download(value["value"], client, project_key)(
                **parse_function_arguments(client, project_key, value["params"])
            )
        elif value["type"] == "TransformationFunction":
            arguments[value["name"]] = TransformationFunction.download(value["value"], client, project_key)(
                **parse_function_arguments(client, project_key, value["params"])
            )
        elif value["type"] == "float":
            arguments[value["name"]] = float(value["value"])
        elif value["type"] == "int":
            arguments[value["name"]] = int(value["value"])
        elif value["type"] == "str":
            arguments[value["name"]] = str(value["value"])
        elif value["type"] == "bool":
            arguments[value["name"]] = bool(value["value"])
        elif value["type"] == "Kwargs":
            kwargs = dict()
            exec(value["value"], {"kwargs": kwargs})
            arguments.update(kwargs)
        else:
            raise IllegalArgumentError(f"Unknown argument type: {value['type']}")
    return arguments


TestName = str
TestParams = Dict[str, Any]


@dataclass
class SuiteResult:
    test_name: TestName
    result: TestResult
    params: TestParams

    @property
    def _tuple(self):
        # Method to ensure backward compatibility
        return (self.test_name, self.result, self.params)

    def __getitem__(self, i):
        warnings.warn(
            "The test results has been changed to a class, getting attribute by index will be removed in the future.",
            category=DeprecationWarning,
        )
        return self._tuple[i]

    def __iter__(self):
        warnings.warn(
            "The test results has been changed to a class, the iterator function will be removed in the future..",
            category=DeprecationWarning,
        )
        return self._tuple.__iter__()


class TestSuiteResult:
    """Represents the result of a test suite."""

    def __init__(self, passed: bool, results: List[SuiteResult]):
        self.passed = passed
        self.results = results

    def __repr__(self):
        return f"<TestSuiteResult ({'passed' if self.passed else 'failed'})>"

    def _repr_html_(self):
        from ..visualization.widget import TestSuiteResultWidget

        widget = TestSuiteResultWidget(self)
        return widget.render_html()

    def to_mlflow(self, mlflow_client=None, mlflow_run_id: str = None):
        import mlflow

        mlflow_client: mlflow.MlflowClient = mlflow_client
        from giskard.integrations.mlflow.giskard_evaluator_utils import process_text

        metrics = dict()
        for test_result in self.results:
            test_name = process_text(test_result.test_name)
            metric_name = process_text(test_result.result.metric_name)
            result = test_result.result
            # TODO: Improve this in GSK-2041
            mlflow_metric_name = test_name if metric_name == "Metric" else f"{metric_name} for {test_name}"
            if mlflow_client is None and mlflow_run_id is None:
                mlflow.log_metric(mlflow_metric_name, result.metric)
            elif mlflow_client and mlflow_run_id:
                mlflow_client.log_metric(mlflow_run_id, mlflow_metric_name, result.metric)
            metrics[mlflow_metric_name] = result.metric

        return metrics

    def to_wandb(self, run: Optional["wandb.wandb_sdk.wandb_run.Run"] = None) -> None:  # noqa
        """Log the test-suite result to the WandB run.

        Log the current test-suite result in a table format to the active WandB run.

        Parameters
        ----------
        run : Optional["wandb.wandb_sdk.wandb_run.Run"]
            WandB run. (Default value = None)

        """
        try:
            import wandb  # noqa
        except ImportError as e:
            raise GiskardImportError("wandb") from e
        from ..integrations.wandb.wandb_utils import _parse_test_name, get_wandb_run

        run = get_wandb_run(run)
        # Log just a test description and a metric.
        columns = ["Metric name", "Data slice", "Metric value", "Passed"]
        try:
            data = [
                [*_parse_test_name(test_result.test_name), test_result.result.metric, test_result.result.passed]
                for test_result in self.results
            ]
            analytics.track(
                "wandb_integration:test_suite",
                {
                    "wandb_run_id": run.id,
                    "tests_cnt": len(data),
                },
            )
        except Exception as e:
            analytics.track(
                "wandb_integration:test_suite:error:unknown",
                {
                    "wandb_run_id": wandb.run.id,
                    "error": str(e),
                },
            )
            raise RuntimeError(
                "An error occurred while logging the test suite into wandb. "
                "Please submit the traceback as a GitHub issue in the following "
                "repository for further assistance: https://github.com/Giskard-AI/giskard."
            ) from e
        run.log({"Test suite results/Test-Suite Results": wandb.Table(columns=columns, data=data)})

    def to_junit(self):
        """Convert the test suite result to JUnit XML format."""
        testsuites = Element("testsuites", {"tests": str(len(self.results))})

        for test_result in self.results:
            test_name, result = test_result.test_name, test_result.result
            testsuite = SubElement(
                testsuites,
                "testsuite",
                {
                    "name": f"Test {test_name} (metric={result.metric})",
                },
            )
            testcase = SubElement(
                testsuite, "testcase", {"name": result.metric_name, "time": str(result.metric)}
            )  # replace with actual time

            if not result.passed:
                failure = SubElement(
                    testcase,
                    "failure",
                    {
                        "message": f"Test failed with metric of {result.metric}",
                        "type": "TestFailed" if not result.is_error else "Error",
                    },
                )
                # Add full test result information here
                for k, v in result.__dict__.items():
                    if k != "messages" and k != "is_error":
                        SubElement(failure, "detail", {"name": k, "value": str(v)})
                for message in result.messages:
                    SubElement(failure, "detail", {"name": "message", "value": message})
            else:
                # Add test result information here
                for k, v in result.__dict__.items():
                    if k != "messages" and k != "is_error":
                        SubElement(testcase, "detail", {"name": k, "value": str(v)})
                for message in result.messages:
                    SubElement(testcase, "detail", {"name": "message", "value": message})

        # Convert to string
        xml_str = minidom.parseString(tostring(testsuites)).toprettyxml(indent="   ")
        return xml_str


class SuiteInput:
    """Represents an input parameter for a test suite.

    Raises
    ------
    AssertionError
        If the input type is not supported.

    Examples
    --------
    >>> input_param = SuiteInput("age", int)
    >>> input_param.name
    'age'
    >>> input_param.type
    <class 'int'>
    """

    type: Any
    name: str

    def __init__(self, name: str, ptype: Any) -> None:
        assert ptype in suite_input_types, f"Type should be one of these: {suite_input_types}"
        self.name = name
        self.type = ptype


class DatasetInput(SuiteInput):
    """Represents a dataset input parameter for a test suite.

    Examples
    --------
    >>> dataset_input = DatasetInput("data", target="label")
    >>> dataset_input.name
    'data'
    >>> dataset_input.type
    <class 'Dataset'>
    >>> dataset_input.target
    'label'
    """

    target: Optional[str] = None

    def __init__(self, name: str, target: Optional[str] = None) -> None:
        super().__init__(name, Dataset)
        self.target = target


class ModelInput(SuiteInput):
    """Represents a model input parameter for a test suite.

    Examples
    --------
    >>> model_input = ModelInput("model", model_type="SKLearnModel")
    >>> model_input.name
    'model'
    >>> model_input.model_type
    'SKLearnModel'
    """

    model_type: Optional[str] = None

    def __init__(self, name: str, model_type: Optional[str] = None) -> None:
        super().__init__(name, BaseModel)
        self.model_type = model_type


@dataclass
class TestPartial:
    giskard_test: GiskardTest
    provided_inputs: Dict[str, Any]
    test_id: Union[int, str]
    display_name: Optional[str] = None
    suite_test_id: int = 0


def single_binary_result(test_results: List):
    return all(res.passed for res in test_results)


def build_test_input_dto(client, p, pname, ptype, project_key, uploaded_uuid_status: Dict[str, bool]):
    if issubclass(type(p), Dataset) or issubclass(type(p), BaseModel):
        if _try_upload_artifact(p, client, project_key, uploaded_uuid_status):
            return TestInputDTO(name=pname, value=str(p.id), type=ptype)
        else:
            return TestInputDTO(name=pname, value=pname, is_alias=True, type=ptype)
    elif issubclass(type(p), Artifact):
        if not _try_upload_artifact(p, client, None if "giskard" in p.meta.tags else project_key, uploaded_uuid_status):
            return TestInputDTO(name=pname, value=pname, is_alias=True, type=ptype)

        kwargs_params = [
            f"kwargs[{pname}] = {repr(value)}" for pname, value in p.params.items() if pname not in p.meta.args
        ]
        kwargs_param = (
            []
            if len(kwargs_params) == 0
            else (TestInputDTO(name="kwargs", value="\n".join(kwargs_params), type="Kwargs"))
        )

        return TestInputDTO(
            name=pname,
            value=str(p.meta.uuid),
            type=ptype,
            params=[
                build_test_input_dto(
                    client,
                    value,
                    pname,
                    p.meta.args[pname].type,
                    project_key,
                    uploaded_uuid_status,
                )
                for pname, value in p.params.items()
                if pname in p.meta.args
            ]
            + kwargs_param,
        )
    elif isinstance(p, SuiteInput):
        return TestInputDTO(name=pname, value=p.name, is_alias=True, type=ptype)
    else:
        return TestInputDTO(name=pname, value=str(p), type=ptype)


def generate_test_partial(
    test_fn: Test,
    test_id: Optional[Union[int, str]] = None,
    display_name: Optional[str] = None,
    suite_test_id: int = 0,
    **params,
) -> TestPartial:
    if isinstance(test_fn, GiskardTestMethod):
        actual_params = {k: v for k, v in test_fn.params.items() if v is not None}
    elif isinstance(test_fn, GiskardTest):
        actual_params = {
            k: test_fn.__dict__[k]
            for k, v in inspect.signature(test_fn.__init__).parameters.items()
            if test_fn.__dict__[k] is not None
        }
    else:
        actual_params = dict()
        test_fn = GiskardTestMethod(test_fn)

    actual_params.update(params)

    if test_id is None:
        test_id = test_fn.meta.name if test_fn.meta.display_name is None else test_fn.meta.display_name

    return TestPartial(test_fn, actual_params, test_id, display_name, suite_test_id)


class Suite:
    """A test suite.

    A class representing a test suite that groups a collection of test cases together. The Suite class provides
    methods to add new tests, execute all tests, and save the suite to a Giskard instance.
    """

    id: Optional[int]
    tests: List[TestPartial]
    name: str
    default_params: Dict[str, Any]

    def __init__(self, name=None, default_params=None) -> None:
        """Create a new Test Suite instance with a given name.

        Parameters
        ----------
        name : Optional[str]
            The name of the test suite.
        default_params : dict, optional
            Any arguments passed will be applied to the tests in the suite, if runtime params with the same name are
            not set.
        """
        self.tests = list()
        self.name = name
        self.default_params = default_params if default_params else dict()
        self.id = None

    def run(self, verbose: bool = True, **suite_run_args):
        """Execute all the tests that have been added to the test suite through the `add_test` method.

        Parameters
        ----------
        verbose : bool
            If set to `True`, the execution information for each test will be displayed. Defaults to `False`.
        **suite_run_args : Optional[dict]
            Any arguments passed here will be applied to all the tests in the suite whenever they match with the
            arguments defined for each test. If a test contains an argument that has already been defined, it will not
            get overridden. If any inputs on the test suite are missing, an error will be raised.

        Returns
        -------
        TestSuiteResult
            containing test execution information

        """
        run_args = self.default_params.copy()
        run_args.update(suite_run_args)
        self.verify_required_params(run_args)

<<<<<<< HEAD
        results: List[(str, TestResult, Dict[str, Any])] = list()
=======
        results: List[SuiteResult] = list()
        required_params = self.find_required_params()
        undefined_params = {k: v for k, v in required_params.items() if k not in run_args}
        if len(undefined_params):
            raise ValueError(f"Missing {len(undefined_params)} required parameters: {undefined_params}")
>>>>>>> 68c810dd

        for test_partial in self.tests:
            test_params = self.create_test_params(test_partial, run_args)

            try:
                result = test_partial.giskard_test(**test_params).execute()

                if isinstance(result, bool):
                    result = TestResult(passed=result)

                results.append(SuiteResult(test_partial.test_id, result, test_params))
                if verbose:
                    print(
                        """Executed '{0}' with arguments {1}: {2}""".format(test_partial.test_id, test_params, result)
                    )
            except BaseException:  # noqa NOSONAR
                error = traceback.format_exc()
                logging.exception(f"An error happened during test execution for test: {test_partial.test_id}")
                results.append(
                    SuiteResult(
                        test_partial.test_id,
                        TestResult(
                            passed=False,
                            is_error=True,
                            messages=[TestMessage(type=TestMessageLevel.ERROR, text=error)],
                        ),
                        test_params,
                    )
                )

        passed = single_binary_result([r.result for r in results])

        logger.info(f"Executed test suite '{self.name or 'unnamed'}'")
        logger.info(f"result: {'success' if passed else 'failed'}")
        for test_name, r, params in results:
            logger.info(f"{test_name} ({params}): {format_test_result(r)}")

        return TestSuiteResult(passed, results)

    def to_unittest(self, **suite_gen_args) -> List[TestPartial]:
        """Create a list of tests that can be easily passed for unittest execution using the `assert_` method

        Parameters
        ----------
        **suite_run_args : Optional[dict]
            Any arguments passed here will be applied to all the tests in the suite whenever they match with the
            arguments defined for each test. If a test contains an argument that has already been defined, it will not
            get overridden. If any inputs on the test suite are missing, an error will be raised.

        Returns
        -------
        List[TestPartial]
            containing the tests to execute in a unit test script
        """
        run_args = self.default_params.copy()
        run_args.update(suite_gen_args)

        unittests: List[TestPartial] = list()
        self.verify_required_params(run_args)

        for test_partial in self.tests:
            test_params = self.create_test_params(test_partial, run_args)
            unittest: TestPartial = test_partial.giskard_test(**test_params)
            params_str = ", ".join(
                f"{param}={getattr(value, 'name', None) or value}"  # Use attribute name if set
                for param, value in unittest.params.items()
            )
            fullname = f"{test_partial.test_id}({params_str})"
            # pass the test_id attribute to be used as unit test name
            setattr(unittest, "fullname", fullname)
            unittests.append(unittest)

        return unittests

    def verify_required_params(self, run_args):
        required_params = self.find_required_params()
        undefined_params = {k: v for k, v in required_params.items() if k not in run_args}

        if len(undefined_params):
            warning(f"Missing {len(undefined_params)} required parameters: {undefined_params}")

    @staticmethod
    def create_test_params(test_partial, kwargs) -> TestParams:
        if isinstance(test_partial.giskard_test, GiskardTestMethod):
            available_params = inspect.signature(test_partial.giskard_test.test_fn).parameters.items()
        else:
            available_params = inspect.signature(test_partial.giskard_test.__init__).parameters.items()

        test_params: TestParams = {}
        for pname, p in available_params:
            if pname in test_partial.provided_inputs:
                if isinstance(test_partial.provided_inputs[pname], SuiteInput):
                    test_params[pname] = kwargs[test_partial.provided_inputs[pname].name]
                else:
                    test_params[pname] = test_partial.provided_inputs[pname]
            elif pname in kwargs:
                test_params[pname] = kwargs[pname]
        return test_params

    def upload(self, client: GiskardClient, project_key: str):
        """Saves the test suite to the Giskard backend and sets its ID.

        Parameters
        ----------
        client : GiskardClient
            A GiskardClient instance to connect to the backend.
        project_key : str
            The key of the project that the test suite belongs to.

        Returns
        -------
        Suite
            The current instance of the test Suite to allow chained call.

        """
        if self.name is None:
            self.name = "Unnamed test suite"

        uploaded_uuid_status: Dict[str, bool] = dict()

        # Upload the default parameters if they are model or dataset
        for arg in self.default_params.values():
            if isinstance(arg, BaseModel) or isinstance(arg, Dataset):
                _try_upload_artifact(arg, client, project_key, uploaded_uuid_status)

        if self.id:
            client.update_test_suite(self.id, self.to_dto(client, project_key, uploaded_uuid_status))
            analytics.track("hub:test_suite:updated")
        else:
            self.id = client.save_test_suite(self.to_dto(client, project_key, uploaded_uuid_status))
            analytics.track("hub:test_suite:uploaded")

        print(f"Test suite has been saved: {client.host_url}/main/projects/{project_key}/testing/suite/{self.id}")

        return self

    def to_dto(self, client: GiskardClient, project_key: str, uploaded_uuid_status: Optional[Dict[str, bool]] = None):
        suite_tests: List[SuiteTestDTO] = list()

        # Avoid to upload the same artifacts several times
        if uploaded_uuid_status is None:
            uploaded_uuid_status = dict()

        for t in self.tests:
            params = dict(
                {
                    pname: build_test_input_dto(
                        client,
                        p,
                        pname,
                        t.giskard_test.meta.args[pname].type,
                        project_key,
                        uploaded_uuid_status,
                    )
                    for pname, p in t.provided_inputs.items()
                    if pname in t.giskard_test.meta.args
                }
            )

            kwargs_params = [
                f"{get_imports_code(value)}\nkwargs[{repr(pname)}] = {repr(value)}"
                for pname, value in t.provided_inputs.items()
                if pname not in t.giskard_test.meta.args
            ]
            if len(kwargs_params) > 0:
                params["kwargs"] = TestInputDTO(name="kwargs", value="\n".join(kwargs_params), type="Kwargs")

            suite_tests.append(
                SuiteTestDTO(
                    id=t.suite_test_id,
                    testUuid=t.giskard_test.upload(client),
                    functionInputs=params,
                    displayName=t.display_name,
                )
            )

        return TestSuiteDTO(name=self.name, project_key=project_key, tests=suite_tests, function_inputs=list())

    def add_test(
        self,
        test_fn: Test,
        test_id: Optional[Union[int, str]] = None,
        display_name: Optional[str] = None,
        suite_test_id: int = 0,
        **params,
    ) -> "Suite":
        """Add a test to the suite.

        Parameters
        ----------
        test_fn : Test
            A test method that will be executed or an instance of a GiskardTest class.
        test_id : Optional[Union[int, str]]
            A unique identifier used to track the test result.
            If None, the identifier will be generated based on the module and name of the test method.
            If the identifier already exists in the suite, a new unique identifier will be generated. (Default value = None)
        display_name : Optional[str]
            The name of the test to be displayed (Default value = None)
        **params :
            Default parameters to be passed to the test method.
            This parameter will be ignored if `test_fn` is an instance of GiskardTest.

        Returns
        -------
        Suite
            The current instance of the test suite to allow chained calls.

        """
        self.tests.append(generate_test_partial(test_fn, test_id, display_name, suite_test_id, **params))

        return self

    def upgrade_test(
        self, test: GiskardTest, migrate_params_fn: Optional[Callable[[Dict[str, Any]], Dict[str, Any]]] = None
    ) -> "Suite":
        """Upgrade a test with a new version, the test being upgraded are matched using display_name tests property.

        Parameters
        ----------
        test : GiskardTest
            The newest version of a test to be upgraded
        migrate_params_fn : Optional[Callable[[Dict[str, Any]], Dict[str, Any]]]
            An optional callback used to migrate the old test params into the new params

        Returns
        -------
        Suite
            The current instance of the test suite to allow chained calls.

        """

        for test_to_upgrade in self.tests:
            if test_to_upgrade.giskard_test.display_name != test.display_name:
                continue

            test_to_upgrade.giskard_test = test
            if migrate_params_fn is not None:
                test_to_upgrade.provided_inputs = migrate_params_fn(test_to_upgrade.provided_inputs.copy())

        return self

    @singledispatchmethod
    def remove_test(self, arg):
        """Remove a test from the suite.

        Parameters
        ----------
        arg : int|str|GiskardTest
            If int: remove the test by index.
            If str: remove the test by name passed during the add_test method
            If GiskardTest: remove the test(s) by reference

        Returns
        -------
        Suite
            The current instance of the test suite to allow chained calls.

        """
        raise NotImplementedError("To remove a test from the suite please pass its index, its name or its reference")

    @remove_test.register
    def _remove_test_by_idx(self, idx: int):
        self.tests.pop(idx)
        return self

    @remove_test.register
    def _remove_test_by_name(self, test_name: str):
        self.tests = [test for test in self.tests if test.test_id != test_name]
        return self

    @remove_test.register
    def _remove_test_by_reference(self, giskard_test: GiskardTest):
        self.tests = [test for test in self.tests if test.giskard_test.meta.uuid != giskard_test.meta.uuid]
        return self

    def update_test_params(self, index: int, **params):
        """Update a test from the suite.

        Parameters
        ----------
        index : int
            The index of the test to be updated
        **params :
            The params to be added/updated to the current one

        Returns
        -------
        Suite
            The current instance of the test suite to allow chained calls.

        """
        test = self.tests[index]
        inputs = test.provided_inputs.copy()
        inputs.update(**params)
        self.tests[index] = generate_test_partial(test.giskard_test, test.test_id, **inputs)

        return self

    def find_required_params(self):
        res = dict()

        for test_partial in self.tests:
            if isinstance(test_partial.giskard_test, GiskardTestMethod):
                available_params = inspect.signature(test_partial.giskard_test.test_fn).parameters.values()
            else:
                available_params = inspect.signature(test_partial.giskard_test.__init__).parameters.values()

            for p in available_params:
                if p.default == inspect.Signature.empty:
                    if p.name not in test_partial.provided_inputs:
                        res[p.name] = p.annotation
                    elif isinstance(test_partial.provided_inputs[p.name], SuiteInput):
                        if test_partial.provided_inputs[p.name].type != p.annotation:
                            raise ValueError(
                                f"Test {test_partial.giskard_test.func.__name__} requires {p.name} input to "
                                f"be {p.annotation.__name__} "
                                f"but {test_partial.provided_inputs[p.name].type.__name__} was provided"
                            )
                        res[test_partial.provided_inputs[p.name].name] = p.annotation
        return res

    def generate_tests(self, inputs: List[SuiteInput]):
        giskard_tests = [
            test
            for test in tests_registry.get_all().values()
            if contains_tag(test, "giskard") and not self._contains_test(test)
        ]

        for test in giskard_tests:
            self._add_test_if_suitable(test, inputs)

        return self

    def _add_test_if_suitable(self, test_func: TestFunctionMeta, inputs: List[SuiteInput]):
        required_args = [arg for arg in test_func.args.values() if arg.default is None]
        input_dict: Dict[str, SuiteInput] = {i.name: i for i in inputs}

        if any(
            [
                arg
                for arg in required_args
                if arg.name not in input_dict or arg.type != input_dict[arg.name].type.__name__
            ]
        ):
            # Test is not added if an input  without default value is not specified
            # or if an input does not match the required type
            return

        suite_args = {}

        for arg in [arg for arg in test_func.args.values() if arg.default is not None and arg.name not in input_dict]:
            # Set default value if not provided
            suite_args[arg.name] = arg.default

        models = [
            modelInput
            for modelInput in input_dict.values()
            if isinstance(modelInput, ModelInput) and modelInput.model_type is not None and modelInput.model_type != ""
        ]
        if any(models) and not contains_tag(test_func, next(iter(models)).model_type):
            return

        if contains_tag(test_func, "ground_truth") and any(
            [
                dataset
                for dataset in input_dict.values()
                if isinstance(dataset, DatasetInput) and dataset.target is None and dataset.target != ""
            ]
        ):
            return

        self.add_test(GiskardTest.download(test_func.uuid, None, None)(**suite_args))

    def _contains_test(self, test: TestFunctionMeta):
        return any(t.giskard_test == test for t in self.tests)

    @classmethod
    def download(cls, client: GiskardClient, project_key: str, suite_id: int) -> "Suite":
        """Download the suite from the hub using project key and suite identifier.

        Args:
            client (GiskardClient): A GiskardClient instance to connect to the backend.
            project_key (str): The key of the project that the test suite belongs to.
            suite_id (int): identifier for the suite

        Returns:
            Suite: the downloaded suite
        """
        suite_dto: SuiteInfo = client.get_suite(client.get_project(project_key).project_id, suite_id)

        suite = Suite(name=suite_dto.name)
        suite.id = suite_id

        for test_json in suite_dto.tests:
            test = GiskardTest.download(test_json.testUuid, client, None)
            test_arguments = parse_function_arguments(client, project_key, test_json.functionInputs.values())
            suite.add_test(test(**test_arguments), suite_test_id=test_json.id)

        return suite


def contains_tag(func: TestFunctionMeta, tag: str):
    return any([t for t in func.tags if t.upper() == tag.upper()])


def format_test_result(result: Union[bool, TestResult]) -> str:
    if isinstance(result, TestResult):
        return f"{{{'passed' if result.passed else 'failed'}, metric={result.metric}}}"
    else:
        return "passed" if result else "failed"


def _try_upload_artifact(artifact, client, project_key: str, uploaded_uuid_status: Dict[str, bool]) -> bool:
    artifact_id = serialize_parameter(artifact)

    if artifact_id not in uploaded_uuid_status:
        try:
            artifact.upload(client, project_key)
            uploaded_uuid_status[artifact_id] = True
        except:  # noqa NOSONAR
            warning(
                f"Failed to upload {str(artifact)} used in the test suite. The test suite will be partially uploaded."
            )
            uploaded_uuid_status[artifact_id] = False

    return uploaded_uuid_status[artifact_id]<|MERGE_RESOLUTION|>--- conflicted
+++ resolved
@@ -435,15 +435,7 @@
         run_args.update(suite_run_args)
         self.verify_required_params(run_args)
 
-<<<<<<< HEAD
-        results: List[(str, TestResult, Dict[str, Any])] = list()
-=======
         results: List[SuiteResult] = list()
-        required_params = self.find_required_params()
-        undefined_params = {k: v for k, v in required_params.items() if k not in run_args}
-        if len(undefined_params):
-            raise ValueError(f"Missing {len(undefined_params)} required parameters: {undefined_params}")
->>>>>>> 68c810dd
 
         for test_partial in self.tests:
             test_params = self.create_test_params(test_partial, run_args)
