from typing import Any, Dict, List, Optional, Tuple, Union

import inspect
import logging
import traceback
from dataclasses import dataclass
from functools import singledispatchmethod

from mlflow import MlflowClient

from giskard.client.dtos import SuiteTestDTO, TestInputDTO, TestSuiteDTO
from giskard.client.giskard_client import GiskardClient
from giskard.core.core import TestFunctionMeta
from giskard.datasets.base import Dataset
from giskard.ml_worker.core.savable import Artifact
from giskard.ml_worker.exceptions.IllegalArgumentError import IllegalArgumentError
from giskard.ml_worker.testing.registry.giskard_test import GiskardTest, GiskardTestMethod, Test
from giskard.ml_worker.testing.registry.registry import tests_registry
from giskard.ml_worker.testing.registry.slicing_function import SlicingFunction
from giskard.ml_worker.testing.registry.transformation_function import TransformationFunction
from giskard.ml_worker.testing.test_result import TestMessage, TestMessageLevel, TestResult
from giskard.models.base import BaseModel

logger = logging.getLogger(__name__)

suite_input_types: List[type] = [
    Dataset,
    BaseModel,
    str,
    bool,
    int,
    float,
    SlicingFunction,
    TransformationFunction,
]


def parse_function_arguments(client, project_key, function_inputs):
    arguments = dict()

    for value in function_inputs:
        if value["isAlias"]:
            continue
        if value["type"] == "Dataset":
            arguments[value["name"]] = Dataset.download(client, project_key, value["value"], False)
        elif value["type"] == "BaseModel":
            arguments[value["name"]] = BaseModel.download(client, project_key, value["value"])
        elif value["type"] == "SlicingFunction":
            arguments[value["name"]] = SlicingFunction.download(value["value"], client, project_key)(
                **parse_function_arguments(client, project_key, value["params"])
            )
        elif value["type"] == "TransformationFunction":
            arguments[value["name"]] = TransformationFunction.download(value["value"], client, project_key)(
                **parse_function_arguments(client, project_key, value["params"])
            )
        elif value["type"] == "float":
            arguments[value["name"]] = float(value["value"])
        elif value["type"] == "int":
            arguments[value["name"]] = int(value["value"])
        elif value["type"] == "str":
            arguments[value["name"]] = str(value["value"])
        elif value["type"] == "bool":
            arguments[value["name"]] = bool(value["value"])
        elif value["type"] == "kwargs":
            kwargs = dict()
            exec(value["value"], {"kwargs": kwargs})
            arguments.update(kwargs)
        else:
            raise IllegalArgumentError("Unknown argument type")
    return arguments


class TestSuiteResult:
    """Represents the result of a test suite."""

    def __init__(self, passed: bool, results: List[Tuple[str, TestResult, Dict[str, Any]]]):
        self.passed = passed
        self.results = results

    def __repr__(self):
        return f"<TestSuiteResult ({'passed' if self.passed else 'failed'})>"

    def _repr_html_(self):
        from ..visualization.widget import TestSuiteResultWidget

        widget = TestSuiteResultWidget(self)
        return widget.render_html()

    def to_mlflow(self, mlflow_client: MlflowClient = None, mlflow_run_id: str = None):
        import mlflow

        from giskard.integrations.mlflow.giskard_evaluator_utils import process_text

        metrics = dict()
        for test_result in self.results:
            test_name = test_result[0]
            test_name = process_text(test_name)
            if mlflow_client is None and mlflow_run_id is None:
                mlflow.log_metric(test_name, test_result[1].metric)
            elif mlflow_client and mlflow_run_id:
                mlflow_client.log_metric(mlflow_run_id, test_name, test_result[1].metric)
            metrics[test_name] = test_result[1].metric

        return metrics

    def to_wandb(self, run) -> None:
        """Log the test-suite result to the WandB run.

        Log the current test-suite result in a table format to the active WandB run.

        Parameters
        ----------
        run :
            WandB run.
        """
<<<<<<< HEAD
        from ..integrations.wandb.wandb_utils import get_wandb_run, _parse_test_name
=======
>>>>>>> 3ff7f721
        import wandb

        from giskard.integrations.wandb.wandb_utils import _parse_test_name, wandb_run

        from ..utils.analytics_collector import analytics

        run = get_wandb_run(run)
        # Log just a test description and a metric.
        columns = ["Metric name", "Data slice", "Metric value", "Passed"]
        try:
            data = [[*_parse_test_name(result[0]), result[1].metric, result[1].passed] for result in self.results]
            analytics.track(
                "wandb_integration:test_suite",
                {
                    "wandb_run_id": run.id,
                    "tests_cnt": len(data),
                },
            )
        except Exception as e:
            analytics.track(
                "wandb_integration:test_suite:error:unknown",
                {
                    "wandb_run_id": wandb.run.id,
                    "error": str(e),
                },
            )
            raise ValueError(
                "An error occurred while logging the test suite into wandb. "
                "Please submit the traceback as a GitHub issue in the following "
                "repository for further assistance: https://github.com/Giskard-AI/giskard."
            ) from e
        run.log({"Test suite results/Test-Suite Results": wandb.Table(columns=columns, data=data)})


class SuiteInput:
    """
    Represents an input parameter for a test suite.

    Attributes:
        name (str): The name of the input parameter.
        type (Any): The type of the input parameter.

    Raises:
        AssertionError: If the input type is not supported.

    Example:
        >>> input_param = SuiteInput("age", int)
        >>> input_param.name
        'age'
        >>> input_param.type
        <class 'int'>
    """

    type: Any
    name: str

    def __init__(self, name: str, ptype: Any) -> None:
        assert ptype in suite_input_types, f"Type should be one of these: {suite_input_types}"
        self.name = name
        self.type = ptype


class DatasetInput(SuiteInput):
    """
    Represents a dataset input parameter for a test suite.

    Inherits from `SuiteInput`.

    Attributes:
        name (str): The name of the dataset input parameter.
        target (Optional[str]): The target column of the dataset.

    Example:
        >>> dataset_input = DatasetInput("data", target="label")
        >>> dataset_input.name
        'data'
        >>> dataset_input.type
        <class 'Dataset'>
        >>> dataset_input.target
        'label'
    """

    target: Optional[str] = None

    def __init__(self, name: str, target: Optional[str] = None) -> None:
        super().__init__(name, Dataset)
        self.target = target


class ModelInput(SuiteInput):
    """
    Represents a model input parameter for a test suite.

    Inherits from `SuiteInput`.

    Attributes:
        name (str): The name of the model input parameter.
        model_type (Optional[str]): The type or name of the model.

    Example:
        >>> model_input = ModelInput("model", model_type="SKLearnModel")
        >>> model_input.name
        'model'
        >>> model_input.model_type
        'SKLearnModel'
    """

    model_type: Optional[str] = None

    def __init__(self, name: str, model_type: Optional[str] = None) -> None:
        super().__init__(name, BaseModel)
        self.model_type = model_type


@dataclass
class TestPartial:
    giskard_test: GiskardTest
    provided_inputs: Dict[str, Any]
    test_id: Union[int, str]
    display_name: Optional[str] = None


def single_binary_result(test_results: List):
    return all(res.passed for res in test_results)


def build_test_input_dto(client, p, pname, ptype, project_key, uploaded_uuids):
    if issubclass(type(p), Dataset) or issubclass(type(p), BaseModel):
        if str(p.id) not in uploaded_uuids:
            p.upload(client, project_key)
        uploaded_uuids.append(str(p.id))
        return TestInputDTO(name=pname, value=str(p.id), type=ptype)
    elif issubclass(type(p), Artifact):
        if str(p.meta.uuid) not in uploaded_uuids:
            p.upload(client, None if "giskard" in p.meta.tags else project_key)

        uploaded_uuids.append(str(p.meta.uuid))

        kwargs_params = [
            f"kwargs[{pname}] = {repr(value)}" for pname, value in p.params.items() if pname not in p.meta.args
        ]
        kwargs_param = (
            []
            if len(kwargs_params) == 0
            else (TestInputDTO(name="kwargs", value="\n".join(kwargs_params), type="Kwargs"))
        )

        return TestInputDTO(
            name=pname,
            value=str(p.meta.uuid),
            type=ptype,
            params=[
                build_test_input_dto(
                    client,
                    value,
                    pname,
                    p.meta.args[pname].type,
                    project_key,
                    uploaded_uuids,
                )
                for pname, value in p.params.items()
                if pname in p.meta.args
            ]
            + kwargs_param,
        )
    elif isinstance(p, SuiteInput):
        return TestInputDTO(name=pname, value=p.name, is_alias=True, type=ptype)
    else:
        return TestInputDTO(name=pname, value=str(p), type=ptype)


def _generate_test_partial(
    test_fn: Test, test_id: Optional[Union[int, str]] = None, display_name: Optional[str] = None, **params
) -> TestPartial:
    if isinstance(test_fn, GiskardTestMethod):
        actual_params = {k: v for k, v in test_fn.params.items() if v is not None}
    elif isinstance(test_fn, GiskardTest):
        actual_params = {
            k: test_fn.__dict__[k]
            for k, v in inspect.signature(test_fn.__init__).parameters.items()
            if test_fn.__dict__[k] is not None
        }
    else:
        actual_params = dict()
        test_fn = GiskardTestMethod(test_fn)

    actual_params.update(params)

    if test_id is None:
        test_id = test_fn.meta.name if test_fn.meta.display_name is None else test_fn.meta.display_name

    return TestPartial(test_fn, actual_params, test_id, display_name)


class Suite:
    """
    A class representing a test suite that groups a collection of test cases together. The Suite class provides
    methods to add new tests, execute all tests, and save the suite to a Giskard instance.

    Attributes:
        id : int
            An integer identifying the suite.
        tests : List[TestPartial]
            A list of TestPartial objects representing the test cases in the suite.
            A mapping of suite parameters with their corresponding SuiteInput objects.
        name : str
            A string representing the name of the suite.
        default_params : Dict[str, Any]
            A dictionary containing the default parameters for the tests in the suite.
    """

    id: int
    tests: List[TestPartial]
    name: str
    default_params: Dict[str, Any]

    def __init__(self, name=None, default_params=None) -> None:
        """Create a new Test Suite instance with a given name.

        Parameters
        ----------
        name : str, optional
            The name of the test suite.
        default_params : dict, optional
            Any arguments passed will be applied to the tests in the suite, if runtime params with the same name are not set.
        """
        self.tests = list()
        self.name = name
        self.default_params = default_params if default_params else dict()

    def run(self, verbose: bool = True, **suite_run_args):
        """Execute all the tests that have been added to the test suite through the `add_test` method.

        Parameters
        ----------
        verbose : bool
            If set to `True`, the execution information for each test will be displayed. Defaults to `False`.
        **suite_run_args : dict, optional
            Any arguments passed here will be applied to all the tests in the suite whenever they match with the
            arguments defined for each test. If a test contains an argument that has already been defined, it will not
            get overridden. If any inputs on the test suite are missing, an error will be raised.

        Returns
        -------
        TestSuiteResult
            containing test execution information
        """
        run_args = self.default_params.copy()
        run_args.update(suite_run_args)

        results: List[(str, TestResult, Dict[str, Any])] = list()
        required_params = self.find_required_params()
        undefined_params = {k: v for k, v in required_params.items() if k not in run_args}
        if len(undefined_params):
            raise ValueError(f"Missing {len(undefined_params)} required parameters: {undefined_params}")

        for test_partial in self.tests:
            test_params = self.create_test_params(test_partial, run_args)

            try:
                result = test_partial.giskard_test.get_builder()(**test_params).execute()

                if isinstance(result, bool):
                    result = TestResult(passed=result)

                results.append((test_partial.test_id, result, test_params))
                if verbose:
                    print(
                        """Executed '{0}' with arguments {1}: {2}""".format(test_partial.test_id, test_params, result)
                    )
            except BaseException:  # noqa NOSONAR
                error = traceback.format_exc()
                logging.exception(f"An error happened during test execution for test: {test_partial.test_id}")
                results.append(
                    (
                        test_partial.test_id,
                        TestResult(
                            passed=False,
                            is_error=True,
                            messages=[TestMessage(type=TestMessageLevel.ERROR, text=error)],
                        ),
                        test_params,
                    )
                )

        passed = single_binary_result([result for name, result, params in results])

        logger.info(f"Executed test suite '{self.name or 'unnamed'}'")
        logger.info(f"result: {'success' if passed else 'failed'}")
        for test_name, r, params in results:
            logger.info(f"{test_name} ({params}): {format_test_result(r)}")

        return TestSuiteResult(passed, results)

    @staticmethod
    def create_test_params(test_partial, kwargs):
        if isinstance(test_partial.giskard_test, GiskardTestMethod):
            available_params = inspect.signature(test_partial.giskard_test.test_fn).parameters.items()
        else:
            available_params = inspect.signature(test_partial.giskard_test.__init__).parameters.items()

        test_params = {}
        for pname, p in available_params:
            if pname in kwargs:
                test_params[pname] = kwargs[pname]
            elif pname in test_partial.provided_inputs:
                if isinstance(test_partial.provided_inputs[pname], SuiteInput):
                    test_params[pname] = kwargs[test_partial.provided_inputs[pname].name]
                else:
                    test_params[pname] = test_partial.provided_inputs[pname]
        return test_params

    def upload(self, client: GiskardClient, project_key: str):
        """
        Saves the test suite to the Giskard backend and sets its ID.

        :param client: A GiskardClient instance to connect to the backend.
        :param project_key: The key of the project that the test suite belongs to.
        :return: The current instance of the test Suite to allow chained call.
        """
        if self.name is None:
            self.name = "Unnamed test suite"

        uploaded_uuids: List[str] = []

        # Upload the default parameters if they are model or dataset
        for arg in self.default_params.values():
            if isinstance(arg, BaseModel) or isinstance(arg, Dataset):
                arg.upload(client, project_key)
                uploaded_uuids.append(str(arg.id))

        self.id = client.save_test_suite(self.to_dto(client, project_key, uploaded_uuids))
        project_id = client.get_project(project_key).project_id
        print(f"Test suite has been saved: {client.host_url}/main/projects/{project_id}/test-suite/{self.id}/overview")
        return self

    def to_dto(self, client: GiskardClient, project_key: str, uploaded_uuids: Optional[List[str]] = None):
        suite_tests: List[SuiteTestDTO] = list()

        # Avoid to upload the same artifacts several times
        if uploaded_uuids is None:
            uploaded_uuids = []

        for t in self.tests:
            params = dict(
                {
                    pname: build_test_input_dto(
                        client,
                        p,
                        pname,
                        t.giskard_test.meta.args[pname].type,
                        project_key,
                        uploaded_uuids,
                    )
                    for pname, p in t.provided_inputs.items()
                    if pname in t.giskard_test.meta.args
                }
            )

            kwargs_params = [
                f"kwargs[{repr(pname)}] = {repr(value)}"
                for pname, value in t.provided_inputs.items()
                if pname not in t.giskard_test.meta.args
            ]
            if len(kwargs_params) > 0:
                params["kwargs"] = TestInputDTO(name="kwargs", value="\n".join(kwargs_params), type="Kwargs")

            suite_tests.append(
                SuiteTestDTO(
                    testUuid=t.giskard_test.upload(client),
                    functionInputs=params,
                    displayName=t.display_name,
                )
            )

        return TestSuiteDTO(name=self.name, project_key=project_key, tests=suite_tests, function_inputs=list())

    def add_test(
        self, test_fn: Test, test_id: Optional[Union[int, str]] = None, display_name: Optional[str] = None, **params
    ) -> "Suite":
        """
        Add a test to the suite.

        Args:
            test_fn (Test): A test method that will be executed or an instance of a GiskardTest class.
            test_id (Optional[Union[int, str]], optional): A unique identifier used to track the test result.
                If None, the identifier will be generated based on the module and name of the test method.
                If the identifier already exists in the suite, a new unique identifier will be generated.
            display_name (Optional[str]): The name of the test to be displayed
            **params: Default parameters to be passed to the test method.
                This parameter will be ignored if `test_fn` is an instance of GiskardTest.

        Returns:
            Suite: The current instance of the test suite to allow chained calls.

        """
        self.tests.append(_generate_test_partial(test_fn, test_id, display_name, **params))

        return self

    @singledispatchmethod
    def remove_test(self, arg):
        """
        Remove a test from the suite.

        Args:
            arg (int|str|GiskardTest):
                If int: remove the test by index.
                If str: remove the test by name passed during the add_test method
                If GiskardTest: remove the test(s) by reference

        Returns:
            Suite: The current instance of the test suite to allow chained calls.

        """
        raise NotImplementedError("To remove a test from the suite please pass its index, its name or its reference")

    @remove_test.register
    def _remove_test_by_idx(self, idx: int):
        self.tests.pop(idx)
        return self

    @remove_test.register
    def _remove_test_by_name(self, test_name: str):
        self.tests = [test for test in self.tests if test.test_id != test_name]
        return self

    @remove_test.register
    def _remove_test_by_reference(self, giskard_test: GiskardTest):
        self.tests = [test for test in self.tests if test.giskard_test.meta.uuid != giskard_test.meta.uuid]
        return self

    def update_test_params(self, index: int, **params):
        """
        Update a test from the suite.

        Args:
            index (int): The index of the test to be updated
            **params: The params to be added/updated to the current one

        Returns:
            Suite: The current instance of the test suite to allow chained calls.

        """
        test = self.tests[index]
        inputs = test.provided_inputs.copy()
        inputs.update(**params)
        self.tests[index] = _generate_test_partial(test.giskard_test, test.test_id, **inputs)

        return self

    def find_required_params(self):
        res = dict()

        for test_partial in self.tests:
            if isinstance(test_partial.giskard_test, GiskardTestMethod):
                available_params = inspect.signature(test_partial.giskard_test.test_fn).parameters.values()
            else:
                available_params = inspect.signature(test_partial.giskard_test.__init__).parameters.values()

            for p in available_params:
                if p.default == inspect.Signature.empty:
                    if p.name not in test_partial.provided_inputs:
                        res[p.name] = p.annotation
                    elif isinstance(test_partial.provided_inputs[p.name], SuiteInput):
                        if test_partial.provided_inputs[p.name].type != p.annotation:
                            raise ValueError(
                                f"Test {test_partial.giskard_test.func.__name__} requires {p.name} input to "
                                f"be {p.annotation.__name__} "
                                f"but {test_partial.provided_inputs[p.name].type.__name__} was provided"
                            )
                        res[test_partial.provided_inputs[p.name].name] = p.annotation
        return res

    def generate_tests(self, inputs: List[SuiteInput]):
        giskard_tests = [
            test
            for test in tests_registry.get_all().values()
            if contains_tag(test, "giskard") and not self._contains_test(test)
        ]

        for test in giskard_tests:
            self._add_test_if_suitable(test, inputs)

        return self

    def _add_test_if_suitable(self, test_func: TestFunctionMeta, inputs: List[SuiteInput]):
        required_args = [arg for arg in test_func.args.values() if arg.default is None]
        input_dict: Dict[str, SuiteInput] = {i.name: i for i in inputs}

        if any(
            [
                arg
                for arg in required_args
                if arg.name not in input_dict or arg.type != input_dict[arg.name].type.__name__
            ]
        ):
            # Test is not added if an input  without default value is not specified
            # or if an input does not match the required type
            return

        suite_args = {}

        for arg in [arg for arg in test_func.args.values() if arg.default is not None and arg.name not in input_dict]:
            # Set default value if not provided
            suite_args[arg.name] = arg.default

        models = [
            modelInput
            for modelInput in input_dict.values()
            if isinstance(modelInput, ModelInput) and modelInput.model_type is not None and modelInput.model_type != ""
        ]
        if any(models) and not contains_tag(test_func, next(iter(models)).model_type):
            return

        if contains_tag(test_func, "ground_truth") and any(
            [
                dataset
                for dataset in input_dict.values()
                if isinstance(dataset, DatasetInput) and dataset.target is None and dataset.target != ""
            ]
        ):
            return

        self.add_test(GiskardTest.download(test_func.uuid, None, None).get_builder()(**suite_args))

    def _contains_test(self, test: TestFunctionMeta):
        return any(t.giskard_test == test for t in self.tests)

    @classmethod
    def download(cls, client: GiskardClient, project_key: str, suite_id: int) -> "Suite":
        suite_json = client.get_suite(client.get_project(project_key).project_id, suite_id)

        suite = Suite(name=suite_json["name"])
        suite.id = suite_id

        for test_json in suite_json["tests"]:
            test = GiskardTest.download(test_json["testUuid"], client, None)
            test_arguments = parse_function_arguments(client, project_key, test_json["functionInputs"].values())
            suite.add_test(test.get_builder()(**test_arguments))

        return suite


def contains_tag(func: TestFunctionMeta, tag: str):
    return any([t for t in func.tags if t.upper() == tag.upper()])


def format_test_result(result: Union[bool, TestResult]) -> str:
    if isinstance(result, TestResult):
        return f"{{{'passed' if result.passed else 'failed'}, metric={result.metric}}}"
    else:
        return "passed" if result else "failed"<|MERGE_RESOLUTION|>--- conflicted
+++ resolved
@@ -113,14 +113,8 @@
         run :
             WandB run.
         """
-<<<<<<< HEAD
+        import wandb
         from ..integrations.wandb.wandb_utils import get_wandb_run, _parse_test_name
-=======
->>>>>>> 3ff7f721
-        import wandb
-
-        from giskard.integrations.wandb.wandb_utils import _parse_test_name, wandb_run
-
         from ..utils.analytics_collector import analytics
 
         run = get_wandb_run(run)
