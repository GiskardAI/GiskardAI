import inspect
import logging
import posixpath
import tempfile
import uuid
from functools import cached_property
from pathlib import Path

import numpy as np
import pandas
import pandas as pd
import yaml
from mlflow import MlflowClient
from pandas.api.types import is_list_like, is_numeric_dtype
from typing import Dict, Hashable, List, Optional, Union
from xxhash import xxh3_128_hexdigest
from zstandard import ZstdDecompressor

from giskard.client.giskard_client import GiskardClient
from giskard.client.io_utils import compress, save_df
from giskard.client.python_utils import warning
from giskard.core.core import NOT_GIVEN, DatasetMeta, NotGivenOr, SupportedColumnTypes
from giskard.core.errors import GiskardImportError
from giskard.core.validation import configured_validate_arguments
from giskard.registry.slicing_function import SlicingFunction, SlicingFunctionType
from giskard.registry.transformation_function import (
    TransformationFunction,
    TransformationFunctionType,
)
from giskard.settings import settings
<<<<<<< HEAD
=======

from ...ml_worker.utils.file_utils import get_file_name
from ...utils.analytics_collector import analytics
>>>>>>> d0464501
from ..metadata.indexing import ColumnMetadataMixin
from ...utils.file_utils import get_file_name

try:
    import wandb  # noqa
except ImportError:
    pass

SAMPLE_SIZE = 1000

logger = logging.getLogger(__name__)


class DataProcessor:
    """
    A class for processing tabular data using a pipeline of functions.

    The pipeline consists of slicing functions that extract subsets of the data and transformation functions that modify it.
    Slicing functions should take a pandas DataFrame as input and return a DataFrame, while transformation functions
    should take a DataFrame and return a modified version of it.

    Attributes:
        pipeline (List[Union[SlicingFunction, TransformationFunction]]): a list of functions to be applied to the data,
            in the order in which they were added.

    Methods:
        add_step(processor: Union[SlicingFunction, TransformationFunction]) -> DataProcessor:
            Add a function to the processing pipeline, if it is not already the last step in the pipeline. Return self.

        apply(dataset: Dataset, apply_only_last=False) -> Dataset:
            Apply the processing pipeline to the given dataset. If apply_only_last is True, apply only the last function
            in the pipeline. Return a new Dataset object containing the processed data.

        __repr__() -> str:
            Return a string representation of the DataProcessor object, showing the number of steps in its pipeline.
    """

    pipeline: List[Union[SlicingFunction, TransformationFunction]]

    def __init__(self):
        self.pipeline = []

    @configured_validate_arguments
    def add_step(self, processor: Union[SlicingFunction, TransformationFunction]):
        if not len(self.pipeline) or self.pipeline[-1] != processor:
            self.pipeline.append(processor)
        return self

    def apply(self, dataset: "Dataset", apply_only_last=False, get_mask: bool = False, copy: bool = True):
        if copy:
            ds = dataset.copy()
        else:
            ds = dataset
        is_slicing_only = True

        while len(self.pipeline):
            step = self.pipeline.pop(-1 if apply_only_last else 0)
            is_slicing_only = is_slicing_only and isinstance(step, SlicingFunction)
            df = step.execute(ds) if getattr(step, "needs_dataset", False) else step.execute(ds.df)
            ds = Dataset(
                df=df,
                name=ds.name,
                target=ds.target,
                cat_columns=ds.cat_columns,
                column_types=ds.column_types,
                validation=False,
                original_id=dataset.original_id,
            )

            if apply_only_last:
                break

        if get_mask:
            return dataset.df.index.isin(df.index)  # returns a boolean numpy.ndarray of shape len(dataset.df)
        else:
            if len(self.pipeline):
                ds.data_processor = self

            # If dataset had metadata, copy it to the new dataset
            if is_slicing_only and hasattr(dataset, "column_meta"):
                ds.load_metadata_from_instance(dataset.column_meta)

            return ds

    def __repr__(self) -> str:
        return f"<DataProcessor ({len(self.pipeline)} steps)>"


class Dataset(ColumnMetadataMixin):
    """
    To scan, test and debug your model, you need to provide a dataset that can be executed by your model.
    This dataset can be your training, testing, golden, or production dataset.

    The ``pandas.DataFrame`` you provide should contain the **raw data before pre-processing** (categorical encoding, scaling,
    etc.). The prediction function that you wrap with the Giskard `Model` should be able to
    execute the pandas dataframe.


    Attributes:
        df (pandas.DataFrame):
            A `pandas.DataFrame` that contains the raw data (before all the pre-processing steps) and the actual
            ground truth variable (target). `df` can contain more columns than the features of the model, such as the sample_id,
            metadata, etc.
        name (Optional[str]):
            A string representing the name of the dataset (default None).
        target (Optional[str]):
            The column name in df corresponding to the actual target variable (ground truth).
        cat_columns (Optional[List[str]]):
            A list of strings representing the names of categorical columns (default None). If not provided,
            the categorical columns will be automatically inferred.
        column_types (Optional[Dict[str, str]]):
            A dictionary of column names and their types (numeric, category or text) for all columns of df. If not provided,
            the categorical columns will be automatically inferred.
        data_processor (DataProcessor):
            An instance of the `DataProcessor` class used for data processing.
    """

    name: Optional[str]
    _target: NotGivenOr[Optional[str]]
    column_types: Dict[str, str]
    df: pd.DataFrame
    id: uuid.UUID
    original_id: uuid.UUID
    data_processor: DataProcessor

    @configured_validate_arguments
    def __init__(
        self,
        df: pd.DataFrame,
        name: Optional[str] = None,
        target: NotGivenOr[Optional[Hashable]] = NOT_GIVEN,
        cat_columns: Optional[List[str]] = None,
        column_types: Optional[Dict[Hashable, str]] = None,
        id: Optional[uuid.UUID] = None,
        validation=True,
        original_id: Optional[uuid.UUID] = None,
    ) -> None:
        """
        Initializes a Dataset object.

        Args:
            df (pd.DataFrame): The input dataset as a pandas DataFrame.
            name (Optional[str]): The name of the dataset.
            target (Optional[str]): The column name in df corresponding to the actual target variable (ground truth). The target needs to be explicitly set to `None` if the dataset doesn't have any target variable.
            cat_columns (Optional[List[str]]): A list of column names that are categorical.
            column_types (Optional[Dict[str, str]]): A dictionary mapping column names to their types.
            id (Optional[uuid.UUID]): A UUID that uniquely identifies this dataset.

        Notes:
            if neither of cat_columns or column_types are provided. We infer heuristically the types of the columns.
            See the _infer_column_types method.
        """
        if id is None:
            self.id = uuid.uuid4()
        else:
            self.id = id
        self.original_id = original_id or self.id

        self.name = name
        self.df = pd.DataFrame(df)
        self._target = target

        if validation:
            from giskard.core.dataset_validation import validate_dataset

            validate_dataset(self)

        self.column_dtypes = self.extract_column_dtypes(self.df)

        # used in the inference of category columns
        df_size = len(self.df)
        # if df_size >= 100     ==> category_threshold = floor(log10(df_size))
        # if 2 < df_size < 100  ==> category_threshold = 2
        # if df_size <= 2       ==> category_threshold = 0 (column is text)
        # df_size != 0 to avoid <stdin>:1: RuntimeWarning: divide by zero encountered in log10
        self.category_threshold = max(np.floor(np.log10(df_size)), 2) * (df_size > 2) if df_size != 0 else 0
        self.column_types = self._infer_column_types(column_types, cat_columns, validation)
        if validation:
            from giskard.core.dataset_validation import validate_column_types

            validate_column_types(self)

        if validation:
            from giskard.core.dataset_validation import (
                validate_column_categorization,
                validate_numeric_columns,
            )

            validate_column_categorization(self)
            validate_numeric_columns(self)

        self.number_of_rows = len(self.df.index)
        self.category_features = {
            column: list(map(lambda x: str(x), self.df[column].dropna().unique()))
            for column, column_type in self.column_types.items()
            if column_type == "category"
        }

        self.data_processor = DataProcessor()
        logger.info("Your 'pandas.DataFrame' is successfully wrapped by Giskard's 'Dataset' wrapper class.")

    @property
    def is_target_given(self) -> bool:
        return self._target is not NOT_GIVEN

    @property
    def target(self) -> Optional[str]:
        return self._target or None

    def add_slicing_function(self, slicing_function: SlicingFunction):
        """
        Adds a slicing function to the data processor's list of steps.

        Args:
            slicing_function (SlicingFunction): A slicing function to add to the data processor.
        """
        self.data_processor.add_step(slicing_function)
        return self

    def add_transformation_function(self, transformation_function: TransformationFunction):
        """
        Add a transformation function to the data processor's list of steps.

        Args:
            transformation_function (TransformationFunction): A transformation function to add to the data processor.
        """
        self.data_processor.add_step(transformation_function)
        return self

    @configured_validate_arguments
    def filter(self, mask: List[int], axis: int = 0):
        """
        Filter the dataset using the specified `mask`.

        Args:
            mask (List[int]): A mask of int values to apply.
            axis (int): The axis on which the `mask` should be applied. axis = 0 by default.

        Returns:
            Dataset:
                The filtered dataset as a `Dataset` object.

        """
        return Dataset(
            df=self.df.filter(mask, axis=axis),
            name=self.name,
            target=self.target,
            cat_columns=self.cat_columns,
            column_types=self.column_types,
            validation=False,
        )

    @cached_property
    def row_hashes(self):
        return pandas.Series(
            map(
                lambda row: xxh3_128_hexdigest(f"{', '.join(map(lambda x: repr(x), row))}".encode("utf-8")),
                self.df.values,
            ),
            index=self.df.index,
        )

    @configured_validate_arguments
    def slice(
        self,
        slicing_function: Union[SlicingFunction, SlicingFunctionType],
        row_level: bool = True,
        get_mask: bool = False,
        cell_level=False,
        column_name: Optional[str] = None,
    ):
        """
        Slice the dataset using the specified `slicing_function`.

        Args:
            slicing_function (Union[SlicingFunction, SlicingFunctionType]): A slicing function to apply.
                If `slicing_function` is a callable, it will be wrapped in a `SlicingFunction` object
                with `row_level` and `cell_level` as its arguments. The `SlicingFunction` object will be
                used to slice the DataFrame. If `slicing_function` is a `SlicingFunction` object, it
                will be used directly to slice the DataFrame.
            row_level (bool): Whether the `slicing_function` should be applied to the rows (True) or
                the whole dataframe (False). Defaults to True.
            get_mask (bool): Whether the `slicing_function` returns a dataset (False) or a mask, i.e.
                a list of indices (True).
            cell_level (bool): Whether the `slicing_function` should be applied to the cells (True) or
                the whole dataframe (False). Defaults to False.

        Returns:
            Dataset:
                The sliced dataset as a `Dataset` object.

        Notes:
            Raises TypeError: If `slicing_function` is not a callable or a `SlicingFunction` object.
        """
        if inspect.isfunction(slicing_function):
            slicing_function = SlicingFunction(slicing_function, row_level=row_level, cell_level=cell_level)

        if slicing_function.cell_level and column_name is not None:
            slicing_function = slicing_function(
                column_name=column_name,
                **{key: value for key, value in slicing_function.params.items() if key != "column_name"},
            )

        return self.data_processor.add_step(slicing_function).apply(
            self, apply_only_last=True, get_mask=get_mask, copy=False
        )

    @configured_validate_arguments
    def transform(
        self,
        transformation_function: Union[TransformationFunction, TransformationFunctionType],
        row_level: bool = True,
        cell_level=False,
        column_name: Optional[str] = None,
    ):
        """
        Transform the data in the current Dataset by applying a transformation function.

        Args:
            transformation_function (Union[TransformationFunction, TransformationFunctionType]):
                A transformation function to apply. If `transformation_function` is a callable, it will
                be wrapped in a `TransformationFunction` object with `row_level` and `cell_level` as its
                arguments. If `transformation_function` is a `TransformationFunction` object, it will be used
                directly to transform the DataFrame.
            row_level (bool): Whether the `transformation_function` should be applied to the rows (True) or
                the whole dataframe (False). Defaults to True.
            cell_level (bool): Whether the `slicing_function` should be applied to the cells (True) or
                the whole dataframe (False). Defaults to False.

        Returns:
            Dataset: A new Dataset object containing the transformed data.

        Notes:
            Raises TypeError: If `transformation_function` is not a callable or a `TransformationFunction` object.
        """

        if inspect.isfunction(transformation_function):
            transformation_function = TransformationFunction(
                transformation_function, row_level=row_level, cell_level=cell_level
            )

        if transformation_function.cell_level and column_name is not None:
            transformation_function = transformation_function(
                column_name=column_name,
                **{key: value for key, value in transformation_function.params.items() if key != "column_name"},
            )

        assert (
            not transformation_function.cell_level or "column_name" in transformation_function.params
        ), "column_name should be provided for TransformationFunction at cell level"
        return self.data_processor.add_step(transformation_function).apply(self, apply_only_last=True)

    def process(self):
        """
        Process the dataset by applying all the transformation and slicing functions in the defined order.

        Returns:
            The processed dataset after applying all the transformation and slicing functions.
        """
        return self.data_processor.apply(self)

    def _infer_column_types(
        self,
        column_types: Optional[Dict[str, str]],
        cat_columns: Optional[List[str]],
        validation: bool = True,
    ):
        """
        This function infers the column types of a given DataFrame based on the number of unique values and column data types. It takes into account the provided column types and categorical columns. The inferred types can be 'text', 'numeric', or 'category'. The function also applies a logarithmic rule to determine the category threshold.

        Here's a summary of the function's logic:

        1. If no column types are provided, initialize an empty dictionary.
        2. Determine the columns in the DataFrame, excluding the target column if it exists.
        3. If categorical columns are specified, prioritize them over the provided column types and mark them as 'category'.
        4. Check for any unknown columns in the provided column types and remove them from the dictionary.
        5. If there are no missing columns, remove the target column (if present) from the column types dictionary.
        6. Calculate the number of unique values in each missing column.
        7. For each missing column:

           - If the number of unique values is less than or equal to the category threshold, categorize it as 'category'.
           - Otherwise, attempt to convert the column to numeric using `pd.to_numeric` and categorize it as 'numeric'.
           - If the column does not have the expected numeric data type and validation is enabled, issue a warning message.
           - If conversion to numeric raises a ValueError, categorize the column as 'text'.
        8. Return the column types dictionary.

        The logarithmic rule is used to calculate the category threshold. The formula is: `category_threshold = round(np.log10(len(self.df))) if len(self.df) >= 100 else 2`. This means that if the length of the DataFrame is greater than or equal to 100, the category threshold is set to the rounded value of the base-10 logarithm of the DataFrame length. Otherwise, the category threshold is set to 2. The logarithmic rule helps in dynamically adjusting the category threshold based on the size of the DataFrame.

        Returns:
           dict: A dictionary that maps column names to their inferred types, one of 'text', 'numeric', or 'category'.
        """
        if not column_types:
            column_types = {}
        df_columns = set([col for col in self.columns if col != self.target]) if self.target else set(self.columns)

        # priority of cat_columns over column_types (for categorical columns)
        if cat_columns:
            if not set(cat_columns).issubset(df_columns):
                raise ValueError(
                    "The provided 'cat_columns' are not all part of your dataset 'columns'. "
                    "Please make sure that `cat_columns` refers to existing columns in your dataset."
                )
            for cat_col in cat_columns:
                if cat_col != self.target:
                    column_types[cat_col] = SupportedColumnTypes.CATEGORY.value

        given_columns = set(column_types.keys())
        unknown_columns = given_columns - df_columns
        missing_columns = df_columns - given_columns

        if unknown_columns:
            warning(
                f"The provided keys {list(unknown_columns)} in 'column_types' are not part of your dataset "
                "'columns'. Please make sure that the column names in `column_types` refers to existing "
                "columns in your dataset."
            )
            [column_types.pop(i) for i in unknown_columns]

        if not missing_columns:
            column_types.pop(self.target, None)  # no need for target type
            return column_types

        nuniques = self.df.nunique()
        for col in missing_columns:
            if col == self.target:
                continue
            if nuniques[col] <= self.category_threshold:
                column_types[col] = SupportedColumnTypes.CATEGORY.value
                continue
            # inference of text and numeric columns
            try:
                pd.to_numeric(self.df[col])
                column_types[col] = SupportedColumnTypes.NUMERIC.value
                if not is_numeric_dtype(self.df[col]) and validation:
                    warning(
                        f"The column {col} is declared as numeric but has '{str(self.df[col].dtype)}' as data type. "
                        "To avoid potential future issues, make sure to cast this column to the correct data type."
                    )

            except ValueError:
                column_types[col] = SupportedColumnTypes.TEXT.value

        return column_types

    @staticmethod
    def extract_column_dtypes(df):
        """
        Extracts the column data types from a pandas DataFrame.

        Args:
            df (pandas.DataFrame): The input DataFrame.

        Returns:
            dict: A dictionary where the keys are the column names and the values are the corresponding data types as strings.
        """
        return df.dtypes.apply(lambda x: x.name).to_dict()

    def upload(self, client: GiskardClient, project_key: str):
        """
        Uploads the dataset to the specified Giskard project.

        Args:
            client: A GiskardClient instance for connecting to the Giskard API.
            project_key (str): The key of the project to upload the dataset to.

        Returns:
            str: The ID of the uploaded dataset.
        """
        dataset_id = str(self.id)

        with tempfile.TemporaryDirectory(prefix="giskard-dataset-") as local_path:
            original_size_bytes, compressed_size_bytes = self.save(Path(local_path), dataset_id)
            client.log_artifacts(local_path, posixpath.join(project_key, "datasets", dataset_id))
            client.save_dataset_meta(
                project_key,
                dataset_id,
                self.meta,
                original_size_bytes=original_size_bytes,
                compressed_size_bytes=compressed_size_bytes,
            )
        return dataset_id

    def extract_languages(self, columns=None):
        """
        Extracts all languages present in the dataset 'text' column.

        Args:
            list[str]: a list of columns from which languages should be extracted.

        Returns:
            list[str]: a list of language codes (according to  ISO 639-1) containing all languages in the dataset.
        """
        columns = columns if columns is not None else self.columns

        langs_per_feature = [
            self.column_meta[col, "text"]["language"].dropna().unique()
            for col, col_type in self.column_types.items()
            if (col_type == "text" and col in columns)
        ]

        return list(set().union(*langs_per_feature))

    @property
    def meta(self):
        return DatasetMeta(
            name=self.name,
            target=self.target,
            column_types=self.column_types,
            column_dtypes=self.column_dtypes,
            number_of_rows=self.number_of_rows,
            category_features=self.category_features,
        )

    @staticmethod
    def cast_column_to_dtypes(df, column_dtypes):
        current_types = df.dtypes.apply(lambda x: x.name).to_dict()
        logger.info(f"Casting dataframe columns from {current_types} to {column_dtypes}")
        if column_dtypes:
            try:
                df = df.astype(column_dtypes, errors="ignore")
            except Exception as e:
                raise ValueError("Failed to apply column types to dataset") from e
        return df

    @classmethod
    def load(cls, local_path: str):
        with open(local_path, "rb") as ds_stream:
            return pd.read_csv(
                ZstdDecompressor().stream_reader(ds_stream),
                keep_default_na=False,
                na_values=["_GSK_NA_"],
            )

    @classmethod
    def download(cls, client: Optional[GiskardClient], project_key, dataset_id, sample: bool = False):
        """
        Downloads a dataset from a Giskard project and returns a Dataset object.
        If the client is None, then the function assumes that it is running in an internal worker and looks for the dataset locally.

        Args:
            client (GiskardClient):
                The GiskardClient instance to use for downloading the dataset.
                If None, the function looks for the dataset locally.
            project_key (str): The key of the Giskard project that the dataset belongs to.
            dataset_id (str): The ID of the dataset to download.
            sample (bool): Only open a sample of 1000 rows if True

        Returns:
            Dataset: A Dataset object that represents the downloaded dataset.
        """
        local_dir = settings.home_dir / settings.cache_dir / project_key / "datasets" / dataset_id

        if client is None:
            # internal worker case, no token based http client
            assert local_dir.exists(), f"Cannot find existing dataset {project_key}.{dataset_id}"
            with open(Path(local_dir) / "giskard-dataset-meta.yaml") as f:
                saved_meta = yaml.load(f, Loader=yaml.Loader)
                meta = DatasetMeta(
                    name=saved_meta["name"],
                    target=saved_meta["target"],
                    column_types=saved_meta["column_types"],
                    column_dtypes=saved_meta["column_dtypes"],
                    number_of_rows=saved_meta["number_of_rows"],
                    category_features=saved_meta["category_features"],
                )
        else:
            client.load_artifact(local_dir, posixpath.join(project_key, "datasets", dataset_id))
            meta: DatasetMeta = client.load_dataset_meta(project_key, dataset_id)

        df = cls.load(local_dir / get_file_name("data", "csv.zst", sample))
        df = cls.cast_column_to_dtypes(df, meta.column_dtypes)
        return cls(
            df=df,
            name=meta.name,
            target=meta.target,
            column_types=meta.column_types,
            id=uuid.uuid4() if sample else uuid.UUID(dataset_id),
        )

    @staticmethod
    def _cat_columns(meta):
        return (
            [fname for (fname, ftype) in meta.column_types.items() if ftype == SupportedColumnTypes.CATEGORY]
            if meta.column_types
            else None
        )

    @property
    def cat_columns(self):
        return self._cat_columns(self.meta)

    def save(self, local_path: Path, dataset_id):
        with open(local_path / "data.csv.zst", "wb") as f, open(local_path / "data.sample.csv.zst", "wb") as f_sample:
            uncompressed_bytes = save_df(self.df)
            compressed_bytes = compress(uncompressed_bytes)
            f.write(compressed_bytes)
            original_size_bytes, compressed_size_bytes = len(uncompressed_bytes), len(compressed_bytes)

            uncompressed_bytes = save_df(self.df.sample(min(SAMPLE_SIZE, len(self.df.index))))
            compressed_bytes = compress(uncompressed_bytes)
            f_sample.write(compressed_bytes)

            with open(Path(local_path) / "giskard-dataset-meta.yaml", "w") as meta_f:
                yaml.dump(
                    {
                        "id": dataset_id,
                        "name": self.meta.name,
                        "target": self.meta.target,
                        "column_types": self.meta.column_types,
                        "column_dtypes": self.meta.column_dtypes,
                        "original_size_bytes": original_size_bytes,
                        "compressed_size_bytes": compressed_size_bytes,
                        "number_of_rows": self.meta.number_of_rows,
                        "category_features": self.meta.category_features,
                    },
                    meta_f,
                    default_flow_style=False,
                )
            return original_size_bytes, compressed_size_bytes

    @property
    def columns(self):
        return self.df.columns

    def __len__(self):
        return len(self.df)

    def select_columns(self, columns=None, col_type=None):
        columns = _cast_to_list_like(columns) if columns is not None else None
        col_type = _cast_to_list_like(col_type) if col_type is not None else None

        df = self.df.copy()

        if columns is None and col_type is None:
            # TODO: should probably copy
            return self

        # Filter by columns
        if columns is not None:
            df = df.loc[:, columns]

        # Filter by type
        if col_type is not None:
            if not is_list_like(col_type):
                col_type = [col_type]

            columns = [col for col in df.columns if self.column_types[col] in col_type]
            df = df.loc[:, columns]

        return Dataset(
            df=df,
            target=self.target if self.target in df.columns else None,
            column_types={key: val for key, val in self.column_types.items() if key in df.columns},
            validation=False,
        )

    def copy(self):
        dataset = Dataset(
            df=self.df.copy(),
            target=self.target,
            column_types=self.column_types.copy(),
            validation=False,
        )

        if hasattr(self, "column_meta"):
            dataset.load_metadata_from_instance(self.column_meta)

        return dataset

    def to_mlflow(self, mlflow_client: MlflowClient = None, mlflow_run_id: str = None):
        import mlflow

        # To avoid file being open in write mode and read at the same time,
        # First, we'll write it, then make sure to remove it
        with tempfile.NamedTemporaryFile(prefix="dataset-", suffix=".csv", delete=False) as f:
            # Get file path
            local_path = f.name
            # Get name from file
            artifact_name = Path(f.name).name
            # Write the file on disk
            f.write(save_df(self.df))
        try:
            if mlflow_client is None and mlflow_run_id is None:
                mlflow.log_artifact(local_path)
            elif mlflow_client and mlflow_run_id:
                mlflow_client.log_artifact(mlflow_run_id, local_path=local_path)
            else:
                raise ValueError(
                    f"Unhandled case, both clien and id should be defined, or none. mlflow_client:{mlflow_client} mlflow_run_id:{mlflow_run_id}"
                )
        finally:
            # Force deletion of the temps file
            Path(f.name).unlink(missing_ok=True)

        return artifact_name

    def to_wandb(self, run: Optional["wandb.wandb_sdk.wandb_run.Run"] = None) -> None:  # noqa
        """Log the dataset to the WandB run.

        Log the current dataset in a table format to the active WandB run.

        Parameters
        ----------
        run :
            WandB run.
        """
        try:
            import wandb  # noqa
        except ImportError as e:
            raise GiskardImportError("wandb") from e
        from ...integrations.wandb.wandb_utils import get_wandb_run

        run = get_wandb_run(run)

        run.log({"Dataset/dataset": wandb.Table(dataframe=self.df)})

        analytics.track(
            "wandb_integration:dataset",
            {
                "wandb_run_id": run.id,
                "dataset_size": len(self.df),
                "dataset_cat_col_cnt": len([c for c, t in self.column_types.items() if t == "category"]),
                "dataset_num_col_cnt": len([c for c, t in self.column_types.items() if t == "numeric"]),
                "dataset_text_col_cnt": len([c for c, t in self.column_types.items() if t == "text"]),
            },
        )


def _cast_to_list_like(object):
    return object if is_list_like(object) else (object,)<|MERGE_RESOLUTION|>--- conflicted
+++ resolved
@@ -28,12 +28,8 @@
     TransformationFunctionType,
 )
 from giskard.settings import settings
-<<<<<<< HEAD
-=======
-
-from ...ml_worker.utils.file_utils import get_file_name
+
 from ...utils.analytics_collector import analytics
->>>>>>> d0464501
 from ..metadata.indexing import ColumnMetadataMixin
 from ...utils.file_utils import get_file_name
 
