--- conflicted
+++ resolved
@@ -5,10 +5,6 @@
 import os
 import posixpath
 from pathlib import Path
-<<<<<<< HEAD
-=======
-from typing import List
->>>>>>> 23b44b6d
 from urllib.parse import urljoin
 from uuid import UUID
 
@@ -91,8 +87,6 @@
             self._session.cookies["spaces-jwt"] = hf_token
 
         server_settings: ServerInfo = self.get_server_info()
-<<<<<<< HEAD
-=======
 
         if server_settings.serverVersion != giskard.__version__:
             warning(
@@ -101,7 +95,6 @@
                 f"Please upgrade your client to the latest version. "
                 f"pip install \"giskard[hub]>=2.0.0b\" -U"
             )
->>>>>>> 23b44b6d
         analytics.init_server_info(server_settings)
 
         analytics.track("Init GiskardClient", {"client version": giskard.__version__})
