from dataclasses import dataclass, field
from enum import Enum
<<<<<<< HEAD

from typing import List, Dict
=======
from typing import Dict, List, Optional
>>>>>>> 71feb9a7


class TestMessageLevel(Enum):
    ERROR = (1,)
    INFO = 2


@dataclass
class TestMessage:
    type: TestMessageLevel
    text: str

    def _repr_html_(self):
        return """
               <li style="color:{0};">{1}</li>
               """.format(
            "red" if self.type == TestMessageLevel.ERROR else "inherit", self.text
        )

    def __repr__(self):
        return f" - [{self.type}] {self.text}"


@dataclass
class PartialUnexpectedCounts:
    value: List[int]
    count: int


@dataclass
class TestResult:
    """
    Dataclass representing the result of a test

    :param passed: A boolean indicating whether the test passed or not
    :param messages: A list of TestMessage objects containing information about the test execution
    :param metric: A float representing the test metric
    """

    passed: bool = False
    messages: List[TestMessage] = field(default_factory=list, repr=False)
    props: Dict[str, str] = field(default_factory=dict, repr=False)
    metric_name: str = "Metric"
    metric: float = 0
    missing_count: int = 0
    missing_percent: float = 0
    unexpected_count: int = 0
    unexpected_percent: float = 0
    unexpected_percent_total: float = 0
    unexpected_percent_nonmissing: float = 0
    partial_unexpected_index_list: List[PartialUnexpectedCounts] = field(default_factory=list, repr=False)
    unexpected_index_list: List[int] = field(default_factory=list, repr=False)
    number_of_perturbed_rows: int = 0
    actual_slices_size: List[int] = field(default_factory=list, repr=False)
    reference_slices_size: List[int] = field(default_factory=list, repr=False)
    failed_indexes: List[int] = field(default_factory=list, repr=False)
    is_error: bool = False

    def _repr_html_(self):
        return """
               <h4><span style="color:{0};">{1}</span> Test {2}</h4>
               <p>Metric: {3}<p>
               <ul>{4}</ul>
               """.format(
            "green" if self.passed else "red",
            "✓" if self.passed else "𐄂",
            "succeed" if self.passed else "failed",
            "No metric" if self.metric is None else str(round(self.metric, 2)),
            "".join([] if self.messages is None else [m._repr_html_() for m in self.messages]),
        )

    def __repr__(self):
        return """
               Test {0}
               Metric: {1}
               {2}
               """.format(
            "succeed" if self.passed else "failed",
            "No metric" if self.metric is None else str(round(self.metric, 2)),
            "\n".join([] if self.messages is None else [m.__repr__() for m in self.messages]),
        )<|MERGE_RESOLUTION|>--- conflicted
+++ resolved
@@ -1,11 +1,7 @@
 from dataclasses import dataclass, field
 from enum import Enum
-<<<<<<< HEAD
 
 from typing import List, Dict
-=======
-from typing import Dict, List, Optional
->>>>>>> 71feb9a7
 
 
 class TestMessageLevel(Enum):
