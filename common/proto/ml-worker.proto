--- conflicted
+++ resolved
@@ -21,11 +21,8 @@
   rpc explainText(ExplainTextRequest) returns (ExplainTextResponse) {}
   rpc echo(EchoMsg) returns (EchoMsg){}
   rpc getTestRegistry(google.protobuf.Empty) returns (TestRegistryResponse) {}
-<<<<<<< HEAD
+  rpc filterDataset(stream FilterDatasetRequest) returns (stream FilterDatasetResponse) {}
   rpc generateTestSuite(GenerateTestSuiteRequest) returns (GenerateTestSuiteResponse) {}
-=======
-  rpc filterDataset(stream FilterDatasetRequest) returns (stream FilterDatasetResponse) {}
->>>>>>> eada9ae4
 }
 
 message MLWorkerInfoRequest{
@@ -276,7 +273,6 @@
   string stack = 2;
 }
 
-<<<<<<< HEAD
 message GenerateTestSuiteRequest{
   string project_key = 1;
   optional ArtifactRef model = 2;
@@ -297,7 +293,8 @@
   string name = 1;
   string value = 2;
   bool is_alias = 3;
-=======
+}
+
 message FilterDatasetRequest {
   FilterDatasetMetadata meta = 1;
   Chunk data = 2;
@@ -315,5 +312,4 @@
   uint32 idx = 2;
   repeated uint32 rows = 3; // Will we ever have >4 billion rows in a chunk?
   string error_message = 4;
->>>>>>> eada9ae4
 }