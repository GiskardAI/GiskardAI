syntax = "proto3";
import "google/protobuf/any.proto";
import "google/protobuf/wrappers.proto";
import "google/protobuf/empty.proto";

option java_multiple_files = true;
option java_package = "ai.giskard.worker";
option java_outer_classname = "WorkerProto";
option objc_class_prefix = "WRK";

package worker;

service MLWorker {
  rpc getInfo(MLWorkerInfoRequest) returns (MLWorkerInfo){}
  rpc runTest (RunTestRequest) returns (TestResultMessage) {}
  rpc runAdHocTest (RunAdHocTestRequest) returns (TestResultMessage) {}
  rpc runModel(RunModelRequest) returns (RunModelResponse) {}
  rpc runModelForDataFrame(RunModelForDataFrameRequest) returns (RunModelForDataFrameResponse) {}
  rpc explain(ExplainRequest) returns (ExplainResponse) {}
  rpc explainText(ExplainTextRequest) returns (ExplainTextResponse) {}
  rpc echo(EchoMsg) returns (EchoMsg){}
  rpc getTestRegistry(google.protobuf.Empty) returns (TestRegistryResponse) {}
}

message MLWorkerInfoRequest{
  bool list_packages = 1;
}

message MLWorkerInfo{
  PlatformInfo platform = 1;
  string interpreter = 2;
  string interpreter_version = 3;
  map<string, string> installed_packages = 4;
  uint32 internal_grpc_port = 5;
  bool is_remote = 6;
  uint32 pid = 7;
  uint64 process_start_time = 8;
  string giskard_client_version = 9;
}

message PlatformInfo{
  string machine = 1;
  string node = 2;
  string processor = 3;
  string release = 4;
  string system = 5;
  string version = 6;
}

message FileUploadRequest {
  oneof request {
    FileUploadMetadata metadata = 1;
    Chunk chunk = 2;
  }
}

message FileUploadMetadata{
  uint64 id = 1;
  FileType file_type = 2;
  string name = 3;
  string project_key = 4;
}

enum FileType{
  MODEL = 0;
  DATASET = 1;
}


message EchoMsg{
  string  msg = 1;
}

message ExplainRequest{
  ArtifactRef model = 1;
  ArtifactRef dataset = 2;
  map<string, string> columns = 3;
}

message ExplainTextRequest{
  ArtifactRef model = 1;
  string feature_name = 2;
  map<string, string> columns = 3;
  map<string, string> column_meanings = 4;
  uint32 n_samples = 5;
}

message ExplainResponse{
  message Explanation{
    map<string, float> per_feature = 1;
  }
  map<string, Explanation> explanations = 1;
}


message ExplainTextResponse{
<<<<<<< HEAD
  map<string, string> explanations = 1;
=======
    message WeightsPerFeature{
        repeated float weights = 1;
    }
    repeated string words = 1;
    map<string, WeightsPerFeature> weights = 2;
>>>>>>> 1f754c1b
}

message RunModelForDataFrameResponse{
  DataFrame all_predictions = 1;
  repeated string prediction = 2;
  repeated float probabilities = 3;
  repeated float raw_prediction = 4;
}
message DataRow{
  map<string, string> columns = 1;
}
message DataFrame{
  repeated DataRow rows = 1;
}

message RunModelForDataFrameRequest{
  ArtifactRef model = 1;
  DataFrame dataframe = 2;
  string target = 3;
  map<string, string> column_meanings = 4;
  map<string, string> column_types = 5;

}
message RunModelRequest{
  ArtifactRef model = 1;
  ArtifactRef dataset = 2;
}

message RunModelResponse{
  string results_csv = 1;
  string calculated_csv = 2;
}

message RunAdHocTestRequest {
  string testId = 1;
  repeated TestArgument arguments = 2;
}

message TestArgument{
  string name = 1;
  oneof argument{
    ArtifactRef model = 2;
    ArtifactRef dataset = 3;
    float float = 4;
    string string = 5;
  }
}

message RunTestRequest {
  string code = 1;
  ArtifactRef model = 2;
  ArtifactRef actual_ds = 3;
  ArtifactRef reference_ds = 4;
}

message RunTestResponse {
  string name = 1;
}

message Partial_unexpected_counts {
  repeated uint32 value = 1;
  uint32 count = 2;
}

message NamedSingleTestResult{
  string name = 1;
  SingleTestResult result = 2;

}


enum TestMessageType{
  ERROR = 0;
  INFO = 1;
}
message TestMessage{
  TestMessageType type = 1;
  string text = 2;
}

message SingleTestResult{
  bool passed = 13;
  repeated TestMessage messages = 16;
  map<string, string> props = 14;
  float metric = 15;
  google.protobuf.Int32Value missing_count = 2;
  google.protobuf.DoubleValue missing_percent = 3;
  google.protobuf.Int32Value unexpected_count = 4;
  google.protobuf.DoubleValue unexpected_percent = 5;
  google.protobuf.DoubleValue unexpected_percent_total = 6;
  google.protobuf.DoubleValue unexpected_percent_nonmissing = 7;
  repeated uint32 partial_unexpected_index_list = 9;
  repeated Partial_unexpected_counts partial_unexpected_counts = 10;
  repeated uint32 unexpected_index_list = 12;
  bytes output_df = 18;
  uint32 number_of_perturbed_rows = 20;

  repeated uint32 actual_slices_size = 21;
  repeated uint32 reference_slices_size = 22;
}

message TestResultMessage {
  repeated NamedSingleTestResult results = 1;
}

message ArtifactRef{
  string project_key = 1;
  string id = 2;
}

message Chunk {
  bytes content = 1;
}
enum UploadStatusCode {
  Unknown = 0;
  Ok = 1;
  Failed = 2;
  CacheMiss = 3;
}
message UploadStatus {
  UploadStatusCode code = 1;
}


message TestFunctionArgument{
  string name = 1;
  string type = 2;
  bool optional = 3;
  string default = 4;
}


message TestFunction{
  string id = 1;
  string name = 2;
  string module = 3;
  string doc = 4;
  string module_doc = 5;
  map<string, TestFunctionArgument> arguments = 6;
  repeated string tags = 7;
}

message TestRegistryResponse{
  repeated TestFunction functions = 1;
}

message MLWorkerErrorInfo{
  string error = 1;
  string stack = 2;
}<|MERGE_RESOLUTION|>--- conflicted
+++ resolved
@@ -94,15 +94,11 @@
 
 
 message ExplainTextResponse{
-<<<<<<< HEAD
-  map<string, string> explanations = 1;
-=======
     message WeightsPerFeature{
         repeated float weights = 1;
     }
     repeated string words = 1;
     map<string, WeightsPerFeature> weights = 2;
->>>>>>> 1f754c1b
 }
 
 message RunModelForDataFrameResponse{
