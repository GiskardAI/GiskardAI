syntax = "proto3";
import "google/protobuf/any.proto";
import "google/protobuf/wrappers.proto";
import "google/protobuf/empty.proto";

option java_multiple_files = true;
option java_package = "ai.giskard.worker";
option java_outer_classname = "WorkerProto";
option objc_class_prefix = "WRK";

package worker;

service MLWorker {
  rpc getInfo(MLWorkerInfoRequest) returns (MLWorkerInfo){}
  rpc runTest (RunTestRequest) returns (TestResultMessage) {}
  rpc runAdHocTest (RunAdHocTestRequest) returns (TestResultMessage) {}
  rpc runTestSuite (RunTestSuiteRequest) returns (TestSuiteResultMessage) {}
  rpc runModel(RunModelRequest) returns (RunModelResponse) {}
  rpc runModelForDataFrame(RunModelForDataFrameRequest) returns (RunModelForDataFrameResponse) {}
  rpc explain(ExplainRequest) returns (ExplainResponse) {}
  rpc explainText(ExplainTextRequest) returns (ExplainTextResponse) {}
  rpc echo(EchoMsg) returns (EchoMsg){}
  rpc filterDataset(stream FilterDatasetRequest) returns (stream FilterDatasetResponse) {}
  rpc generateTestSuite(GenerateTestSuiteRequest) returns (GenerateTestSuiteResponse) {}
}

message MLWorkerInfoRequest{
  bool list_packages = 1;
}

message MLWorkerInfo{
  PlatformInfo platform = 1;
  string interpreter = 2;
  string interpreter_version = 3;
  map<string, string> installed_packages = 4;
  string internal_grpc_address = 5;
  bool is_remote = 6;
  uint32 pid = 7;
  uint64 process_start_time = 8;
  string giskard_client_version = 9;
}

message PlatformInfo{
  string machine = 1;
  string node = 2;
  string processor = 3;
  string release = 4;
  string system = 5;
  string version = 6;
}

message FileUploadRequest {
  oneof request {
    FileUploadMetadata metadata = 1;
    Chunk chunk = 2;
  }
}

message FileUploadMetadata{
  uint64 id = 1;
  FileType file_type = 2;
  string name = 3;
  string project_key = 4;
}

enum FileType{
  MODEL = 0;
  DATASET = 1;
}


message EchoMsg{
  string  msg = 1;
}

message ExplainRequest{
  ArtifactRef model = 1;
  ArtifactRef dataset = 2;
  map<string, string> columns = 3;
}

message ExplainTextRequest{
  ArtifactRef model = 1;
  string feature_name = 2;
  map<string, string> columns = 3;
  map<string, string> feature_types = 4;
  uint32 n_samples = 5;
}

message ExplainResponse{
  message Explanation{
    map<string, float> per_feature = 1;
  }
  map<string, Explanation> explanations = 1;
}


message ExplainTextResponse{
  message WeightsPerFeature{
    repeated float weights = 1;
  }
  repeated string words = 1;
  map<string, WeightsPerFeature> weights = 2;
}

message RunModelForDataFrameResponse{
  DataFrame all_predictions = 1;
  repeated string prediction = 2;
  repeated float probabilities = 3;
  repeated float raw_prediction = 4;
}

message DataRow{
  map<string, string> columns = 1;
}

message DataFrame{
  repeated DataRow rows = 1;
}

message RunModelForDataFrameRequest{
  ArtifactRef model = 1;
  DataFrame dataframe = 2;
  string target = 3;
  map<string, string> feature_types = 4;
  map<string, string> column_types = 5;
}

message RunModelRequest{
  ArtifactRef model = 1;
  ArtifactRef dataset = 2;
}

message RunModelResponse{
  string results_csv = 1;
  string calculated_csv = 2;
}

message RunAdHocTestRequest {
  string testUuid = 1;
  repeated TestArgument arguments = 2;
}

message SuiteTestArgument {
  int64 id = 1;
<<<<<<< HEAD
  string testId = 2;
=======
  string testUuid = 2;
>>>>>>> 8ed1df1d
  repeated TestArgument arguments = 3;
}

message RunTestSuiteRequest {
  repeated SuiteTestArgument tests = 1;
  repeated TestArgument globalArguments = 2;
}

message TestArgument{
  string name = 1;
  oneof argument{
    ArtifactRef model = 2;
    ArtifactRef dataset = 3;
    float float = 4;
    int32 int = 5;
    string str = 6;
    bool bool = 7;

  }
}

message RunTestRequest {
  string code = 1;
  ArtifactRef model = 2;
  ArtifactRef actual_ds = 3;
  ArtifactRef reference_ds = 4;
}

message RunTestResponse {
  string name = 1;
}

message Partial_unexpected_counts {
  repeated uint32 value = 1;
  uint32 count = 2;
}

message NamedSingleTestResult{
  string testUuid = 1;
  SingleTestResult result = 2;
}

message IdentifierSingleTestResult{
  int64 id = 1;
  SingleTestResult result = 2;
}

message IdentifierSingleTestResult{
  int64 id = 1;
  SingleTestResult result = 2;
}


enum TestMessageType{
  ERROR = 0;
  INFO = 1;
}
message TestMessage{
  TestMessageType type = 1;
  string text = 2;
}

message SingleTestResult{
  bool passed = 13;
  repeated TestMessage messages = 16;
  map<string, string> props = 14;
  float metric = 15;
  int32 missing_count = 2;
  double missing_percent = 3;
  int32 unexpected_count = 4;
  double unexpected_percent = 5;
  double unexpected_percent_total = 6;
  double unexpected_percent_nonmissing = 7;
  repeated uint32 partial_unexpected_index_list = 9;
  repeated Partial_unexpected_counts partial_unexpected_counts = 10;
  repeated uint32 unexpected_index_list = 12;
  bytes output_df = 18;
  uint32 number_of_perturbed_rows = 20;

  repeated uint32 actual_slices_size = 21;
  repeated uint32 reference_slices_size = 22;
}

message TestResultMessage {
  repeated NamedSingleTestResult results = 1;
}

message TestSuiteResultMessage {
<<<<<<< HEAD
  bool is_error = 1; // True when an unhandled exception happened (!= test failed)
  bool is_pass = 2;
  repeated IdentifierSingleTestResult results = 3;
  string logs = 4;
=======
  bool is_pass = 1;
  repeated IdentifierSingleTestResult results = 2;
>>>>>>> 8ed1df1d
}

message ArtifactRef{
  string project_key = 1;
  string id = 2;
}

message Chunk {
  bytes content = 1;
}

enum StatusCode {
  Unknown = 0;
  Ok = 1;
  Failed = 2;
  CacheMiss = 3;
  Ready = 4;
  Next = 5;
}

message UploadStatus {
  StatusCode code = 1;
}

message MLWorkerErrorInfo{
  string error = 1;
  string stack = 2;
}

message SuiteInput{
  string name = 1;
  string type = 2;
  optional ModelMeta model_meta = 3;
  optional DatasetMeta dataset_meta = 4;
}

message ModelMeta{
  optional string model_type = 1;
}

message DatasetMeta {
  optional string target = 1;
}

message GenerateTestSuiteRequest{
  string project_key = 1;
  repeated SuiteInput inputs = 2;
}

message GenerateTestSuiteResponse{
  repeated GeneratedTest tests = 1;
}

message GeneratedTest{
  string test_uuid = 1;
  repeated GeneratedTestInput inputs = 2;
}

message GeneratedTestInput{
  string name = 1;
  string value = 2;
  bool is_alias = 3;
}

message SuiteInput{
  string name = 1;
  string type = 2;
  optional ModelMeta model_meta = 3;
  optional DatasetMeta dataset_meta = 4;
}

message ModelMeta{
  optional string model_type = 1;
}

message DatasetMeta {
  optional string target = 1;
}

message GenerateTestSuiteRequest{
  string project_key = 1;
  repeated SuiteInput inputs = 2;
}

message GenerateTestSuiteResponse{
  repeated GeneratedTest tests = 1;
}

message GeneratedTest{
  string test_id = 1;
  repeated GeneratedTestInput inputs = 2;
}

message GeneratedTestInput{
  string name = 1;
  string value = 2;
  bool is_alias = 3;
}

message FilterDatasetRequest {
  FilterDatasetMetadata meta = 1;
  Chunk data = 2;
  uint32 idx = 3;
}

message FilterDatasetMetadata {
  string function = 1;
  string headers = 2; // Since we are going to stream the CSV rows, we store the headers first
  map<string, string> column_types = 3;
}

message FilterDatasetResponse {
  StatusCode code = 1;
  uint32 idx = 2;
  repeated uint32 rows = 3; // Will we ever have >4 billion rows in a chunk?
  string error_message = 4;
}<|MERGE_RESOLUTION|>--- conflicted
+++ resolved
@@ -143,11 +143,7 @@
 
 message SuiteTestArgument {
   int64 id = 1;
-<<<<<<< HEAD
-  string testId = 2;
-=======
   string testUuid = 2;
->>>>>>> 8ed1df1d
   repeated TestArgument arguments = 3;
 }
 
@@ -187,11 +183,6 @@
 
 message NamedSingleTestResult{
   string testUuid = 1;
-  SingleTestResult result = 2;
-}
-
-message IdentifierSingleTestResult{
-  int64 id = 1;
   SingleTestResult result = 2;
 }
 
@@ -236,15 +227,10 @@
 }
 
 message TestSuiteResultMessage {
-<<<<<<< HEAD
   bool is_error = 1; // True when an unhandled exception happened (!= test failed)
   bool is_pass = 2;
   repeated IdentifierSingleTestResult results = 3;
   string logs = 4;
-=======
-  bool is_pass = 1;
-  repeated IdentifierSingleTestResult results = 2;
->>>>>>> 8ed1df1d
 }
 
 message ArtifactRef{
@@ -309,41 +295,6 @@
   bool is_alias = 3;
 }
 
-message SuiteInput{
-  string name = 1;
-  string type = 2;
-  optional ModelMeta model_meta = 3;
-  optional DatasetMeta dataset_meta = 4;
-}
-
-message ModelMeta{
-  optional string model_type = 1;
-}
-
-message DatasetMeta {
-  optional string target = 1;
-}
-
-message GenerateTestSuiteRequest{
-  string project_key = 1;
-  repeated SuiteInput inputs = 2;
-}
-
-message GenerateTestSuiteResponse{
-  repeated GeneratedTest tests = 1;
-}
-
-message GeneratedTest{
-  string test_id = 1;
-  repeated GeneratedTestInput inputs = 2;
-}
-
-message GeneratedTestInput{
-  string name = 1;
-  string value = 2;
-  bool is_alias = 3;
-}
-
 message FilterDatasetRequest {
   FilterDatasetMetadata meta = 1;
   Chunk data = 2;
