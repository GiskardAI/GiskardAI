syntax = "proto3";
import "google/protobuf/any.proto";
import "google/protobuf/wrappers.proto";
import "google/protobuf/empty.proto";

option java_multiple_files = true;
option java_package = "ai.giskard.worker";
option java_outer_classname = "WorkerProto";
option objc_class_prefix = "WRK";

package worker;

service MLWorker {
  rpc getInfo(MLWorkerInfoRequest) returns (MLWorkerInfo){}
  rpc runTest (RunTestRequest) returns (TestResultMessage) {}
  rpc runAdHocTest (RunAdHocTestRequest) returns (TestResultMessage) {}
  rpc runModel(RunModelRequest) returns (RunModelResponse) {}
  rpc runModelForDataFrame(RunModelForDataFrameRequest) returns (RunModelForDataFrameResponse) {}
  rpc explain(ExplainRequest) returns (ExplainResponse) {}
  rpc explainText(ExplainTextRequest) returns (ExplainTextResponse) {}
  rpc echo(EchoMsg) returns (EchoMsg){}
  rpc getTestRegistry(google.protobuf.Empty) returns (TestRegistryResponse) {}
<<<<<<< HEAD
=======
  rpc filterDataset(stream FilterDatasetRequest) returns (stream FilterDatasetResponse) {}
>>>>>>> 2d1c1785
}

message MLWorkerInfoRequest{
  bool list_packages = 1;
}

message MLWorkerInfo{
  PlatformInfo platform = 1;
  string interpreter = 2;
  string interpreter_version = 3;
  map<string, string> installed_packages = 4;
  uint32 internal_grpc_port = 5;
  bool is_remote = 6;
  uint32 pid = 7;
  uint64 process_start_time = 8;
  string giskard_client_version = 9;
}

message PlatformInfo{
  string machine = 1;
  string node = 2;
  string processor = 3;
  string release = 4;
  string system = 5;
  string version = 6;
}

message FileUploadRequest {
  oneof request {
    FileUploadMetadata metadata = 1;
    Chunk chunk = 2;
  }
}

message FileUploadMetadata{
  uint64 id = 1;
  FileType file_type = 2;
  string name = 3;
  string project_key = 4;
}

enum FileType{
  MODEL = 0;
  DATASET = 1;
}


message EchoMsg{
  string  msg = 1;
}

message ExplainRequest{
  ArtifactRef model = 1;
  ArtifactRef dataset = 2;
  map<string, string> columns = 3;
}

message ExplainTextRequest{
  ArtifactRef model = 1;
  string feature_name = 2;
  map<string, string> columns = 3;
  map<string, string> column_meanings = 4;
  uint32 n_samples = 5;
}

message ExplainResponse{
  message Explanation{
    map<string, float> per_feature = 1;
  }
  map<string, Explanation> explanations = 1;
}


message ExplainTextResponse{
  message WeightsPerFeature{
    repeated float weights = 1;
  }
  repeated string words = 1;
  map<string, WeightsPerFeature> weights = 2;
}

message RunModelForDataFrameResponse{
  DataFrame all_predictions = 1;
  repeated string prediction = 2;
  repeated float probabilities = 3;
  repeated float raw_prediction = 4;
}
message DataRow{
  map<string, string> columns = 1;
}
message DataFrame{
  repeated DataRow rows = 1;
}

message RunModelForDataFrameRequest{
  ArtifactRef model = 1;
  DataFrame dataframe = 2;
  string target = 3;
  map<string, string> column_meanings = 4;
  map<string, string> column_types = 5;

}
message RunModelRequest{
  ArtifactRef model = 1;
  ArtifactRef dataset = 2;
}

message RunModelResponse{
  string results_csv = 1;
  string calculated_csv = 2;
}

message RunAdHocTestRequest {
  string testId = 1;
  repeated TestArgument arguments = 2;
}

message TestArgument{
  string name = 1;
  oneof argument{
    ArtifactRef model = 2;
    ArtifactRef dataset = 3;
    float float = 4;
    string string = 5;
  }
}

message RunTestRequest {
  string code = 1;
  ArtifactRef model = 2;
  ArtifactRef actual_ds = 3;
  ArtifactRef reference_ds = 4;
}

message RunTestResponse {
  string name = 1;
}

message Partial_unexpected_counts {
  repeated uint32 value = 1;
  uint32 count = 2;
}

message NamedSingleTestResult{
  string name = 1;
  SingleTestResult result = 2;

}


enum TestMessageType{
  ERROR = 0;
  INFO = 1;
}
message TestMessage{
  TestMessageType type = 1;
  string text = 2;
}

message SingleTestResult{
  bool passed = 13;
  repeated TestMessage messages = 16;
  map<string, string> props = 14;
  float metric = 15;
  google.protobuf.Int32Value missing_count = 2;
  google.protobuf.DoubleValue missing_percent = 3;
  google.protobuf.Int32Value unexpected_count = 4;
  google.protobuf.DoubleValue unexpected_percent = 5;
  google.protobuf.DoubleValue unexpected_percent_total = 6;
  google.protobuf.DoubleValue unexpected_percent_nonmissing = 7;
  repeated uint32 partial_unexpected_index_list = 9;
  repeated Partial_unexpected_counts partial_unexpected_counts = 10;
  repeated uint32 unexpected_index_list = 12;
  bytes output_df = 18;
  uint32 number_of_perturbed_rows = 20;

  repeated uint32 actual_slices_size = 21;
  repeated uint32 reference_slices_size = 22;
}

message TestResultMessage {
  repeated NamedSingleTestResult results = 1;
}

message ArtifactRef{
  string project_key = 1;
  string id = 2;
}

message Chunk {
  bytes content = 1;
}
<<<<<<< HEAD
enum UploadStatusCode {
=======

enum StatusCode {
>>>>>>> 2d1c1785
  Unknown = 0;
  Ok = 1;
  Failed = 2;
  CacheMiss = 3;
<<<<<<< HEAD
=======
  Ready = 4;
  Next = 5;
>>>>>>> 2d1c1785
}

message UploadStatus {
<<<<<<< HEAD
  UploadStatusCode code = 1;
=======
  StatusCode code = 1;
>>>>>>> 2d1c1785
}


message TestFunctionArgument{
  string name = 1;
  string type = 2;
  bool optional = 3;
  string default = 4;
}


message TestFunction{
  string id = 1;
  string name = 2;
  string module = 3;
  string doc = 4;
  string module_doc = 5;
  map<string, TestFunctionArgument> arguments = 6;
  repeated string tags = 7;
<<<<<<< HEAD
  string code = 8;
}

message TestRegistryResponse{
  map<string, TestFunction> tests = 1;
=======
}

message TestRegistryResponse{
  repeated TestFunction functions = 1;
>>>>>>> 2d1c1785
}

message MLWorkerErrorInfo{
  string error = 1;
  string stack = 2;
<<<<<<< HEAD
=======
}

message FilterDatasetRequest {
  FilterDatasetMetadata meta = 1;
  Chunk data = 2;
  uint32 idx = 3;
}

message FilterDatasetMetadata {
  string function = 1;
  string headers = 2; // Since we are going to stream the CSV rows, we store the headers first
  map<string, string> column_types = 3;
}

message FilterDatasetResponse {
  StatusCode code = 1;
  uint32 idx = 2;
  repeated uint32 rows = 3; // Will we ever have >4 billion rows in a chunk?
  string error_message = 4;
>>>>>>> 2d1c1785
}<|MERGE_RESOLUTION|>--- conflicted
+++ resolved
@@ -20,10 +20,7 @@
   rpc explainText(ExplainTextRequest) returns (ExplainTextResponse) {}
   rpc echo(EchoMsg) returns (EchoMsg){}
   rpc getTestRegistry(google.protobuf.Empty) returns (TestRegistryResponse) {}
-<<<<<<< HEAD
-=======
   rpc filterDataset(stream FilterDatasetRequest) returns (stream FilterDatasetResponse) {}
->>>>>>> 2d1c1785
 }
 
 message MLWorkerInfoRequest{
@@ -216,29 +213,18 @@
 message Chunk {
   bytes content = 1;
 }
-<<<<<<< HEAD
-enum UploadStatusCode {
-=======
 
 enum StatusCode {
->>>>>>> 2d1c1785
   Unknown = 0;
   Ok = 1;
   Failed = 2;
   CacheMiss = 3;
-<<<<<<< HEAD
-=======
   Ready = 4;
   Next = 5;
->>>>>>> 2d1c1785
 }
 
 message UploadStatus {
-<<<<<<< HEAD
-  UploadStatusCode code = 1;
-=======
   StatusCode code = 1;
->>>>>>> 2d1c1785
 }
 
 
@@ -258,25 +244,16 @@
   string module_doc = 5;
   map<string, TestFunctionArgument> arguments = 6;
   repeated string tags = 7;
-<<<<<<< HEAD
   string code = 8;
 }
 
 message TestRegistryResponse{
   map<string, TestFunction> tests = 1;
-=======
-}
-
-message TestRegistryResponse{
-  repeated TestFunction functions = 1;
->>>>>>> 2d1c1785
 }
 
 message MLWorkerErrorInfo{
   string error = 1;
   string stack = 2;
-<<<<<<< HEAD
-=======
 }
 
 message FilterDatasetRequest {
@@ -296,5 +273,4 @@
   uint32 idx = 2;
   repeated uint32 rows = 3; // Will we ever have >4 billion rows in a chunk?
   string error_message = 4;
->>>>>>> 2d1c1785
 }