syntax = "proto3";
import "google/protobuf/any.proto";
import "google/protobuf/wrappers.proto";
import "google/protobuf/empty.proto";

option java_multiple_files = true;
option java_package = "ai.giskard.worker";
option java_outer_classname = "WorkerProto";
option objc_class_prefix = "WRK";

package worker;

service MLWorker {
  rpc getInfo(MLWorkerInfoRequest) returns (MLWorkerInfo){}
  rpc runTest (RunTestRequest) returns (TestResultMessage) {}
  rpc runAdHocTest (RunAdHocTestRequest) returns (TestResultMessage) {}
  rpc runTestSuite (RunTestSuiteRequest) returns (TestSuiteResultMessage) {}
  rpc runModel(RunModelRequest) returns (RunModelResponse) {}
  rpc runModelForDataFrame(RunModelForDataFrameRequest) returns (RunModelForDataFrameResponse) {}
  rpc explain(ExplainRequest) returns (ExplainResponse) {}
  rpc explainText(ExplainTextRequest) returns (ExplainTextResponse) {}
  rpc echo(EchoMsg) returns (EchoMsg){}
  rpc filterDataset(stream FilterDatasetRequest) returns (stream FilterDatasetResponse) {}
  rpc generateTestSuite(GenerateTestSuiteRequest) returns (GenerateTestSuiteResponse) {}
}

message MLWorkerInfoRequest{
  bool list_packages = 1;
}

message MLWorkerInfo{
  PlatformInfo platform = 1;
  string interpreter = 2;
  string interpreter_version = 3;
  map<string, string> installed_packages = 4;
  string internal_grpc_address = 5;
  bool is_remote = 6;
  uint32 pid = 7;
  uint64 process_start_time = 8;
  string giskard_client_version = 9;
}

message PlatformInfo{
  string machine = 1;
  string node = 2;
  string processor = 3;
  string release = 4;
  string system = 5;
  string version = 6;
}

message FileUploadRequest {
  oneof request {
    FileUploadMetadata metadata = 1;
    Chunk chunk = 2;
  }
}

message FileUploadMetadata{
  uint64 id = 1;
  FileType file_type = 2;
  string name = 3;
  string project_key = 4;
}

enum FileType{
  MODEL = 0;
  DATASET = 1;
}


message EchoMsg{
  string  msg = 1;
}

message ExplainRequest{
  ArtifactRef model = 1;
  ArtifactRef dataset = 2;
  map<string, string> columns = 3;
}

message ExplainTextRequest{
  ArtifactRef model = 1;
  string feature_name = 2;
  map<string, string> columns = 3;
  map<string, string> feature_types = 4;
  uint32 n_samples = 5;
}

message ExplainResponse{
  message Explanation{
    map<string, float> per_feature = 1;
  }
  map<string, Explanation> explanations = 1;
}


message ExplainTextResponse{
  message WeightsPerFeature{
    repeated float weights = 1;
  }
  repeated string words = 1;
  map<string, WeightsPerFeature> weights = 2;
}

message RunModelForDataFrameResponse{
  DataFrame all_predictions = 1;
  repeated string prediction = 2;
  repeated float probabilities = 3;
  repeated float raw_prediction = 4;
}

message DataRow{
  map<string, string> columns = 1;
}

message DataFrame{
  repeated DataRow rows = 1;
}

message RunModelForDataFrameRequest{
  ArtifactRef model = 1;
  DataFrame dataframe = 2;
  string target = 3;
  map<string, string> feature_types = 4;
  map<string, string> column_types = 5;
}

message RunModelRequest{
  ArtifactRef model = 1;
  ArtifactRef dataset = 2;
}

message RunModelResponse{
  string results_csv = 1;
  string calculated_csv = 2;
}

message RunAdHocTestRequest {
  string testUuid = 1;
  repeated TestArgument arguments = 2;
}

<<<<<<< HEAD
message RunTestSuiteRequest {
  repeated string testUuid = 1;
  repeated TestArgument globalArguments = 2;
  repeated FixedTestArgument fixedArguments = 3;
}

message FixedTestArgument {
  string testUuid = 1;
  repeated TestArgument arguments = 2;
=======
message SuiteTestArgument {
  int64 id = 1;
  string testId = 2;
  repeated TestArgument arguments = 3;
}

message RunTestSuiteRequest {
  repeated SuiteTestArgument tests = 1;
  repeated TestArgument globalArguments = 2;
>>>>>>> 450a0fa0
}

message TestArgument{
  string name = 1;
  oneof argument{
    ArtifactRef model = 2;
    ArtifactRef dataset = 3;
    float float = 4;
    int32 int = 5;
    string str = 6;
    bool bool = 7;

  }
}

message RunTestRequest {
  string code = 1;
  ArtifactRef model = 2;
  ArtifactRef actual_ds = 3;
  ArtifactRef reference_ds = 4;
}

message RunTestResponse {
  string name = 1;
}

message Partial_unexpected_counts {
  repeated uint32 value = 1;
  uint32 count = 2;
}

message NamedSingleTestResult{
  string testUuid = 1;
  SingleTestResult result = 2;
}

message IdentifierSingleTestResult{
  int64 id = 1;
  SingleTestResult result = 2;
}


enum TestMessageType{
  ERROR = 0;
  INFO = 1;
}
message TestMessage{
  TestMessageType type = 1;
  string text = 2;
}

message SingleTestResult{
  bool passed = 13;
  repeated TestMessage messages = 16;
  map<string, string> props = 14;
  float metric = 15;
  int32 missing_count = 2;
  double missing_percent = 3;
  int32 unexpected_count = 4;
  double unexpected_percent = 5;
  double unexpected_percent_total = 6;
  double unexpected_percent_nonmissing = 7;
  repeated uint32 partial_unexpected_index_list = 9;
  repeated Partial_unexpected_counts partial_unexpected_counts = 10;
  repeated uint32 unexpected_index_list = 12;
  bytes output_df = 18;
  uint32 number_of_perturbed_rows = 20;

  repeated uint32 actual_slices_size = 21;
  repeated uint32 reference_slices_size = 22;
}

message TestResultMessage {
  repeated NamedSingleTestResult results = 1;
}

message TestSuiteResultMessage {
  bool is_pass = 1;
  repeated IdentifierSingleTestResult results = 2;
}

message ArtifactRef{
  string project_key = 1;
  string id = 2;
}

message Chunk {
  bytes content = 1;
}

enum StatusCode {
  Unknown = 0;
  Ok = 1;
  Failed = 2;
  CacheMiss = 3;
  Ready = 4;
  Next = 5;
}

message UploadStatus {
  StatusCode code = 1;
}

message MLWorkerErrorInfo{
  string error = 1;
  string stack = 2;
}

message SuiteInput{
  string name = 1;
  string type = 2;
  optional ModelMeta model_meta = 3;
  optional DatasetMeta dataset_meta = 4;
}

message ModelMeta{
  optional string model_type = 1;
}

message DatasetMeta {
  optional string target = 1;
}

message GenerateTestSuiteRequest{
  string project_key = 1;
  repeated SuiteInput inputs = 2;
}

message GenerateTestSuiteResponse{
  repeated GeneratedTest tests = 1;
}

message GeneratedTest{
  string test_id = 1;
  repeated GeneratedTestInput inputs = 2;
}

message GeneratedTestInput{
  string name = 1;
  string value = 2;
  bool is_alias = 3;
}

message FilterDatasetRequest {
  FilterDatasetMetadata meta = 1;
  Chunk data = 2;
  uint32 idx = 3;
}

message FilterDatasetMetadata {
  string function = 1;
  string headers = 2; // Since we are going to stream the CSV rows, we store the headers first
  map<string, string> column_types = 3;
}

message FilterDatasetResponse {
  StatusCode code = 1;
  uint32 idx = 2;
  repeated uint32 rows = 3; // Will we ever have >4 billion rows in a chunk?
  string error_message = 4;
}<|MERGE_RESOLUTION|>--- conflicted
+++ resolved
@@ -141,27 +141,15 @@
   repeated TestArgument arguments = 2;
 }
 
-<<<<<<< HEAD
-message RunTestSuiteRequest {
-  repeated string testUuid = 1;
-  repeated TestArgument globalArguments = 2;
-  repeated FixedTestArgument fixedArguments = 3;
-}
-
-message FixedTestArgument {
-  string testUuid = 1;
-  repeated TestArgument arguments = 2;
-=======
 message SuiteTestArgument {
   int64 id = 1;
-  string testId = 2;
+  string testUuid = 2;
   repeated TestArgument arguments = 3;
 }
 
 message RunTestSuiteRequest {
   repeated SuiteTestArgument tests = 1;
   repeated TestArgument globalArguments = 2;
->>>>>>> 450a0fa0
 }
 
 message TestArgument{
