--- conflicted
+++ resolved
@@ -17,11 +17,7 @@
 # for some reason github runners don't work when calling 'pdm test -m "not slow"'
 test-fast.cmd = "pytest -n auto -m 'not slow' -c pyproject.toml tests --cov=giskard --cov-report=xml --disable-warnings"
 test-fast.env = { GSK_DISABLE_ANALYTICS = "True"}
-<<<<<<< HEAD
-lint = "flake8 giskard tests"
-=======
 lint = "ruff giskard tests"
->>>>>>> 92ecff4b
 doc = "python -m sphinx_autobuild docs docs/_build/html"
 
 [tool.pdm.dev-dependencies]
@@ -30,10 +26,6 @@
     "black>=23.3.0",
     "bandit>=1.7.4",
     "darglint>=1.8.1",
-<<<<<<< HEAD
-    "flake8>=3.9.2",
-=======
->>>>>>> 92ecff4b
     "jupyter>=1.0.0",
     "jupyterlab>=3.4.2",
     "pre-commit>=2.19.0",
@@ -52,10 +44,7 @@
     "lightgbm>=3.3.5",
     "imbalanced-learn>=0.10.1",
     "pytest-xdist>=3.3.1",
-<<<<<<< HEAD
-=======
     "ruff>=0.0.271",
->>>>>>> 92ecff4b
 ]
 proto = [
     "grpcio-tools>=1.46.3",
@@ -190,24 +179,17 @@
     "pycryptodome>=3.6.1",
     "pyngrok>=6.0.0",
 ]
-<<<<<<< HEAD
-=======
 
 [tool.ruff]
 line-length = 120
 ignore = ["E501"]
->>>>>>> 92ecff4b
 
 [tool.black]
 # https://github.com/psf/black
 target-version = ['py38', 'py39', 'py310']
 line-length = 120
 color = true
-<<<<<<< HEAD
-skip-string-normalization = true
-=======
 skip-magic-trailing-comma = true
->>>>>>> 92ecff4b
 
 exclude = '''
 /(
