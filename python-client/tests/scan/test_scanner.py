--- conflicted
+++ resolved
@@ -57,7 +57,6 @@
         scanner.analyze(german_credit_model, german_credit_data)
 
 
-<<<<<<< HEAD
 @pytest.mark.skip(reason="For active testing of the UI")
 @pytest.mark.parametrize(
     "dataset_name,model_name",
@@ -98,11 +97,11 @@
             pass
 
         test_suite.upload(client, "testing_UI")
-=======
+
+        
 def test_generate_test_suite_some_tests(titanic_model, titanic_dataset):
     scanner = Scanner()
 
     suite = scanner.analyze(titanic_model, titanic_dataset).generate_test_suite()
     created_tests = len(suite.tests)
-    assert created_tests, "Titanic scan doesn't produce tests"
->>>>>>> 66ede282
+    assert created_tests, "Titanic scan doesn't produce tests"