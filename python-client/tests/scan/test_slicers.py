--- conflicted
+++ resolved
@@ -83,10 +83,6 @@
     dataset = wrap_dataset(df)
     slicer = TextSlicer(dataset)
     with pytest.warns(match="Could not get meaningful tokens"):
-<<<<<<< HEAD
-        slices = slicer.find_top_tokens_slices("feature1", "loss")
-=======
         slices = slicer.find_token_based_slices("feature1", "loss")
->>>>>>> d4ef8fd5
 
     assert len(slices) == 0