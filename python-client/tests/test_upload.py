--- conflicted
+++ resolved
@@ -1,82 +1,97 @@
 import re
 
+import httpretty
 import pytest
 
 from giskard import Dataset
 from giskard import SKLearnModel
-from tests.utils import MockedClient, match_model_id, match_url_patterns
+from giskard.client.giskard_client import GiskardClient
 
+import tests.utils
+
+url = "http://giskard-host:12345"
+token = "SECRET_TOKEN"
+auth = "Bearer SECRET_TOKEN"
+content_type = "application/json"
 model_name = "uploaded model"
+b_content_type = b"application/json"
 
 
+@httpretty.activate(verbose=True, allow_net_connect=False)
 def test_upload_df(diabetes_dataset: Dataset, diabetes_dataset_with_target: Dataset):
     artifact_url_pattern = re.compile(
         r"http://giskard-host:12345/api/v2/artifacts/test-project/datasets/[0-9a-f]{8}-[0-9a-f]{4}-[0-9a-f]{4}-[0-9a-f]{4}-[0-9a-f]{12}/[data.csv.zst|giskard\-dataset\-meta.yaml]"
     )
     datasets_url_pattern = re.compile("http://giskard-host:12345/api/v2/project/test-project/datasets")
 
-    with MockedClient() as (client, mr):
-        saved_id = diabetes_dataset_with_target.upload(client, "test-project")
-        match_model_id(saved_id)
-        match_url_patterns(mr.request_history, artifact_url_pattern)
-        match_url_patterns(mr.request_history, datasets_url_pattern)
+    httpretty.register_uri(httpretty.POST, artifact_url_pattern)
+    httpretty.register_uri(httpretty.POST, datasets_url_pattern)
 
-        with pytest.raises(Exception) as e:
-            diabetes_dataset.upload(client, "test-project")
-        assert e.match("target column is not present in the dataset")
+    client = GiskardClient(url, token)
 
-        with pytest.raises(Exception) as e:
-            diabetes_dataset.column_types = {"test": "test"}
-            diabetes_dataset.upload(client, "test-project")
-        assert e.match("target column is not present in the dataset")
+    saved_id = diabetes_dataset_with_target.upload(client, "test-project")
+    tests.utils.match_model_id(saved_id)
+    tests.utils.match_url_patterns(httpretty.latest_requests(), artifact_url_pattern)
+    tests.utils.match_url_patterns(httpretty.latest_requests(), datasets_url_pattern)
+
+    with pytest.raises(Exception) as e:
+        diabetes_dataset.upload(client, "test-project")
+    assert e.match("target column is not present in the dataset")
+
+    with pytest.raises(Exception) as e:
+        diabetes_dataset.column_types = {"test": "test"}
+        diabetes_dataset.upload(client, "test-project")
+    assert e.match("target column is not present in the dataset")
 
 
+@httpretty.activate(verbose=True, allow_net_connect=False)
 def _test_upload_model(model: SKLearnModel, ds: Dataset):
     artifact_url_pattern = re.compile(
         "http://giskard-host:12345/api/v2/artifacts/test-project/models/[0-9a-f]{8}-[0-9a-f]{4}-[0-9a-f]{4}-[0-9a-f]{4}-[0-9a-f]{12}/.*"
     )
     models_url_pattern = re.compile("http://giskard-host:12345/api/v2/project/test-project/models")
-    with MockedClient() as (client, mr):
-        if model.is_regression:
-            # Warning Scenario: classification_labels is sent for regression model
-            with pytest.warns(UserWarning):
-                model.upload(client, "test-project", ds)
-        else:
+
+    httpretty.register_uri(httpretty.POST, artifact_url_pattern)
+    httpretty.register_uri(httpretty.POST, models_url_pattern)
+
+    client = GiskardClient(url, token)
+    if model.is_regression:
+        # Warning Scenario: classification_labels is sent for regression model
+        with pytest.warns(UserWarning):
             model.upload(client, "test-project", ds)
+    else:
+        model.upload(client, "test-project", ds)
 
-        match_model_id(model.id)
-        match_url_patterns(mr.request_history, artifact_url_pattern)
-        match_url_patterns(mr.request_history, models_url_pattern)
+    tests.utils.match_model_id(model.id)
+    tests.utils.match_url_patterns(httpretty.latest_requests(), artifact_url_pattern)
+    tests.utils.match_url_patterns(httpretty.latest_requests(), models_url_pattern)
 
 
 def _test_upload_model_exceptions(model: SKLearnModel, ds: Dataset):
-    with MockedClient() as (client, mr):
-        # Error Scenario : invalid feature_names
+    client = GiskardClient(url, token)
+
+    # Error Scenario : invalid feature_names
+    with pytest.raises(Exception) as e:
+        SKLearnModel(
+            clf=model.clf,
+            model_type=model.meta.model_type,
+            feature_names=["some"],
+            name=model_name,
+            classification_labels=model.meta.classification_labels,
+        ).upload(client, "test-project", ds)
+    assert e.match("Value mentioned in  feature_names is  not available in validate_df")
+
+    if model.is_classification:
+        # Error Scenario: Target has values not declared in Classification Label
         with pytest.raises(Exception) as e:
             SKLearnModel(
                 clf=model.clf,
                 model_type=model.meta.model_type,
-                feature_names=["some"],
+                feature_names=model.meta.feature_names,
                 name=model_name,
-                classification_labels=model.meta.classification_labels,
+                classification_labels=[0, 1],
             ).upload(client, "test-project", ds)
-<<<<<<< HEAD
-        assert e.match("Value mentioned in  feature_names is  not available in validate_df")
-
-        if model.is_classification:
-            # Error Scenario: Target has values not declared in Classification Label
-            with pytest.raises(Exception) as e:
-                SKLearnModel(
-                    clf=model.clf,
-                    model_type=model.meta.model_type,
-                    feature_names=model.meta.feature_names,
-                    name=model_name,
-                    classification_labels=[0, 1],
-                ).upload(client, "test-project", ds)
-            assert e.match("Values in default column are not declared in classification_labels parameter")
-=======
         assert e.match("Values \{'Default', 'Not default'\} in default column are not declared in classification_labels parameter \[0, 1\] of the model: uploaded model") # noqa
->>>>>>> 1c8911c9
 
 
 @pytest.mark.parametrize(
