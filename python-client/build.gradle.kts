import ru.vyarus.gradle.plugin.python.PythonExtension.Scope.VIRTUALENV
import ru.vyarus.gradle.plugin.python.task.PythonTask

plugins {
    id("base")
    id("idea")
    id("org.sonarqube")
    id("ru.vyarus.use-python") version "3.0.0"
}

val protoGeneratedPath = "giskard/ml_worker/generated"
tasks {
    val virtualEnvDirectory = ".venv"
    python {
        envPath = virtualEnvDirectory
        minPythonVersion = "3.8"
        scope = VIRTUALENV
        installVirtualenv = true
        pip(listOf("pdm:2.5.0"))
        environment = mapOf("PYTHONPATH" to file(protoGeneratedPath).absolutePath)
    }

    create<PythonTask>("install") {
        dependsOn("pipInstall")
        module = "pdm"
        command = "install"
    }

    clean {
        delete(protoGeneratedPath, virtualEnvDirectory, "coverage.xml", ".coverage")
    }

    create<PythonTask>("fixGeneratedFiles") {
        val script_path = file("scripts/fix_grpc_generated_imports.py")
        val fout = file(protoGeneratedPath)
        command = "$script_path $fout giskard.ml_worker.generated"
    }

<<<<<<< HEAD
    create<PythonTask>("sphinx-autobuild") {
        module = "sphinx_autobuild"
        command = "docs docs/_build/html"
    }

    create<PythonTask>("generateProto") {
        dependsOn("install")
        environment("PATH", file(virtualEnvDirectory).resolve("bin"))

        val fout = file(protoGeneratedPath)
        val pdir = file("../common/proto")

        doFirst {
            mkdir(fout)
        }

        finalizedBy("fixGeneratedFiles")

        module = "grpc_tools.protoc"

        command =
            "-I$pdir --python_out=$fout --grpc_python_out=$fout --mypy_out=$fout --mypy_grpc_out=$fout $pdir/ml-worker.proto"

    }

=======
>>>>>>> 29480b13
    create<PythonTask>("lint") {
        module = "pdm"
        command = "lint"
    }

    create<PythonTask>("test") {
        module = "pdm"
        // add "-n auto" to the pytest command to parallelize the execution
        command = "test"
    }

    idea {
        module {
            excludeDirs.add(file(virtualEnvDirectory))

            // "generated" directory should be marked as both source and generatedSource,
            // otherwise intellij doesn"t recognize it as a generated source 🤷‍
            sourceDirs.add(file(protoGeneratedPath))
            generatedSourceDirs.add(file(protoGeneratedPath))
            testSources.from(file("tests"))
        }
    }
    build {
        dependsOn("install", "test")
    }

    create<PythonTask>("start") {
        module = "giskard.cli"
        command = "worker start -s"
    }

    create<PythonTask>("package") {
        module = "pdm"
        command = "build"
    }
}
<|MERGE_RESOLUTION|>--- conflicted
+++ resolved
@@ -36,7 +36,6 @@
         command = "$script_path $fout giskard.ml_worker.generated"
     }
 
-<<<<<<< HEAD
     create<PythonTask>("sphinx-autobuild") {
         module = "sphinx_autobuild"
         command = "docs docs/_build/html"
@@ -62,8 +61,6 @@
 
     }
 
-=======
->>>>>>> 29480b13
     create<PythonTask>("lint") {
         module = "pdm"
         command = "lint"
