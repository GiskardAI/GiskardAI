--- conflicted
+++ resolved
@@ -21,11 +21,9 @@
               'sphinx.ext.autodoc',
               'sphinx.ext.linkcode',
               'sphinx_tabs.tabs',
-<<<<<<< HEAD
+              'sphinx_copybutton'
+              'sphinx_tabs.tabs',
               'sphinx_click']
-=======
-              'sphinx_copybutton']
->>>>>>> fb6d7a7c
 
 # autodoc_mock_imports = ["giskard.ml_worker.generated"]
 templates_path = ['_templates']
