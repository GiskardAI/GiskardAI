# Configuration file for the Sphinx documentation builder.
#
# For the full list of built-in configuration values, see the documentation:
# https://www.sphinx-doc.org/en/master/usage/configuration.html

# -- Project information -----------------------------------------------------
# https://www.sphinx-doc.org/en/master/usage/configuration.html#project-information

project = 'giskard'
copyright = '2023, Giskard AI'
author = 'Giskard AI'
release = '2.0.0'

# -- General configuration ---------------------------------------------------
# https://www.sphinx-doc.org/en/master/usage/configuration.html#general-configuration

<<<<<<< HEAD
extensions = ["myst_parser", 'sphinx.ext.todo', 'sphinx_rtd_theme',  # 'sphinx.ext.viewcode',
              'sphinx.ext.napoleon', 'sphinx.ext.autodoc', 'sphinx.ext.linkcode']
=======
extensions = ["myst_parser",
              'sphinx.ext.todo',
              'sphinx.ext.viewcode',
              'sphinx.ext.napoleon',
              'sphinx.ext.autodoc'
              ]
>>>>>>> 1705c02d

autodoc_mock_imports = ["giskard.ml_worker.generated"]
templates_path = ['_templates']
exclude_patterns = ['_build', 'Thumbs.db', '.DS_Store']

# -- Options for HTML output -------------------------------------------------
# https://www.sphinx-doc.org/en/master/usage/configuration.html#options-for-html-output

html_theme = 'furo'
# html_static_path = ['_static']

import os
import sys
import inspect

sys.path.insert(0, os.path.abspath('../'))


# make github links resolve
def linkcode_resolve(domain, info):
    if domain != "py":
        return None

    modname = info["module"]
    fullname = info["fullname"]

    submod = sys.modules.get(modname)
    print(submod)
    if submod is None:
        return None

    for part in fullname.split("."):
        try:
            obj = getattr(submod, part)
            print(obj)
        except:  # noqa: E722
            return None

    try:
        fn = inspect.getsourcefile(obj.test_fn)  # TODO: generalise for other objects!
        print(fn)
    except:  # noqa: E722
        fn = None
    if not fn:
        return None

    try:
        source, lineno = inspect.getsourcelines(obj)
    except:  # noqa: E722
        lineno = None

    if lineno:
        linespec = "#L%d-L%d" % (lineno, lineno + len(source) - 1)
    else:
        linespec = ""

    filename = fn.split("python-client", 1)[-1]
    return f"https://github.com/Giskard-AI/giskard/blob/feature/ai-test-v2-merged/python-client{filename}{linespec}"<|MERGE_RESOLUTION|>--- conflicted
+++ resolved
@@ -14,17 +14,12 @@
 # -- General configuration ---------------------------------------------------
 # https://www.sphinx-doc.org/en/master/usage/configuration.html#general-configuration
 
-<<<<<<< HEAD
-extensions = ["myst_parser", 'sphinx.ext.todo', 'sphinx_rtd_theme',  # 'sphinx.ext.viewcode',
-              'sphinx.ext.napoleon', 'sphinx.ext.autodoc', 'sphinx.ext.linkcode']
-=======
 extensions = ["myst_parser",
               'sphinx.ext.todo',
-              'sphinx.ext.viewcode',
+              'sphinx_rtd_theme',  # 'sphinx.ext.viewcode',
               'sphinx.ext.napoleon',
-              'sphinx.ext.autodoc'
-              ]
->>>>>>> 1705c02d
+              'sphinx.ext.autodoc',
+              'sphinx.ext.linkcode']
 
 autodoc_mock_imports = ["giskard.ml_worker.generated"]
 templates_path = ['_templates']
