# ⬆️ Upload an object to the Giskard server

You can easily upload to the Giskard server objects, such as **model**, **dataset**, **slicing & transformation functions** and **test suite**.

Uploading objects to the Giskard server will help you:

* **Debug** your model by inspecting the rows that make your test fail
* **Compare** the results of your test suite for different models
* Help you create more **insightful tests** based on domain knowledge

## 1. Run the Giskard server

To install the Giskard server, please check the [run the Giskard server](../installation_app/index.rst) page.

## 2. Create a Giskard client

To create a Giskard client, please execute the following Python code:

```python
from giskard import GiskardClient

url = "http://localhost:19000"  # If Giskard is installed locally
# url = "http://app.giskard.ai" # If you want to upload in a Giskard server
token = "API_TOKEN"  # you can generate your API token in the Settings tab of the Giskard application
project_name = "enron"

# Create a giskard client to communicate with Giskard
client = GiskardClient(url, token)
```

You can find the URL and the tokens in the Settings tab of the Giskard application.

:::{hint}
<<<<<<< HEAD
You may also need an extra token (Giskard Space Token) to upload your test suite to a private Space on Hugging Face Spaces. To create your Giskard client, please use the following code instead:

```python
url = "https://huggingface.co/spaces/<user-id>/<space-id>"
token = "API_TOKEN"                 # you can generate your API token in the Settings tab of the Giskard application
hf_token = "<Giskard Space Token>"  # Find it in Settings in the Giskard server
=======
You may also need an extra token (Giskard Space Token) to upload your test suite to a private Space on Hugging Face Spaces. To create your Giskard client, please use the following code snippet instead:

```python
url = "https://huggingface.co/spaces/<user-id>/<space-id>"
token = "API_TOKEN"                 # You can generate your API token in the Settings tab of your Giskard Hugging Face Space
hf_token = "<Giskard Space Token>"  # Find it in Settings in your Giskard Hugging Face Space
>>>>>>> d1bedae3
client = GiskardClient(
    url=url,
    token=token,
    hf_token=hf_token,
)
```
:::

## 3. Create a new project if needed

If you want to upload your object in a new project, you will need to create a new project. To do so, execute the following Python code:

```python
# Create a project
client.create_project(project_name, "Project name", "Small description of the project")
```

## 4. Upload your object

::::{tab-set}
:::{tab-item} Test suite
Upload your suite to the Giskard server to:
* Compare models to decide which model to promote
* Debug your tests to diagnose the issues
* Create more domain-specific tests that are integrating business feedback
* Share your results

```python
from giskard import demo, Model, testing, Suite, GiskardClient

data_preprocessor, clf = demo.titanic_pipeline()

# Wrap your model with Giskard.Model. Check the dedicated doc page: https://docs.giskard.ai/en/latest/guides/wrap_model/index.html
# you can use any tabular, text or LLM models (PyTorch, HuggingFace, LangChain, etc.),
# for classification, regression & text generation.
def prediction_function(df):
    # The pre-processor can be a pipeline of one-hot encoding, imputer, scaler, etc.
    preprocessed_df = data_preprocessor(df)
    return clf.predict_proba(preprocessed_df)

giskard_model = Model(
    model=prediction_function,  # A prediction function that encapsulates all the data pre-processing steps and that could be executed with the dataset used by the scan.
    model_type="classification",  # Either regression, classification or text_generation.
    name="Titanic model",  # Optional
    classification_labels=clf.classes_,  # Their order MUST be identical to the prediction_function's output order
    feature_names=['PassengerId', 'Pclass', 'Name', 'Sex', 'Age', 'SibSp', 'Parch', 'Fare', 'Embarked'],  # Default: all columns of your dataset
    # classification_threshold=0.5,  # Default: 0.5
)

url = "http://localhost:19000"  # If Giskard is installed locally
# url = "http://app.giskard.ai" # If you want to upload on a an external Giskard server
token = "API_TOKEN"  # you can generate your API token in the Settings tab of the Giskard application
project_name = "my_project_id"

# Create a giskard client to communicate with Giskard
client = GiskardClient(url, token)

# Create a project
client.create_project(project_name, "Project name", "Small description of the project")

suite = Suite() \
    .add_test(testing.test_f1(model=giskard_model)) \
    .add_test(testing.test_accuracy(model=giskard_model)) \
    .upload(client, project_name)

```

Then the suite that you uploaded will appear in the test tab of the Giskard server.

<br>

  ![](/_static/test_suite_example.png)
:::
:::{tab-item} Model

Uploading the model to the Giskard server enables you to:
* Compare your model with others using a test suite.
* Gather feedback from your colleagues regarding your model.
* Debug your model effectively in case of test failures.
* Develop new tests that incorporate additional domain knowledge.

```python
from giskard import demo, Model, GiskardClient

data_preprocessor, clf = demo.titanic_pipeline()

# Wrap your model with Giskard.Model. Check the dedicated doc page: https://docs.giskard.ai/en/latest/guides/wrap_model/index.html
# you can use any tabular, text or LLM models (PyTorch, HuggingFace, LangChain, etc.),
# for classification, regression & text generation.
def prediction_function(df):
    # The pre-processor can be a pipeline of one-hot encoding, imputer, scaler, etc.
    preprocessed_df = data_preprocessor(df)
    return clf.predict_proba(preprocessed_df)

giskard_model = Model(
    model=prediction_function,  # A prediction function that encapsulates all the data pre-processing steps and that could be executed with the dataset used by the scan.
    model_type="classification",  # Either regression, classification or text_generation.
    name="Titanic model",  # Optional
    classification_labels=clf.classes_,  # Their order MUST be identical to the prediction_function's output order
    feature_names=['PassengerId', 'Pclass', 'Name', 'Sex', 'Age', 'SibSp', 'Parch', 'Fare', 'Embarked'],  # Default: all columns of your dataset
    # classification_threshold=0.5,  # Default: 0.5
)

url = "http://localhost:19000"  # If Giskard is installed locally
# url = "http://app.giskard.ai" # If you want to upload on a an external Giskard server
token = "API_TOKEN"  # you can generate your API token in the Settings tab of the Giskard application
project_name = "my_project_id"

# Create a giskard client to communicate with Giskard
client = GiskardClient(url, token)

# Create a project
client.create_project(project_name, "Project name", "Small description of the project")

giskard_model.upload(client, project_name)
```

:::
:::{tab-item} Dataset
Uploading your dataset to the Giskard server enables you to:
* Inspect and debug your dataset
* Use your dataset as the input for your tests (unit datasets)

```python
from giskard import demo, Dataset, GiskardClient

df = demo.titanic_df()

# Wrap your Pandas DataFrame with Giskard.Dataset (test set, a golden dataset, etc.). Check the dedicated doc page: https://docs.giskard.ai/en/latest/guides/wrap_dataset/index.html
giskard_dataset = Dataset(
    df=df,  # A pandas.DataFrame that contains the raw data (before all the pre-processing steps) and the actual ground truth variable (target).
    target="Survived",  # Ground truth variable
    name="Titanic dataset", # Optional
    cat_columns=['Pclass', 'Sex', "SibSp", "Parch", "Embarked"]  # Optional, but is a MUST if available. Inferred automatically if not.
)

url = "http://localhost:19000"  # If Giskard is installed locally
# url = "http://app.giskard.ai" # If you want to upload on a an external Giskard server
token = "API_TOKEN"  # you can generate your API token in the Settings tab of the Giskard application
project_name = "my_project_id"

# Create a giskard client to communicate with Giskard
client = GiskardClient(url, token)

# Create a project
client.create_project(project_name, "Project name", "Small description of the project")

giskard_dataset.upload(client, project_name)
```

:::
:::{tab-item} Slicing function

Saving your slicing function to the Giskard server will enable you to:
* Use your slicing functions for testing purposes: your slices can be used as fixtures of your test suite
* Further debug the examples inside your data slice using explanation
* Apply the saved slicing functions to other datasets (new production data, etc.)
  
```python
from giskard import slicing_function, GiskardClient
import pandas as pd

@slicing_function(name="females")
def slice_sex(row: pd.Series):
    return row["Sex"] == "female"

url = "http://localhost:19000"  # If Giskard is installed locally
# url = "http://app.giskard.ai" # If you want to upload on a an external Giskard server
token = "API_TOKEN"  # you can generate your API token in the Settings tab of the Giskard application
project_name = "my_project_id"

# Create a giskard client to communicate with Giskard
client = GiskardClient(url, token)

# Create a project
client.create_project(project_name, "Project name", "Small description of the project")

slice_sex.upload(client, project_name)
```
<br>

  ![](/_static/catalog_slice.png)
:::

:::{tab-item} Transformation function

Saving your transformation function in the Giskard server will enable you to:
* Use your transformations for testing purposes: your transformations can be used as fixtures of your test suite
* Use the saved transformations to debug your dataset
* Use the saved transformations to augment your dataset
  
```python
from giskard import transformation_function, GiskardClient

@transformation_function(name="increase age")
def increase_age(row):
    row["Age"] = row["Age"] * 0.1
    return row

url = "http://localhost:19000"  # If Giskard is installed locally
# url = "http://app.giskard.ai" # If you want to upload on a an external Giskard server
token = "API_TOKEN"  # you can generate your API token in the Settings tab of the Giskard application
project_name = "my_project_id"

# Create a giskard client to communicate with Giskard
client = GiskardClient(url, token)

# Create a project
client.create_project(project_name, "Project name", "Small description of the project")

increase_age.upload(client, project_name)
```
<br>

  ![](/_static/catalog_transfo.png)
:::
::::<|MERGE_RESOLUTION|>--- conflicted
+++ resolved
@@ -31,21 +31,12 @@
 You can find the URL and the tokens in the Settings tab of the Giskard application.
 
 :::{hint}
-<<<<<<< HEAD
-You may also need an extra token (Giskard Space Token) to upload your test suite to a private Space on Hugging Face Spaces. To create your Giskard client, please use the following code instead:
-
-```python
-url = "https://huggingface.co/spaces/<user-id>/<space-id>"
-token = "API_TOKEN"                 # you can generate your API token in the Settings tab of the Giskard application
-hf_token = "<Giskard Space Token>"  # Find it in Settings in the Giskard server
-=======
 You may also need an extra token (Giskard Space Token) to upload your test suite to a private Space on Hugging Face Spaces. To create your Giskard client, please use the following code snippet instead:
 
 ```python
 url = "https://huggingface.co/spaces/<user-id>/<space-id>"
 token = "API_TOKEN"                 # You can generate your API token in the Settings tab of your Giskard Hugging Face Space
 hf_token = "<Giskard Space Token>"  # Find it in Settings in your Giskard Hugging Face Space
->>>>>>> d1bedae3
 client = GiskardClient(
     url=url,
     token=token,
