--- conflicted
+++ resolved
@@ -89,14 +89,9 @@
 
 wrapped_model = wrap_model(...)
 wrapped_dataset = wrap_dataset(...)
-<<<<<<< HEAD
-
-result = test_f1(actual_dataset=wrapped_dataset, model=wrapped_model).execute()
-=======
 
 result = test_f1(dataset=wrapped_dataset, model=wrapped_model).execute()
 
->>>>>>> e4066077
 print(f"result: {result.passed} with metric {result.metric}")
 ```
 
@@ -255,11 +250,7 @@
 # Note that all the parameters are specified excect dataset
 # Which means that we will need to specify dataset everytime we run the suite
 suite = Suite()
-<<<<<<< HEAD
-    .add_test(test_f1, "f1", actual_dataset=wrapped_dataset)
-=======
     .add_test(test_f1, "f1", dataset=wrapped_dataset)
->>>>>>> e4066077
     .add_test(DataQuality(dataset=wrapped_dataset, column_name='Month', category='August'), "quality")
 
 # Create our first model
@@ -312,11 +303,7 @@
 client.create_project(project_name, "Email Classification", "Email Classification")
 
 suite = Suite()
-<<<<<<< HEAD
-.add_test(test_f1, actual_dataset=wrapped_dataset)
-=======
 .add_test(test_f1, dataset=wrapped_dataset)
->>>>>>> e4066077
 .add_test(DataQuality(dataset=wrapped_dataset, column_name='Month', category='August'))
 .save(client, project_name)
 ```
