import logging
import os
import re
from pathlib import Path
from typing import Optional

import click
import docker
import requests
import yaml
from docker import DockerClient
from docker.errors import NotFound, DockerException
from docker.models.containers import Container
from tenacity import retry, wait_exponential

from giskard.cli_utils import common_options
from giskard.settings import settings

logger = logging.getLogger(__name__)

giskard_settings_path = settings.home_dir / "server-settings.yml"
IMAGE_NAME = "docker.io/giskardai/giskard"


def create_docker_client() -> DockerClient:
    try:
        return docker.from_env()
    except DockerException as e:
        raise RuntimeError("Failed to connect to Docker") from e


@click.group("server", help="Giskard UI management", context_settings={"show_default": True})
def server() -> None:
    """
    Giskard UI management
    """


def update_options(fn):
    fn = click.option("--version", "version", is_flag=False, default="", help="Version to update to.")(fn)
    return fn


def get_version(version=None):
    if not version:
        app_settings = _get_settings()
        if not app_settings:
            version = _fetch_latest_tag()
            logger.info(f"Giskard Server not installed. Latest version is {version}")
            _write_settings({"version": version})
        else:
            version = app_settings["version"]
    else:
        pattern = r"^(\d+)\.(\d+)\.(\d+)$"
        assert re.match(pattern, version), f"Invalid version format, version should match {pattern}"
        current_settings = _get_settings() or {}
        current_settings['version'] = version
        _write_settings(current_settings)
    return version


def get_container_name(version=None):
    if not version:
        version = get_version()
    return f"giskard-server.{version}"


def get_image_name(version=None):
    if not version:
        version = get_version()
    return f"{IMAGE_NAME}:{version}"


def get_container(version=None, quit_if_not_exists=True) -> Optional[Container]:
    name = get_container_name(version)
    try:
        return create_docker_client().containers.get(name)
    except NotFound:
        if quit_if_not_exists:
            logger.error(f"Container {name} could not be found. Run `giskard server start` to create the container")
            raise click.Abort()
        else:
            return None


def _start(attached=False, version=None):
    logger.info("Starting Giskard Server")

    settings = _get_settings() or {}
    port = settings.get('port', 19000)
    ml_worker_port = settings.get('ml_worker_port', 40051)

    version = get_version(version)

    _pull_image(version)

    home_volume = _get_home_volume()

    container = get_container(version, quit_if_not_exists=False)

    if not container:
        container = create_docker_client().containers.create(
            get_image_name(version),
            detach=not attached,
            name=get_container_name(version),
            ports={7860: port, 40051: ml_worker_port},
            volumes={home_volume.name: {'bind': '/home/giskard/datadir', 'mode': 'rw'}},
        )
    container.start()
    logger.info(f"Giskard Server {version} started. You can access it at http://localhost:{port}")


def _check_downloaded(version: str):
    image = get_image_name(version)
    try:
        create_docker_client().images.get(image)
        logger.debug(f"Docker image exists: {image}")
        return True
    except docker.errors.ImageNotFound:
        logger.debug(f"Docker image not found locally: {image}")
        return False


# Version: X.Y.Z
def _pull_image(version):
    if not _check_downloaded(version):
        logger.info(f"Downloading image for version {version}")
        try:
            create_docker_client().images.pull(IMAGE_NAME, tag=version)
        except NotFound:
            logger.error(
                f"Image {get_image_name(version)} not found. Use a valid `--version` argument or check the content of $GSK_HOME/server-settings.yml"
            )
            raise click.Abort()


@retry(wait=wait_exponential(min=0.1, max=5, multiplier=0.1))
def _fetch_latest_tag() -> str:
    """
    Returns: the latest tag from the GitHub API. Format: vX.Y.Z
    """
    response = requests.get("https://api.github.com/repos/Giskard-AI/giskard/releases/latest")
    response.raise_for_status()
    json_response = response.json()
    tag = json_response["tag_name"]
    return tag.replace('v', '')


def _write_settings(settings):
    with open(giskard_settings_path, "w") as f:
        yaml.dump(settings, f)


def _get_settings():
    # Check the file exists first
    if not os.path.isfile(giskard_settings_path):
        return None

    return yaml.safe_load(open(giskard_settings_path, "r"))


def _get_home_volume():
    docker_client = create_docker_client()
    try:
        logger.debug("Found existing 'giskard-home' volume, reusing it")
        home_volume = docker_client.volumes.get("giskard-home")
    except NotFound:
        logger.info("Creating a new volume: 'giskard-home'")
        home_volume = docker_client.volumes.create("giskard-home")

    return home_volume


@server.command("start")
@click.option(
    "--attach",
    "-a",
    "attached",
    is_flag=True,
    default=False,
    help="Starts the server and attaches to it, displaying logs in console.",
)
@click.option("--version", "version", required=False, help="Version of Giskard server to start")
@common_options
def start(attached, version):
    """\b
    Start Giskard Server.

    By default, the server starts detached and will run in the background.
    You can attach to it by using -a
    """
    _start(attached, version)


@server.command("stop")
@common_options
def stop():
    """\b
    Stop Giskard Server.

    Stops a running Giskard server. Does nothing if Giskard server is not running.
    """
    container = get_container()
    if container.status != 'exited':
        logger.info("Stopping Giskard Server")
        container.stop()
        logger.info("Giskard Server stopped")
    else:
        logger.info(f"Giskard container {container.name} is not running")


@server.command("restart")
@click.argument("service", type=click.Choice(["backend", "frontend", "worker", "db"]), required=False)
@click.option("--hard", "hard", is_flag=True, default=False, help="Hard restart. Restarts the whole container")
@common_options
def restart(service, hard):
    """\b
    Restart Giskard Server.

    Stops any running Giskard server and starts it again.
    """
    container = get_container()
    if container.status != 'running':
        logger.info("Giskard server isn't running")
        _start()
    else:
        if hard:
            logger.info(f"Restarting {container.name} container")
            container.start()
            container.stop()
            if get_container():
                logger.info(f"Container {container.name} restarted")
        else:
            if service:
                logger.info(f"Restarting service {service} in {container.name} container")
                command = f"supervisorctl -c /opt/giskard/supervisord.conf restart {service}"
            else:
                logger.info(f"Restarting all services in {container.name} container")
                command = "supervisorctl -c /opt/giskard/supervisord.conf restart all"
            for res in container.exec_run(command, stream=True).output:
                print(res.decode())


@server.command("logs")
@click.argument("service", type=click.Choice(["backend", "frontend", "worker", "db"]), required=False)
@click.option("--lines", "-l", "nb_lines", default=300, type=click.IntRange(0), help="Number of log lines to show")
@click.option("--follow", "-f", "follow", is_flag=True, default=False, help="Follow the logs stream")
@common_options
def logs(service, nb_lines, follow):
    """\b
    Prints logs of server services
    """
    container = get_container()
    if not follow:
        if service:
            command = f"tail -{nb_lines} /home/giskard/datadir/run/{service}.log"
        else:
            command = "bash -c 'tail /home/giskard/datadir/run/*.log'"
        print(container.exec_run(command).output.decode())
    else:
        if service:
            command = f"tail -{nb_lines}f /home/giskard/datadir/run/{service}.log"
        else:
            command = "bash -c 'tail -f /home/giskard/datadir/run/*.log'"
        res = container.exec_run(command, stream=True)
        for out in res.output:
            print(out.decode())


@server.command("diagnose")
@click.option(
    "--out_path",
    "-o",
    "local_dir",
    default=os.getcwd(),
    type=click.Path(),
    help="Destination directory to save diagnose archive to",
)
@common_options
def diagnose(local_dir):
    """\b
    Save server logs to a local archive (Useful for support).
    """
    out_dir = Path(local_dir)
    assert out_dir.is_dir(), "'output' should be an existing directory"
    bits, stat = get_container().get_archive("/home/giskard/datadir/run", encode_stream=True)
    from datetime import datetime

    now = datetime.now().strftime("%Y%m%d_%H%M%S_%f")
    out_file = out_dir / f"giskard-diagnose-{get_version().replace('.', '_')}-{now}.tar.gz"
    with open(out_file, 'wb') as f:
        for chunk in bits:
            f.write(chunk)
    logger.info(f"Wrote diagnose info to {out_file}")


@server.command("update")
@common_options
@click.argument("version", required=False, default=None)
def update(version):
    """\b
    Update Giskard Server. Uses the latest available version if not specified.
    """
    latest_version = _fetch_latest_tag()
    if not version:
        version = latest_version

    installed_version = _get_settings().get('version')
    if installed_version == version:
        logger.info(f"Giskard server is already running version {version}")
        return

    logger.info(f"Updating Giskard Server {installed_version} -> {version}")
    _pull_image(version)
    _write_settings({**_get_settings(), **{"version": version}})
    logger.info(f"Giskard Server updated to {version}")


def convert_version_to_number(version: str) -> int:
    return int(''.join(re.findall(r'\d', version)))


@server.command("status")
@common_options
def status():
    """\b
    Check if server container is running and status of each internal service
    """
    app_settings = _get_settings()
    if not app_settings:
        logger.info("Giskard Server is not installed. Install using `giskard server start`")
        return
    else:
        version = app_settings["version"]

    logger.info(f"Giskard Server {version} is installed.")

    latest = _fetch_latest_tag()

    if convert_version_to_number(version) < convert_version_to_number(version):
        logger.info(f"A new version is available: {latest}")

    container = get_container()
    if container:
        if container.status == 'running':
            logger.info(F"Container {container.name} status:")
            print(get_container().exec_run("supervisorctl -c /opt/giskard/supervisord.conf").output.decode())
        else:
            logger.info(f"Container {container.name} isn't running ({container.status})")


@server.command("clean")
@click.option("--data", "delete_data", is_flag=True, help="Delete user data (giskard-home volume)")
@common_options
def clean(delete_data):
    """\b
    Delete Docker container, container (and possibly a volume) associated with the current version of Giskard Server
    """
    data_deletion_confirmed = delete_data and click.confirm(
        "Are you sure you want to delete user data (giskard-home volume)? "
<<<<<<< HEAD
        "This will permanently erase all of the Giskard activity results"
    )
=======
        "This will permanently erase all of the Giskard activity results")
>>>>>>> 963b2bf4

    client = create_docker_client()
    container_name = get_container_name()
    image_name = get_image_name()
    try:
        logger.info(f"Deleting container {container_name}")
        container = client.containers.get(container_name)
        container.stop()
        container.remove()
        logger.info(f"Container {container_name} has been deleted")
    except NotFound:
        logger.info(f"Container {container_name} does not exist")
    try:
        logger.info(f"Deleting image {image_name}")
        client.images.get(image_name).remove(force=True)
        logger.info(f"Image {image_name} has been deleted")
    except NotFound:
        logger.info(f"Image {image_name} does not exist")

    if data_deletion_confirmed:
        try:
            volume = client.volumes.get('giskard-home')
            volume.remove(force=True)
            logger.info("User data has been deleted in 'giskard-home' volume")
        except NotFound:
            logger.info("Volume 'giskard-home' does not exist")<|MERGE_RESOLUTION|>--- conflicted
+++ resolved
@@ -358,12 +358,7 @@
     """
     data_deletion_confirmed = delete_data and click.confirm(
         "Are you sure you want to delete user data (giskard-home volume)? "
-<<<<<<< HEAD
-        "This will permanently erase all of the Giskard activity results"
-    )
-=======
         "This will permanently erase all of the Giskard activity results")
->>>>>>> 963b2bf4
 
     client = create_docker_client()
     container_name = get_container_name()
