import logging
import os
import re
from pathlib import Path
from typing import Optional

import click
import docker
import requests
import yaml
from docker import DockerClient
from docker.errors import NotFound, DockerException
from docker.models.containers import Container
from tenacity import retry, wait_exponential

from giskard.cli_utils import common_options
from giskard.settings import settings

logger = logging.getLogger(__name__)

giskard_settings_path = settings.home_dir / "server-settings.yml"
IMAGE_NAME = "docker.io/giskardai/giskard"


def create_docker_client() -> DockerClient:
    try:
        return docker.from_env()
    except DockerException as e:
        raise RuntimeError("Failed to connect to Docker") from e


@click.group("server", help="Giskard UI management", context_settings={"show_default": True})
def server() -> None:
    """
    Giskard UI management
    """


def update_options(fn):
    fn = click.option("--version", "version", is_flag=False, default="", help="Version to update to.")(fn)
    return fn


def get_version(version=None):
    if not version:
        app_settings = _get_settings()
        if not app_settings:
            version = _fetch_latest_tag()
            logger.info(f"Giskard Server not installed. Latest version is {version}")
            _write_settings({"version": version})
        else:
            version = app_settings["version"]
    else:
        pattern = r"^(\d+)\.(\d+)\.(\d+)$"
        assert re.match(pattern, version), f"Invalid version format, version should match {pattern}"
        current_settings = _get_settings() or {}
        current_settings['version'] = version
        _write_settings(current_settings)
    return version


def get_container_name(version=None):
    if not version:
        version = get_version()
    return f"giskard-server.{version}"


def get_image_name(version=None):
    if not version:
        version = get_version()
    return f"{IMAGE_NAME}:{version}"


def get_container(version=None, quit_if_not_exists=True) -> Optional[Container]:
    name = get_container_name(version)
    try:
        return create_docker_client().containers.get(name)
    except NotFound as e:
        if quit_if_not_exists:
            logger.error(f"Container {name} could not be found. Run `giskard server start` to create the container")
            raise click.Abort()
        else:
            return None

def _start(attached=False, version=None):
    logger.info("Starting Giskard Server")

    settings = _get_settings() or {}
    port = settings.get('port', 19000)
    ml_worker_port = settings.get('ml_worker_port', 40051)

    version = get_version(version)

    _pull_image(version)

    home_volume = _get_home_volume()

    container = get_container(version, quit_if_not_exists=False)

    if not container:
        container = create_docker_client().containers.create(
            get_image_name(version),
            detach=not attached,
            name=get_container_name(version),
            ports={7860: port, 40051: ml_worker_port},
            volumes={home_volume.name: {'bind': '/home/giskard/datadir', 'mode': 'rw'}},
        )
    container.start()
    logger.info(f"Giskard Server {version} started. You can access it at http://localhost:{port}")


def _check_downloaded(version: str):
    image = get_image_name(version)
    try:
        create_docker_client().images.get(image)
        logger.debug(f"Docker image exists: {image}")
        return True
    except docker.errors.ImageNotFound:
        logger.debug(f"Docker image not found locally: {image}")
        return False


# Version: X.Y.Z
def _pull_image(version):
    if not _check_downloaded(version):
        logger.info(f"Downloading image for version {version}")
        try:
            create_docker_client().images.pull(IMAGE_NAME, tag=version)
        except NotFound:
<<<<<<< HEAD
            logger.error(f"Image {get_image_name(version)} not found. Use a valid `--version` argument or check the content of $GSK_HOME/server-settings.yml")
=======
            logger.error(
                f"Image {get_image_name(version)} not found. Use a valid `--version` argument or check the content of $GSK_HOME/server-settings.yml"
            )
>>>>>>> c54d52bd
            raise click.Abort()


@retry(wait=wait_exponential(min=0.1, max=5, multiplier=0.1))
def _fetch_latest_tag() -> str:
    """
    Returns: the latest tag from the GitHub API. Format: vX.Y.Z
    """
    response = requests.get("https://api.github.com/repos/Giskard-AI/giskard/releases/latest")
    response.raise_for_status()
    json_response = response.json()
    tag = json_response["tag_name"]
    return tag.replace('v', '')


def _write_settings(settings):
    with open(giskard_settings_path, "w") as f:
        yaml.dump(settings, f)


def _get_settings():
    # Check the file exists first
    if not os.path.isfile(giskard_settings_path):
        return None

    return yaml.safe_load(open(giskard_settings_path, "r"))


def _get_home_volume():
    docker_client = create_docker_client()
    try:
        logger.debug("Found existing 'giskard-home' volume, reusing it")
        home_volume = docker_client.volumes.get("giskard-home")
    except NotFound:
        logger.info("Creating a new volume: 'giskard-home'")
        home_volume = docker_client.volumes.create("giskard-home")

    return home_volume


@server.command("start")
@click.option(
    "--attach",
    "-a",
    "attached",
    is_flag=True,
    default=False,
    help="Starts the server and attaches to it, displaying logs in console.",
)
@click.option("--version", "version", required=False, help="Version of Giskard server to start")
@common_options
def start(attached, version):
    """\b
    Start Giskard Server.

    By default, the server starts detached and will run in the background.
    You can attach to it by using -a
    """
    _start(attached, version)


@server.command("stop")
@common_options
def stop():
    """\b
    Stop Giskard Server.

    Stops a running Giskard server. Does nothing if Giskard server is not running.
    """
    container = get_container()
    if container.status != 'exited':
        logger.info("Stopping Giskard Server")
        container.stop()
        logger.info("Giskard Server stopped")
    else:
        logger.info(f"Giskard container {container.name} is not running")


@server.command("restart")
@click.argument("service", type=click.Choice(["backend", "frontend", "worker", "db"]), required=False)
@click.option("--hard", "hard", is_flag=True, default=False, help="Hard restart. Restarts the whole container")
@common_options
def restart(service, hard):
    """\b
    Restart Giskard Server.

    Stops any running Giskard server and starts it again.
    """
    container = get_container()
    if container.status != 'running':
        logger.info("Giskard server isn't running")
        _start()
    else:
        if hard:
            logger.info(f"Restarting {container.name} container")
            container.start()
            container.stop()
            if get_container():
                logger.info(f"Container {container.name} restarted")
        else:
            if service:
                logger.info(f"Restarting service {service} in {container.name} container")
                command = f"supervisorctl -c /opt/giskard/supervisord.conf restart {service}"
            else:
                logger.info(f"Restarting all services in {container.name} container")
                command = "supervisorctl -c /opt/giskard/supervisord.conf restart all"
            for res in container.exec_run(command, stream=True).output:
                print(res.decode())


@server.command("logs")
@click.argument("service", type=click.Choice(["backend", "frontend", "worker", "db"]), required=False)
@click.option("--lines", "-l", "nb_lines", default=300, type=click.IntRange(0), help="Number of log lines to show")
@click.option("--follow", "-f", "follow", is_flag=True, default=False, help="Follow the logs stream")
@common_options
def logs(service, nb_lines, follow):
    """\b
    Prints logs of server services
    """
    container = get_container()
    if not follow:
        if service:
            command = f"tail -{nb_lines} /home/giskard/datadir/run/{service}.log"
        else:
            command = "bash -c 'tail /home/giskard/datadir/run/*.log'"
        print(container.exec_run(command).output.decode())
    else:
        if service:
            command = f"tail -{nb_lines}f /home/giskard/datadir/run/{service}.log"
        else:
            command = "bash -c 'tail -f /home/giskard/datadir/run/*.log'"
        res = container.exec_run(command, stream=True)
        for out in res.output:
            print(out.decode())


@server.command("diagnose")
@click.option(
    "--out_path",
    "-o",
    "local_dir",
    default=os.getcwd(),
    type=click.Path(),
    help="Destination directory to save diagnose archive to",
)
@common_options
def diagnose(local_dir):
    """\b
    Save server logs to a local archive (Useful for support).
    """
    out_dir = Path(local_dir)
    assert out_dir.is_dir(), "'output' should be an existing directory"
    bits, stat = get_container().get_archive("/home/giskard/datadir/run", encode_stream=True)
    from datetime import datetime

    now = datetime.now().strftime("%Y%m%d_%H%M%S_%f")
    out_file = out_dir / f"giskard-diagnose-{get_version().replace('.', '_')}-{now}.tar.gz"
    with open(out_file, 'wb') as f:
        for chunk in bits:
            f.write(chunk)
    logger.info(f"Wrote diagnose info to {out_file}")


@server.command("update")
@common_options
@click.argument("version", required=False, default=None)
def update(version):
    """\b
    Update Giskard Server. Uses the latest available version if not specified.
    """
    latest_version = _fetch_latest_tag()
    if not version:
        version = latest_version

    installed_version = _get_settings().get('version')
    if installed_version == version:
        logger.info(f"Giskard server is already running version {version}")
        return

    logger.info(f"Updating Giskard Server {installed_version} -> {version}")
    _pull_image(version)
    _write_settings({**_get_settings(), **{"version": version}})
    logger.info(f"Giskard Server updated to {version}")


def convert_version_to_number(version: str) -> int:
    return int(''.join(re.findall(r'\d', version)))


@server.command("status")
@common_options
def status():
    """\b
    Check if server container is running and status of each internal service
    """
    app_settings = _get_settings()
    if not app_settings:
        logger.info("Giskard Server is not installed. Install using `giskard server start`")
        return
    else:
        version = app_settings["version"]

    logger.info(f"Giskard Server {version} is installed.")

    latest = _fetch_latest_tag()

    if convert_version_to_number(version) < convert_version_to_number(version):
        logger.info(f"A new version is available: {latest}")

    container = get_container()
    if container:
        if container.status == 'running':
            logger.info(F"Container {container.name} status:")
            print(get_container().exec_run("supervisorctl -c /opt/giskard/supervisord.conf").output.decode())
        else:
            logger.info(f"Container {container.name} isn't running ({container.status})")


@server.command("clean")
@click.option("--data", "delete_data", is_flag=True, help="Delete user data (giskard-home volume)")
@common_options
def clean(delete_data):
    """\b
    Delete Docker container, container (and possibly a volume) associated with the current version of Giskard Server
    """
    data_deletion_confirmed = delete_data and click.confirm(
        "Are you sure you want to delete user data (giskard-home volume)? "
        "This will permanently erase all of the Giskard activity results")

    client = create_docker_client()
    container_name = get_container_name()
    image_name = get_image_name()
    try:
        logger.info(f"Deleting container {container_name}")
        container = client.containers.get(container_name)
        container.stop()
        container.remove()
        logger.info(f"Container {container_name} has been deleted")
    except NotFound:
        logger.info(f"Container {container_name} does not exist")
    try:
        logger.info(f"Deleting image {image_name}")
        client.images.get(image_name).remove(force=True)
        logger.info(f"Image {image_name} has been deleted")
    except NotFound:
        logger.info(f"Image {image_name} does not exist")

    if data_deletion_confirmed:
        try:
            volume = client.volumes.get('giskard-home')
            volume.remove(force=True)
            logger.info("User data has been deleted in 'giskard-home' volume")
        except NotFound:
            logger.info("Volume 'giskard-home' does not exist")<|MERGE_RESOLUTION|>--- conflicted
+++ resolved
@@ -75,12 +75,13 @@
     name = get_container_name(version)
     try:
         return create_docker_client().containers.get(name)
-    except NotFound as e:
+    except NotFound:
         if quit_if_not_exists:
             logger.error(f"Container {name} could not be found. Run `giskard server start` to create the container")
             raise click.Abort()
         else:
             return None
+
 
 def _start(attached=False, version=None):
     logger.info("Starting Giskard Server")
@@ -127,13 +128,9 @@
         try:
             create_docker_client().images.pull(IMAGE_NAME, tag=version)
         except NotFound:
-<<<<<<< HEAD
-            logger.error(f"Image {get_image_name(version)} not found. Use a valid `--version` argument or check the content of $GSK_HOME/server-settings.yml")
-=======
             logger.error(
                 f"Image {get_image_name(version)} not found. Use a valid `--version` argument or check the content of $GSK_HOME/server-settings.yml"
             )
->>>>>>> c54d52bd
             raise click.Abort()
 
 
@@ -361,7 +358,8 @@
     """
     data_deletion_confirmed = delete_data and click.confirm(
         "Are you sure you want to delete user data (giskard-home volume)? "
-        "This will permanently erase all of the Giskard activity results")
+        "This will permanently erase all of the Giskard activity results"
+    )
 
     client = create_docker_client()
     container_name = get_container_name()
