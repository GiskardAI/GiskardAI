import logging
from scipy import stats

<<<<<<< HEAD
from giskard.datasets.base import Dataset
from giskard.ml_worker.testing.tests.performance import test_diff_f1, test_diff_rmse, test_diff_accuracy, \
    test_diff_recall, test_diff_precision
=======
from giskard.datasets import Dataset
from giskard.ml_worker.testing.tests.performance import test_diff_f1
>>>>>>> 2bfddaff


class DataSliceFilter:
    """Selects slices based on their significance."""

    def filter(self, slices):
        raise NotImplementedError()


class InternalTestFilter(DataSliceFilter):
<<<<<<< HEAD

    def __init__(self, model, dataset, test_name=None, threshold=0.1):
        self.dataset = dataset
=======
    def __init__(self, model, og_dataset, test=test_diff_f1, threshold=0.1):
        self.dataset = og_dataset
>>>>>>> 2bfddaff
        self.model = model
        self.threshold = threshold

        if test_name == "f1":
            self.test = test_diff_f1
        if test_name == "accuracy":
            self.test = test_diff_accuracy
        if test_name == "recall":
            self.test = test_diff_recall
        if test_name == "precision":
            self.test = test_diff_precision
        if test_name == "rmse":
            self.test = test_diff_rmse
        if test_name is None:
            self.test = test_diff_f1

    def _diff_test(self, data_slice):
        # Convert slice to Giskard Dataframe
<<<<<<< HEAD
        slice_dataset = Dataset(data_slice.data)
                                # target_col=self.dataset.target,
                                # column_types=self.dataset.column_types

=======
        g_dataset = Dataset(
            data_slice,
            target_col=self.dataset.target,
            class_labels=self.dataset.class_labels,
            column_types=self.dataset.column_types,
        )
>>>>>>> 2bfddaff
        # Apply the test
        test_res = self.test(
            actual_slice=slice_dataset,
            reference_slice=self.dataset,  # Could exclude slice_dataset for independence
            model=self.model,
            threshold=self.threshold,
        )

        return not test_res.passed

    def filter(self, slices):
        return list(filter(self._diff_test, slices))


class SignificanceFilter(DataSliceFilter):
    def __init__(self, target, p_value=1e-3, alternative="greater"):
        self.p_value = p_value
        self.target = target
        self.alternative = alternative

    def filter(self, slices):
        slices = [s for s in slices if len(s) > 0]

        if len(slices) < 2:
            return []

        # # Kruskal–Wallis to see if there is significant difference in the slices
        # kw_res = stats.kruskal(*[s.data[target].values for s in slices])

        # logging.debug(f"Kruskal–Wallis p_value = {kw_res.pvalue:.2e}")
        # if kw_res.pvalue > 1e-3:
        #     logging.debug(
        #         f"Kruskal–Wallis test signals no significance in the slices, stopping now."
        #     )
        #     return []

        # Mood’s median test to see if there is significant difference in the slices
        mt_pval = stats.median_test(*[s.data[self.target].values for s in slices])[1]

        logging.debug(f"Mood’s median test p_value = {mt_pval:.2e}")
        if mt_pval > 1e-3:
            logging.debug(f"Mood’s median test signals no significance in the slices, stopping now.")
            return []

        # Paired tests
        return list(filter(self._pairwise_test, slices))

    def _pairwise_test(self, data_slice):
        slice_mean = data_slice.data[self.target].mean()
        bg_mean = data_slice.data_complement[self.target].mean()

        if slice_mean < 1.15 * bg_mean:
            return False

        p_value = stats.brunnermunzel(
            data_slice.data[self.target],
            data_slice.data_complement[self.target],
            alternative=self.alternative,
        ).pvalue

        return p_value <= self.p_value<|MERGE_RESOLUTION|>--- conflicted
+++ resolved
@@ -1,14 +1,8 @@
 import logging
 from scipy import stats
 
-<<<<<<< HEAD
-from giskard.datasets.base import Dataset
-from giskard.ml_worker.testing.tests.performance import test_diff_f1, test_diff_rmse, test_diff_accuracy, \
-    test_diff_recall, test_diff_precision
-=======
 from giskard.datasets import Dataset
-from giskard.ml_worker.testing.tests.performance import test_diff_f1
->>>>>>> 2bfddaff
+from giskard.ml_worker.testing.tests.performance import test_diff_f1, test_diff_rmse, test_diff_accuracy, test_diff_recall, test_diff_precision
 
 
 class DataSliceFilter:
@@ -19,14 +13,8 @@
 
 
 class InternalTestFilter(DataSliceFilter):
-<<<<<<< HEAD
-
     def __init__(self, model, dataset, test_name=None, threshold=0.1):
         self.dataset = dataset
-=======
-    def __init__(self, model, og_dataset, test=test_diff_f1, threshold=0.1):
-        self.dataset = og_dataset
->>>>>>> 2bfddaff
         self.model = model
         self.threshold = threshold
 
@@ -45,19 +33,10 @@
 
     def _diff_test(self, data_slice):
         # Convert slice to Giskard Dataframe
-<<<<<<< HEAD
         slice_dataset = Dataset(data_slice.data)
                                 # target_col=self.dataset.target,
                                 # column_types=self.dataset.column_types
 
-=======
-        g_dataset = Dataset(
-            data_slice,
-            target_col=self.dataset.target,
-            class_labels=self.dataset.class_labels,
-            column_types=self.dataset.column_types,
-        )
->>>>>>> 2bfddaff
         # Apply the test
         test_res = self.test(
             actual_slice=slice_dataset,
