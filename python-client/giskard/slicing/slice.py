--- conflicted
+++ resolved
@@ -13,17 +13,11 @@
 from ..ml_worker.testing.registry.slicing_function import SlicingFunction
 
 
-<<<<<<< HEAD
 def escape(value) -> str:
     return str(value) if type(value) is not str else "%s" % value
 
 
 class Clause:
-    def init_code(self):
-        pass
-=======
-class Clause(ABC):
-    column: str
 
     @abstractmethod
     def mask(self, df: pd.DataFrame) -> pd.Series:
@@ -31,7 +25,9 @@
 
     def __repr__(self) -> str:
         return f"<Clause {str(self)}>"
->>>>>>> 4fb629f1
+
+    def init_code(self):
+        pass
 
 
 class ComparisonClause(Clause):
@@ -45,41 +41,22 @@
         return self._operator(df[self.column], self.value)
 
     def init_code(self):
-        return f"{self.__class__.__module__}.{self.__class__.__name__}({repr(self.column)}, {repr(self.value)}, equal={repr(self.equal)})"
-
-<<<<<<< HEAD
-
-class StringClause(Clause):
-    def __init__(self, column, value, method, isNot=False):
-=======
+        return f"{self.__class__.__module__}.{self.__class__.__name__}({repr(self.column)}, {repr(self.value)})"
+
+
 class ContainsWord(Clause):
     def __init__(self, column, value):
->>>>>>> 4fb629f1
         self.column = column
         self.value = value
-        self.method = method
-        self.isNot = isNot
-
-<<<<<<< HEAD
-    def __repr__(self) -> str:
-        return f"<Clause ('{self.value}' ${'not' if self.isNot else ''} ${self.method} `{self.column}`)>"
-
-    def __str__(self) -> str:
-        return f"{self.column} ${'not' if self.isNot else ''} ${self.method} '{self.value}'"
-
-    def to_pandas(self):
-        value = self.value.lower().replace("'", "\\'")
-        return f"${'not ' if self.isNot else ''}`{self.column}`.str.lower().str.${self.method}('{value}')"
-
-    def init_code(self):
-        return f"{self.__class__.__module__}.{self.__class__.__name__}({repr(self.column)}, {repr(self.value)}, {repr(self.method)}, {repr(self.isNot)})"
-=======
+
     def __str__(self) -> str:
         return f"`{self.column}` contains \"{self.value}\""
 
     def mask(self, df: pd.DataFrame) -> pd.Series:
         return df[self.column].str.contains(rf"\b{re.escape(self.value)}\b", case=False)
->>>>>>> 4fb629f1
+
+    def init_code(self):
+        return f"{self.__class__.__module__}.{self.__class__.__name__}({repr(self.column)}, {repr(self.value)}, {repr(self.method)}, {repr(self.isNot)})"
 
 
 class GreaterThan(ComparisonClause):
@@ -92,6 +69,9 @@
         operator = ">=" if self.equal else ">"
         return f"`{self.column}` {operator} {_pretty_str(self.value)}"
 
+    def init_code(self):
+        return f"{self.__class__.__module__}.{self.__class__.__name__}({repr(self.column)}, {repr(self.value)}, equal={repr(self.equal)})"
+
 
 class LowerThan(ComparisonClause):
     def __init__(self, column, value, equal=False):
@@ -103,6 +83,9 @@
         operator = "<=" if self.equal else "<"
         return f"`{self.column}` {operator} {_pretty_str(self.value)}"
 
+    def init_code(self):
+        return f"{self.__class__.__module__}.{self.__class__.__name__}({repr(self.column)}, {repr(self.value)}, equal={repr(self.equal)})"
+
 
 class EqualTo(ComparisonClause):
     _operator = operator.eq
@@ -113,6 +96,10 @@
 
 class NotEqualTo(ComparisonClause):
     _operator = "!="
+
+    def __str__(self) -> str:
+        return f"`{self.column}` != {_pretty_str(self.value)}"
+
 
 
 class Query:
