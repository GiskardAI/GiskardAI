--- conflicted
+++ resolved
@@ -178,11 +178,6 @@
                     "$os": platform.system(),
                     "os-full": platform.platform(aliased=True),
                 },
-<<<<<<< HEAD
-                # only for aggregated stats: city, country, region. IP itself isn't stored
-                meta={"$ip": self.ip},
-=======
->>>>>>> ef82441e
             )
 
     @staticmethod
