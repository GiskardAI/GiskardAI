--- conflicted
+++ resolved
@@ -125,74 +125,6 @@
     ds_slice_copy = ds_slice.copy()
 
     # Apply the transformation
-<<<<<<< HEAD
-    if coltype == SupportedPerturbationType.NUMERIC:
-        # Compute the MAD of the column
-        mad = compute_mad(ds.df[feature])  # Small issue: distribution might not be normal
-        values_added_list = [np.linspace(-2 * mad, 0, num=10), np.linspace(2 * mad, 0, num=10)]
-        if ds.df.dtypes[feature] == "int64":
-            values_added_list = [
-                np.unique(np.linspace(-2 * mad, 0, num=10).round().astype(int)),
-                np.unique(np.linspace(2 * mad, 0, num=10).round().astype(int)),
-            ]
-        value_to_perturb = df[feature].iloc[0]
-        for values_added in values_added_list:
-            for value in values_added:
-                if (
-                    value + value_to_perturb <= ds.df[feature].max()
-                    and value + value_to_perturb >= ds.df[feature].min()
-                ):
-                    # Create the transformation
-                    t = mad_transformation(column_name=feature, value_added=value)
-
-                    # Transform the slice
-                    transformed = ds_slice_copy.transform(t)
-
-                    # Generate the perturbation
-                    perturbed = _check_after_perturbation(model, ds_slice, transformed)
-
-                    if perturbed:
-                        value_perturbed.append(transformed.df[feature].values.item(0))
-                        transformation_function.append(t)
-                        transformation_functions_params.append(dict(column_name=feature, value_added=float(value)))
-                    else:
-                        break
-        if len(transformation_function):
-            passed = True
-
-    elif coltype == SupportedPerturbationType.TEXT:
-        # Iterate over the possible text transformations
-        for text_transformation in text_transfo_list:
-            # Create the transformation
-
-            _is_typo_transformation = issubclass(text_transformation, TextTypoTransformation)
-            kwargs = {}
-            if _is_typo_transformation:
-                kwargs = {"rng_seed": 1241}
-
-            t = text_transformation(column=feature, **kwargs)
-
-            # Transform the slice
-            if _is_typo_transformation:
-                _hash = xxh3_128_hexdigest(
-                    f"{', '.join(map(lambda x: repr(x), ds_slice_copy.df.values))}".encode("utf-8")
-                )
-                if _hash not in hashed_typo_transformations.keys():
-                    hashed_typo_transformations.update({_hash: ds_slice_copy.transform(t)})
-                transformed = hashed_typo_transformations.get(_hash)
-            else:
-                transformed = ds_slice_copy.transform(t)
-
-            # Generate the perturbation
-            passed = _check_after_perturbation(model, ds_slice, transformed)
-
-            if passed:
-                value_perturbed.append(transformed.df[feature].values.item(0))
-                transformation_function.append(t)
-
-        if len(value_perturbed) > 0:
-            passed = True
-=======
     if col_type == SupportedPerturbationType.NUMERIC:
         passed = _numeric(
             ds,
@@ -214,7 +146,6 @@
             transformation_function,
             value_perturbed,
         )
->>>>>>> d1760a83
 
     value_perturbed.reverse()
     transformation_function.reverse()
@@ -237,15 +168,28 @@
     model,
     transformation_function,
     value_perturbed,
-):
+):          
     passed = False
     # Iterate over the possible text transformations
     for text_transformation in text_transfo_list:
         # Create the transformation
-        t = text_transformation(column=feature)
+        _is_typo_transformation = issubclass(text_transformation, TextTypoTransformation)
+        kwargs = {}
+        if _is_typo_transformation:
+            kwargs = {"rng_seed": 1241}
+
+        t = text_transformation(column=feature, **kwargs)
 
         # Transform the slice
-        transformed = ds_slice_copy.transform(t)
+        if _is_typo_transformation:
+            _hash = xxh3_128_hexdigest(
+                f"{', '.join(map(lambda x: repr(x), ds_slice_copy.df.values))}".encode("utf-8")
+            )
+            if _hash not in hashed_typo_transformations.keys():
+                hashed_typo_transformations.update({_hash: ds_slice_copy.transform(t)})
+            transformed = hashed_typo_transformations.get(_hash)
+        else:
+            transformed = ds_slice_copy.transform(t)
 
         # Generate the perturbation
         passed = _check_after_perturbation(model, ds_slice, transformed)
