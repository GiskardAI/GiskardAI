"""
Utility functions for model debugging notifications.

Classes:
- SupportedPerturbationType: Enumeration of supported perturbation types.
- TransformationInfo: Dataclass to hold perturbation info.

Functions:

- slice_bounds: Get quartile bounds values to slice Giskard dataset on a numerical feature.
- coltype_to_supported_perturbation_type: Map column type to perturbation type enum.

"""

from dataclasses import dataclass
<<<<<<< HEAD
from typing import List, Union, Optional
from giskard import Dataset
import numpy as np
=======
>>>>>>> 26230307
from enum import Enum
from typing import List, Union, Optional

import numpy as np

from giskard import Dataset


class SupportedPerturbationType(Enum):
    """Enumeration of supported perturbation types."""

    NUMERIC = "numeric"
    TEXT = "text"


@dataclass
class TransformationInfo:
    """Class to hold perturbation transformation information."""

    value_perturbed: list
    transformation_functions: list
    transformation_functions_params: list


<<<<<<< HEAD
def slice_bounds(
    feature: str, value: Union[int, float], ds: Dataset
) -> Optional[List[Union[int, float]]]:
=======
def slice_bounds(feature: str, value: Union[int, float], ds: Dataset) -> Optional[List[Union[int, float]]]:
>>>>>>> 26230307
    """Get quartile bounds values to slice Giskard dataset on a numerical feature.

    Args:
        feature (str): Feature name
        value (float or int): Feature value
        ds (Dataset): Dataset

    Returns:
        list: Lower and upper bounds of the slice
    """
    if ds.column_types[feature] == "numeric":
        # Find the quartile bounds for the value
        q1, q2, q3 = np.nanpercentile(ds.df[feature], [25, 50, 75])
        if value < q1:
            return [ds.df[feature].min(), q1]
        elif q1 <= value < q2:
            return [q1, q2]
        elif q2 <= value < q3:
            return [q2, q3]
        else:
            return [q3, ds.df[feature].max()]
    else:
        return None


def coltype_to_supported_perturbation_type(coltype: str) -> SupportedPerturbationType:
    """Map column type to supported perturbation type enum.

    Args:
        coltype (str): Column type

    Returns:
        SupportedPerturbationType: Perturbation type enum
    """
    if coltype == "numeric":
        return SupportedPerturbationType.NUMERIC
    elif coltype == "text":
        return SupportedPerturbationType.TEXT<|MERGE_RESOLUTION|>--- conflicted
+++ resolved
@@ -13,12 +13,6 @@
 """
 
 from dataclasses import dataclass
-<<<<<<< HEAD
-from typing import List, Union, Optional
-from giskard import Dataset
-import numpy as np
-=======
->>>>>>> 26230307
 from enum import Enum
 from typing import List, Union, Optional
 
@@ -43,13 +37,7 @@
     transformation_functions_params: list
 
 
-<<<<<<< HEAD
-def slice_bounds(
-    feature: str, value: Union[int, float], ds: Dataset
-) -> Optional[List[Union[int, float]]]:
-=======
 def slice_bounds(feature: str, value: Union[int, float], ds: Dataset) -> Optional[List[Union[int, float]]]:
->>>>>>> 26230307
     """Get quartile bounds values to slice Giskard dataset on a numerical feature.
 
     Args:
