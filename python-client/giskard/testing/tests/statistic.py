"""Statistical tests"""
import numbers
import numpy as np
import pandas as pd
import inspect
from typing import Optional

from giskard import test
from giskard.datasets.base import Dataset
from giskard.ml_worker.testing.test_result import TestResult, TestMessage, TestMessageLevel
from giskard.ml_worker.testing.utils import validate_classification_label
from giskard.ml_worker.testing.registry.slicing_function import SlicingFunction
from giskard.models.base import BaseModel
from giskard.ml_worker.testing.utils import check_slice_not_empty
from typing import Union


@test(name="Right Label", tags=["heuristic", "classification"])
@validate_classification_label
<<<<<<< HEAD
def test_right_label(model: BaseModel, dataset: Dataset, classification_label: str,
                     slicing_function: Optional[SlicingFunction] = None, threshold: float = 0.5,
                     debug: bool = False) -> TestResult:
=======
def test_right_label(
    model: BaseModel,
    dataset: Dataset,
    classification_label: str,
    slicing_function: Optional[SlicingFunction] = None,
    threshold: float = 0.5,
) -> TestResult:
>>>>>>> 9a529418
    """
    Summary: Test if the model returns the right classification label for a slice

    Description: The test is passed when the percentage of rows returning the right
    classification label is higher than the threshold in a given slice

    Example: For a credit scoring model, the test is passed when more than 50%
    of people with high-salaries are classified as “non default”


    Args:
      model(BaseModel):
          Model used to compute the test
      dataset(Dataset):
          Dataset used to compute the test
      classification_label(str):
          Classification label you want to test
      slicing_function(Optional[SlicingFunction]):
          Slicing function to be applied on the dataset
      threshold(float):
          Threshold for the percentage of passed rows

    Returns:
      actual_slices_size:
          Length of dataset tested
      metrics:
          The ratio of rows with the right classification label over the total of rows in the slice
      passed:
          TRUE if passed_ratio > threshold
    """
    if slicing_function:
        dataset = dataset.slice(slicing_function)
        check_slice_not_empty(sliced_dataset=dataset, dataset_name="dataset", test_name="test_right_label")

    prediction_results = model.predict(dataset).prediction

    passed_idx = dataset.df.loc[prediction_results == classification_label].index.values

    passed_ratio = len(passed_idx) / len(dataset)
    passed = bool(passed_ratio > threshold)

    # --- debug ---
    output_ds = None
    if not passed and debug:
        output_ds = dataset.copy()  # copy all properties
        output_ds.df = dataset.df.loc[~dataset.df.index.isin(passed_idx)]
        test_name = inspect.stack()[1][3]
        output_ds.name = "Debug: " + test_name
    # ---

    return TestResult(
        actual_slices_size=[len(dataset)],
        metric=passed_ratio,
        passed=passed,
        output_df=output_ds
    )


@test(name="Output in range", tags=["heuristic", "classification", "regression"])
@validate_classification_label
<<<<<<< HEAD
def test_output_in_range(model: BaseModel, dataset: Dataset, slicing_function: Optional[SlicingFunction] = None,
                         classification_label: Optional[str] = None, min_range: float = 0.3, max_range: float = 0.7,
                         threshold: float = 0.5, debug: bool = False) -> TestResult:
=======
def test_output_in_range(
    model: BaseModel,
    dataset: Dataset,
    slicing_function: Optional[SlicingFunction] = None,
    classification_label: Optional[str] = None,
    min_range: float = 0.3,
    max_range: float = 0.7,
    threshold: float = 0.5,
) -> TestResult:
>>>>>>> 9a529418
    """
    Summary: Test if the model output belongs to the right range for a slice

    Description: - The test is passed when the ratio of rows in the right range inside the
    slice is higher than the threshold.

    For classification: Test if the predicted probability for a given classification label
    belongs to the right range for a dataset slice

    For regression : Test if the predicted output belongs to the right range for a dataset slice

    Example :
    For Classification: For a credit scoring model, the test is passed when more than 50% of
    people with high wage have a probability of defaulting between 0 and 0.1

    For Regression : The predicted Sale Price of a house in the city falls in a particular range


    Args:
        model(BaseModel):
            Model used to compute the test
        dataset(Dataset):
            Dataset used to compute the test
        slicing_function(Optional[SlicingFunction]):
            Slicing function to be applied on the dataset
        classification_label(Optional[str]):
            Optional. Classification label you want to test
        min_range(float):
            Minimum probability of occurrence of classification label
        max_range(float):
            Maximum probability of occurrence of classification label
        threshold(float):
            Threshold for the percentage of passed rows

    Returns:
        actual_slices_size:
            Length of dataset tested
        metrics:
            The proportion of rows in the right range inside the slice
        passed:
            TRUE if metric > threshold
    """
    if slicing_function:
        dataset = dataset.slice(slicing_function)
        check_slice_not_empty(sliced_dataset=dataset, dataset_name="dataset", test_name="test_output_in_range")

    prediction_results = model.predict(dataset)

    if model.is_regression:
        output = prediction_results.raw_prediction

    elif model.is_classification:
        output = prediction_results.all_predictions[classification_label]

    else:
        raise ValueError(f"Prediction task is not supported: {model.meta.model_type}")

    passed_idx = dataset.df.loc[(output <= max_range) & (output >= min_range)].index.values

    passed_ratio = len(passed_idx) / len(dataset)
    passed = bool(passed_ratio >= threshold)

    # --- debug ---
    output_ds = None
    if not passed and debug:
        output_ds = dataset.copy()  # copy all properties
        output_ds.df = dataset.df.loc[~dataset.df.index.isin(passed_idx)]
        test_name = inspect.stack()[1][3]
        output_ds.name = "Debug: " + test_name
    # ---

    return TestResult(
        actual_slices_size=[len(dataset)],
        metric=passed_ratio,
        passed=passed,
        output_df=output_ds
    )


@test(name="Disparate impact", tags=["heuristic", "classification"])
def test_disparate_impact(
    model: BaseModel,
    dataset: Dataset,
    protected_slicing_function: SlicingFunction,
    unprotected_slicing_function: SlicingFunction,
    positive_outcome: Union[str, float],
    slicing_function: Optional[SlicingFunction] = None,
    min_threshold: float = 0.8,
    max_threshold: float = 1.25,
    debug: bool = False,
) -> TestResult:
    """
    Summary: Tests if the model is biased more towards an unprotected slice of the dataset over a protected slice.
    Note that this test reflects only a possible bias in the model while being agnostic to any biaas in the dataset
    it trained on. The Disparate Impact (DI) is only valid for classification models and is computed as the ratio
    between the average count of correct predictions for the protected slice over the unprotected one given a
    certain positive_outcome.

    Description: Calculate the Disparate Impact between a protected and unprotected slice of a dataset. Otherwise
    known as the "80 percent" rule, the Disparate Impact determines if a model was having an "adverse impact" on a
    protected (or minority in some cases) group.

    Example: The rule was originally based on the rates at which job applicants were hired. For example, if XYZ
    Company hired 50 percent of the men applying for work in a predominantly male occupation while hiring only 20
    percent of the female applicants, one could look at the ratio of those two hiring rates to judge whether there
    might be a discrimination problem. The ratio of 20:50 means that the rate of hiring for female applicants is
    only 40 percent of the rate of hiring for male applicants. That is, 20 divided by 50 equals
    0.40, which is equivalent to 40 percent. Clearly, 40 percent is well below the 80 percent that was arbitrarily
    set as an acceptable difference in hiring rates. Therefore, in this example, XYZ Company could have been called
    upon to prove that there was a legitimate reason for hiring men at a rate so much higher than the rate of hiring
    women.

    Args:
          model(BaseModel):
              Model used to compute the test
          dataset(Dataset):
              Dataset used to compute the test
          protected_slicing_function(SlicingFunction):
              Slicing function that defines the protected group from the full dataset given
          unprotected_slicing_function(SlicingFunction):
              Slicing function that defines the unprotected group from the full dataset given
          positive_outcome(str):
              The target value that is considered a positive outcome in the dataset
          slicing_function(Optional[SlicingFunction]):
              Slicing function to be applied on the dataset
          min_threshold(float):
              Threshold below which the DI test is considered to fail, by default 0.8
          max_threshold(float):
              Threshold above which the DI test is considered to fail, by default 1.25

    Returns:
          metric:
              The disparate impact ratio
          passed:
              TRUE if the disparate impact ratio > min_threshold && disparate impact ratio < max_threshold
    """
    if slicing_function:
        dataset = dataset.slice(slicing_function)
        check_slice_not_empty(sliced_dataset=dataset, dataset_name="dataset", test_name="test_disparate_impact")

    # Try to automatically cast `positive_outcome` to the right type
    if isinstance(model.meta.classification_labels[0], numbers.Number):
        try:
            positive_outcome = float(positive_outcome)
        except ValueError:
            pass

    if positive_outcome not in list(model.meta.classification_labels):
        raise ValueError(
            f"The positive outcome chosen {positive_outcome} is not part of the dataset target values {list(model.meta.classification_labels)}."
        )

    protected_ds = dataset.slice(protected_slicing_function)
    unprotected_ds = dataset.slice(unprotected_slicing_function)

    if protected_ds.df.equals(unprotected_ds.df):
        raise ValueError(
            "The protected and unprotected datasets are equal. Please check that you chose different slices."
        )

    _protected_predictions = model.predict(protected_ds).prediction
    _unprotected_predictions = model.predict(unprotected_ds).prediction

    protected_predictions = np.squeeze(_protected_predictions == positive_outcome)
    unprotected_predictions = np.squeeze(_unprotected_predictions == positive_outcome)

    protected_proba = np.count_nonzero(protected_predictions) / len(protected_ds.df)
    unprotected_proba = np.count_nonzero(unprotected_predictions) / len(unprotected_ds.df)
    disparate_impact_score = protected_proba / unprotected_proba

    messages = [
        TestMessage(
            type=TestMessageLevel.INFO, text=f"min_threshold = {min_threshold}, max_threshold = {max_threshold}"
        )
    ]

    passed = bool((disparate_impact_score > min_threshold) * (disparate_impact_score < max_threshold))

    # --- debug ---
    output_ds = None
    if not passed and debug:
        failed_protected = list(_protected_predictions != protected_ds.df[dataset.target])
        failed_unprotected = list(_unprotected_predictions != unprotected_ds.df[dataset.target])
        failed_idx_protected = [i for i, x in enumerate(failed_protected) if x]
        failed_idx_unprotected = [i for i, x in enumerate(failed_unprotected) if x]
        failed_idx = failed_idx_protected + failed_idx_unprotected
        output_ds = dataset.copy()  # copy all properties
        output_ds.df = dataset.df.iloc[failed_idx]
        test_name = inspect.stack()[1][3]
        output_ds.name = "Debug: " + test_name
    # ---

    return TestResult(
        metric=disparate_impact_score,
        passed=passed,
        messages=messages,
        output_df=output_ds
    )<|MERGE_RESOLUTION|>--- conflicted
+++ resolved
@@ -17,19 +17,14 @@
 
 @test(name="Right Label", tags=["heuristic", "classification"])
 @validate_classification_label
-<<<<<<< HEAD
-def test_right_label(model: BaseModel, dataset: Dataset, classification_label: str,
-                     slicing_function: Optional[SlicingFunction] = None, threshold: float = 0.5,
-                     debug: bool = False) -> TestResult:
-=======
 def test_right_label(
     model: BaseModel,
     dataset: Dataset,
     classification_label: str,
     slicing_function: Optional[SlicingFunction] = None,
     threshold: float = 0.5,
+    debug: bool = False
 ) -> TestResult:
->>>>>>> 9a529418
     """
     Summary: Test if the model returns the right classification label for a slice
 
@@ -90,11 +85,6 @@
 
 @test(name="Output in range", tags=["heuristic", "classification", "regression"])
 @validate_classification_label
-<<<<<<< HEAD
-def test_output_in_range(model: BaseModel, dataset: Dataset, slicing_function: Optional[SlicingFunction] = None,
-                         classification_label: Optional[str] = None, min_range: float = 0.3, max_range: float = 0.7,
-                         threshold: float = 0.5, debug: bool = False) -> TestResult:
-=======
 def test_output_in_range(
     model: BaseModel,
     dataset: Dataset,
@@ -103,8 +93,8 @@
     min_range: float = 0.3,
     max_range: float = 0.7,
     threshold: float = 0.5,
+    debug: bool = False
 ) -> TestResult:
->>>>>>> 9a529418
     """
     Summary: Test if the model output belongs to the right range for a slice
 
