--- conflicted
+++ resolved
@@ -23,16 +23,6 @@
 
 
 def infer_giskard_cls(model: Any):
-<<<<<<< HEAD
-    for _giskard_class, _base_libs in ml_libraries.items():
-        try:
-            giskard_cls = get_class(*_giskard_class)
-            base_libs = [get_class(*_base_lib) for _base_lib in _base_libs]
-            if isinstance(model, tuple(base_libs)):
-                return giskard_cls
-        except ImportError:
-            pass
-=======
     if inspect.isfunction(model):
         return PredictionFunctionModel
     else:
@@ -44,8 +34,6 @@
                     return giskard_cls
             except ImportError:
                 pass
-
->>>>>>> 1ef33ea1
     return None
 
 
