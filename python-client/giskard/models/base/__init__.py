import builtins
import importlib
import logging
import pickle
import platform
import posixpath
import tempfile
import uuid
from abc import abstractmethod, ABC
from inspect import signature, isfunction
from pathlib import Path
from typing import Optional, Any, Union, Callable, Iterable

import cloudpickle
import mlflow
import numpy as np
import pandas as pd
import pydantic
import yaml

from giskard.client.giskard_client import GiskardClient
from giskard.core.core import ModelMeta, SupportedModelTypes, ModelType
from giskard.core.validation import configured_validate_arguments
from giskard.datasets.base import Dataset
from giskard.ml_worker.utils.logging import Timer
from giskard.models.cache import ModelCache
from giskard.path_utils import get_size
from giskard.settings import settings
<<<<<<< HEAD
=======

from ..utils import np_types_to_native, warn_once
>>>>>>> becbb9e7
from ..cache import get_cache_enabled
from ..utils import np_types_to_native

META_FILENAME = "giskard-model-meta.yaml"

MODEL_CLASS_PKL = "ModelClass.pkl"

logger = logging.getLogger(__name__)


class ModelPredictionResults(pydantic.BaseModel):
    raw: Any
    prediction: Any
    raw_prediction: Any
    probabilities: Optional[Any]
    all_predictions: Optional[Any]


class BaseModel(ABC):
    """
    The BaseModel class is an abstract base class that defines the common interface for all the models used in this project.

    Attributes:
        model_type: ModelType
            Type of the model (ModelType.REGRESSION or ModelType.CLASSIFICATION).
        name: str, optional
            Name of the model.
        feature_names: iterable, optional
            List of names of the input features.
        classification_threshold: float, optional
            Threshold value used for classification models.
        classification_labels: iterable, optional
            List of labels for classification models.

    Raises:
        ValueError
            If an invalid model type is specified.

            If duplicate values are found in the classification_labels.
    """

    should_save_model_class = False
    id: uuid.UUID = None
    _cache: ModelCache

    @configured_validate_arguments
    def __init__(
        self,
        model_type: ModelType,
        name: Optional[str] = None,
        feature_names: Optional[Iterable] = None,
        classification_threshold: Optional[float] = 0.5,
        classification_labels: Optional[Iterable] = None,
    ) -> None:
        """
        Initialize a new instance of the BaseModel class.

        Parameters:
            model_type (ModelType): Type of the model, either ModelType.REGRESSION or ModelType.CLASSIFICATION.
            name (str, optional): Name of the model. If not provided, defaults to the class name.
            feature_names (Iterable, optional): A list of names of the input features.
            classification_threshold (float, optional): Threshold value used for classification models. Defaults to 0.5.
            classification_labels (Iterable, optional): A list of labels for classification models.

        Raises:
            ValueError: If an invalid model_type value is provided.
            ValueError: If duplicate values are found in the classification_labels list.

        Notes:
            This class uses the @configured_validate_arguments decorator to validate the input arguments.
            The initialized object contains the following attributes:
                - meta: a ModelMeta object containing metadata about the model.
        """
        if type(model_type) == str:
            try:
                model_type = SupportedModelTypes(model_type)
            except ValueError as e:
                available_values = {i.value for i in SupportedModelTypes}
                raise ValueError(
                    f'Invalid model type value "{model_type}". Available values are: {available_values}'
                ) from e

        if classification_labels is not None:
            classification_labels = list(classification_labels)
            if len(classification_labels) != len(set(classification_labels)):
                raise ValueError("Duplicates are found in 'classification_labels', please only provide unique values.")

        self._cache = ModelCache(model_type)
<<<<<<< HEAD
=======

        # sklearn and catboost will fill classification_labels before this check
        if model_type == SupportedModelTypes.CLASSIFICATION and not classification_labels:
            raise ValueError(
                "The parameter 'classification_labels' is required if 'model_type' is 'classification'."
            )
>>>>>>> becbb9e7

        self.meta = ModelMeta(
            name=name if name is not None else self.__class__.__name__,
            model_type=model_type,
            feature_names=list(feature_names) if feature_names else None,
            classification_labels=np_types_to_native(classification_labels),
            loader_class=self.__class__.__name__,
            loader_module=self.__module__,
            classification_threshold=classification_threshold,
        )

    @property
    def is_classification(self):
        return self.meta.model_type == SupportedModelTypes.CLASSIFICATION

    @property
    def is_binary_classification(self):
        return self.is_classification and len(self.meta.classification_labels) == 2

    @property
    def is_regression(self):
        return self.meta.model_type == SupportedModelTypes.REGRESSION

    @property
    def is_generative(self):
        return self.meta.model_type == SupportedModelTypes.GENERATIVE

    @classmethod
    def determine_model_class(cls, meta, local_dir):
        class_file = Path(local_dir) / MODEL_CLASS_PKL
        if class_file.exists():
            with open(class_file, "rb") as f:
                clazz = cloudpickle.load(f)
                if not issubclass(clazz, BaseModel):
                    raise ValueError(f"Unknown model class: {clazz}. Models should inherit from 'BaseModel' class")
                return clazz
        else:
            return getattr(importlib.import_module(meta.loader_module), meta.loader_class)

    def save_meta(self, local_path):
        with open(Path(local_path) / META_FILENAME, "w") as f:
            yaml.dump(
                {
                    "language_version": platform.python_version(),
                    "language": "PYTHON",
                    "model_type": self.meta.model_type.name.upper(),
                    "threshold": self.meta.classification_threshold,
                    "feature_names": self.meta.feature_names,
                    "classification_labels": self.meta.classification_labels,
                    "loader_module": self.meta.loader_module,
                    "loader_class": self.meta.loader_class,
                    "id": str(self.id),
                    "name": self.meta.name,
                    "size": get_size(local_path),
                },
                f,
                default_flow_style=False,
            )

    def save(self, local_path: Union[str, Path]) -> None:
        if self.id is None:
            self.id = uuid.uuid4()
            self._cache.set_id(str(self.id))
        if self.should_save_model_class:
            self.save_model_class(local_path)
        self.save_meta(local_path)

    def save_model_class(self, local_path):
        class_file = Path(local_path) / MODEL_CLASS_PKL
        with open(class_file, "wb") as f:
            cloudpickle.dump(self.__class__, f, protocol=pickle.DEFAULT_PROTOCOL)

    def prepare_dataframe(self, df, column_dtypes=None, target=None):
        """
        Prepares a Pandas DataFrame for inference by ensuring the correct columns are present and have the correct data types.

        Args:
            dataset (Dataset): The dataset to prepare.

        Returns:
            pd.DataFrame: The prepared Pandas DataFrame.

        Raises:
            ValueError: If the target column is found in the dataset.
            ValueError: If a specified feature name is not found in the dataset.
        """
        df = df.copy()
        column_dtypes = dict(column_dtypes) if column_dtypes else None

        if column_dtypes:
            for cname, ctype in column_dtypes.items():
                if cname not in df:
                    df[cname] = None

        if target:
            if target in df.columns:
                df.drop(target, axis=1, inplace=True)
            if column_dtypes and target in column_dtypes:
                del column_dtypes[target]

        if self.meta.feature_names:
            if set(self.meta.feature_names) > set(df.columns):
                column_names = set(self.meta.feature_names) - set(df.columns)
                raise ValueError(
                    f"The following columns are not found in the dataset: {', '.join(sorted(column_names))}"
                )
            df = df[self.meta.feature_names]
            if column_dtypes:
                column_dtypes = {k: v for k, v in column_dtypes.items() if k in self.meta.feature_names}

        for cname, ctype in column_dtypes.items():
            if cname not in df:
                df[cname] = None

        if column_dtypes:
            df = Dataset.cast_column_to_dtypes(df, column_dtypes)
        return df

    def predict(self, dataset: Dataset) -> ModelPredictionResults:
        """
        Generates predictions for the input dataset.

        Args:
            dataset (Dataset): The input dataset to make predictions on.

        Returns:
            ModelPredictionResults: The prediction results for the input dataset.

        Raises:
            ValueError: If the prediction task is not supported by the model.

        Notes:
            This method uses the `prepare_dataframe()` method to preprocess the input dataset before making predictions.
            The `predict_df()` method is used to generate raw predictions for the preprocessed data.
            The type of predictions generated by this method depends on the model type:
            * For regression models, the `prediction` field of the returned `ModelPredictionResults` object will contain the same
              values as the `raw_prediction` field.
            * For binary or multiclass classification models, the `prediction` field of the returned `ModelPredictionResults` object
              will contain the predicted class labels for each example in the input dataset.
              The `probabilities` field will contain the predicted probabilities for the predicted class label.
              The `all_predictions` field will contain the predicted probabilities for all class labels for each example in the input dataset.
        """
        timer = Timer()

        if get_cache_enabled():
            raw_prediction = self._predict_from_cache(dataset)
        else:
            raw_prediction = self.predict_df(
                self.prepare_dataframe(dataset.df, column_dtypes=dataset.column_dtypes, target=dataset.target)
            )

        if self.is_regression or self.is_generative:
            result = ModelPredictionResults(
                prediction=raw_prediction, raw_prediction=raw_prediction, raw=raw_prediction
            )
        elif self.is_classification:
            labels = np.array(self.meta.classification_labels)
            threshold = self.meta.classification_threshold

            if threshold is not None and len(labels) == 2:
                predicted_lbl_idx = (raw_prediction[:, 1] > threshold).astype(int)
            else:
                predicted_lbl_idx = raw_prediction.argmax(axis=1)

            all_predictions = pd.DataFrame(raw_prediction, columns=labels)

            predicted_labels = labels[predicted_lbl_idx]
            probability = raw_prediction[range(len(predicted_lbl_idx)), predicted_lbl_idx]

            result = ModelPredictionResults(
                raw=raw_prediction,
                prediction=predicted_labels,
                raw_prediction=predicted_lbl_idx,
                probabilities=probability,
                all_predictions=all_predictions,
            )
        else:
            raise ValueError(f"Prediction task is not supported: {self.meta.model_type}")
        timer.stop(f"Predicted dataset with shape {dataset.df.shape}")
        return result

    @abstractmethod
    def predict_df(self, df: pd.DataFrame):
        """
        Inner method that does the actual inference of a prepared dataframe
        :param df: dataframe to predict
        """
        ...

    def _predict_from_cache(self, dataset: Dataset):
        cached_predictions = self._cache.read_from_cache(dataset.row_hashes)
        missing = cached_predictions.isna()

        missing_slice = dataset.slice(lambda x: dataset.df[missing], row_level=False)
        df = self.prepare_dataframe(
            missing_slice.df, column_dtypes=missing_slice.column_dtypes, target=missing_slice.target
        )

        if len(df) > 0:
            raw_prediction = self.predict_df(df)
            self._cache.set_cache(dataset.row_hashes[missing], raw_prediction)
            cached_predictions.loc[missing] = raw_prediction.tolist()

        # TODO: check if there is a better solution
        return np.array(np.array(cached_predictions).tolist())

    def upload(self, client: GiskardClient, project_key, validate_ds=None) -> None:
        """
        Uploads the model to a Giskard project using the provided Giskard client. Also validates the model
        using the given validation dataset, if any.

        Args:
            client (GiskardClient): A Giskard client instance to use for uploading the model.
            project_key (str): The project key to use for the upload.
            validate_ds (Dataset, optional): A validation dataset to use for validating the model. Defaults to None.

        Notes:
            This method saves the model to a temporary directory before uploading it. The temporary directory
            is deleted after the upload is completed.
        """
        from giskard.core.model_validation import validate_model

        validate_model(model=self, validate_ds=validate_ds)
        with tempfile.TemporaryDirectory(prefix="giskard-model-") as f:
            self.save(f)

            if client is not None:
                client.log_artifacts(f, posixpath.join(project_key, "models", str(self.id)))
                client.save_model_meta(project_key, self.id, self.meta, platform.python_version(), get_size(f))

    @classmethod
    def download(cls, client: GiskardClient, project_key, model_id):
        """
        Downloads the specified model from the Giskard server and loads it into memory.

        Args:
            client (GiskardClient): The client instance that will connect to the Giskard server.
            project_key (str): The key for the project that the model belongs to.
            model_id (str): The ID of the model to download.

        Returns:
            An instance of the class calling the method, with the specified model loaded into memory.

        Raises:
            AssertionError: If the local directory where the model should be saved does not exist.
        """
        local_dir = settings.home_dir / settings.cache_dir / project_key / "models" / model_id
        if client is None:
            # internal worker case, no token based http client
            assert local_dir.exists(), f"Cannot find existing model {project_key}.{model_id} in {local_dir}"
            with open(Path(local_dir) / META_FILENAME) as f:
                file_meta = yaml.load(f, Loader=yaml.Loader)
                meta = ModelMeta(
                    name=file_meta["name"],
                    model_type=SupportedModelTypes[file_meta["model_type"]],
                    feature_names=file_meta["feature_names"],
                    classification_labels=file_meta["classification_labels"],
                    classification_threshold=file_meta["threshold"],
                    loader_module=file_meta["loader_module"],
                    loader_class=file_meta["loader_class"],
                )
        else:
            client.load_artifact(local_dir, posixpath.join(project_key, "models", model_id))
            meta_response = client.load_model_meta(project_key, model_id)
            # internal worker case, no token based http client
            assert local_dir.exists(), f"Cannot find existing model {project_key}.{model_id} in {local_dir}"
            with open(Path(local_dir) / META_FILENAME) as f:
                file_meta = yaml.load(f, Loader=yaml.Loader)
                classification_labels = cls.cast_labels(meta_response)
                meta = ModelMeta(
                    name=meta_response["name"],
                    model_type=SupportedModelTypes[meta_response["modelType"]],
                    feature_names=meta_response["featureNames"],
                    classification_labels=classification_labels,
                    classification_threshold=meta_response["threshold"],
                    loader_module=file_meta["loader_module"],
                    loader_class=file_meta["loader_class"],
                )

        clazz = cls.determine_model_class(meta, local_dir)

        constructor_params = meta.__dict__
        del constructor_params["loader_module"]
        del constructor_params["loader_class"]

        model = clazz.load(local_dir, **constructor_params)
        model.id = model_id
        model._cache = ModelCache(meta.model_type, model.id)
        return model
<<<<<<< HEAD
=======

    @classmethod
    def cast_labels(cls, meta_response):
        labels_ = meta_response["classificationLabels"]
        labels_dtype = meta_response["classificationLabelsDtype"]
        if labels_ and labels_dtype and builtins.hasattr(builtins, labels_dtype):
            dtype = builtins.getattr(builtins, labels_dtype)
            labels_ = [dtype(i) for i in labels_]
        return labels_
>>>>>>> becbb9e7

    @classmethod
    def load(cls, local_dir, **kwargs):
        class_file = Path(local_dir) / MODEL_CLASS_PKL
        if class_file.exists():
            with open(class_file, "rb") as f:
                clazz = cloudpickle.load(f)
                return clazz(**kwargs)
        else:
            raise ValueError(
                f"Cannot load model ({cls.__module__}.{cls.__name__}), "
                f"{MODEL_CLASS_PKL} file not found and 'load' method isn't overriden"
            )


class WrapperModel(BaseModel, ABC):
    """
    A subclass of a BaseModel that wraps an existing model object (model) and uses it to make inference
    This class introduces a `data_preprocessing_function` which can be used
    to preprocess incoming data before it's passed to the underlying model
    """

    model: Any
    data_preprocessing_function: Callable[[pd.DataFrame], Any]
    model_postprocessing_function: Callable[[Any], Any]

    @configured_validate_arguments
    def __init__(
        self,
        model: Any,
        model_type: ModelType,
        data_preprocessing_function: Callable[[pd.DataFrame], Any] = None,
        model_postprocessing_function: Callable[[Any], Any] = None,
        name: Optional[str] = None,
        feature_names: Optional[Iterable] = None,
        classification_threshold: Optional[float] = 0.5,
        classification_labels: Optional[Iterable] = None,
    ) -> None:
        """
        Initialize a new instance of the WrapperModel class.

        Args:
            model (Any): The model that will be wrapped.
            model_type (ModelType): The type of the model. Must be a value from the `ModelType` enumeration.
            data_preprocessing_function (Callable[[pd.DataFrame], Any], optional): A function that will be applied to incoming data. Defaults to None.
            model_postprocessing_function (Callable[[Any], Any], optional): A function that will be applied to the model's predictions. Defaults to None.
            name (str, optional): A name for the wrapper. Defaults to None.
            feature_names (Optional[Iterable], optional): A list of feature names. Defaults to None.
            classification_threshold (float, optional): The probability threshold for classification. Defaults to 0.5.
            classification_labels (Optional[Iterable], optional): A list of classification labels. Defaults to None.

        Raises:
            ValueError: If `data_preprocessing_function` takes more than one argument.
            ValueError: If `model_postprocessing_function` takes more than one argument.
        """
        super().__init__(model_type, name, feature_names, classification_threshold, classification_labels)
        self.model = model
        self.data_preprocessing_function = data_preprocessing_function
        self.model_postprocessing_function = model_postprocessing_function

        # TODO: refactor this into validate_args or another decorator @validate_sign
        if self.data_preprocessing_function and isfunction(self.data_preprocessing_function):
            sign_len = len(signature(self.data_preprocessing_function).parameters)
            if sign_len != 1:
                raise ValueError(
                    f"data_preprocessing_function only takes 1 argument (a pandas.DataFrame) but {sign_len} were provided."
                )
        if self.model_postprocessing_function:
            sign_len = len(signature(self.model_postprocessing_function).parameters)
            if sign_len != 1:
                raise ValueError(f"model_postprocessing_function only takes 1 argument but {sign_len} were provided.")

    def _postprocess(self, raw_predictions):
        # User specified a custom postprocessing function
        if self.model_postprocessing_function:
            raw_predictions = self.model_postprocessing_function(raw_predictions)

        # Convert predictions to numpy array
        raw_predictions = self._convert_to_numpy(raw_predictions)

        # We try to automatically fix issues in the output shape
        raw_predictions = self._possibly_fix_predictions_shape(raw_predictions)

        return raw_predictions

    @configured_validate_arguments
    def predict_df(self, df: pd.DataFrame):
        if self.data_preprocessing_function:
            df = self.data_preprocessing_function(df)

        raw_prediction = self.model_predict(df)
        raw_prediction = self._postprocess(raw_prediction)

        return raw_prediction

    def _convert_to_numpy(self, raw_predictions):
        return np.asarray(raw_predictions)

    def _possibly_fix_predictions_shape(self, raw_predictions):
        if not self.is_classification:
            return raw_predictions

        # Ensure this is 2-dimensional
        if raw_predictions.ndim <= 1:
            raw_predictions = raw_predictions.reshape(-1, 1)

        # Fix possible extra dimensions (e.g. batch dimension which was not squeezed)
        if raw_predictions.ndim > 2:
            warn_once(logger,
                      f"\nThe output of your model has shape {raw_predictions.shape}, but we expect a shape (n_entries, n_classes). \n"
                      "We will attempt to automatically reshape the output to match this format, please check that the results are consistent."
                      )

            raw_predictions = raw_predictions.squeeze(tuple(range(1, raw_predictions.ndim - 1)))

            if raw_predictions.ndim > 2:
                raise ValueError(
                    f"The output of your model has shape {raw_predictions.shape}, but we expect it to be (n_entries, n_classes)."
                )

        # E.g. for binary classification, prediction should be of the form `(p, 1 - p)`.
        # If a binary classifier returns a single prediction `p`, we try to infer the second class
        # prediction as `1 - p`.
        if self.is_binary_classification and raw_predictions.shape[-1] == 1:
            warn_once(logger,
                      "Please make sure that your model's output corresponds "
                      "to the second label in classification_labels."
                      )

            raw_predictions = np.append(1 - raw_predictions, raw_predictions, axis=1)

        # For classification models, the last dimension must be equal to the number of classes
        if raw_predictions.shape[-1] != len(self.meta.classification_labels):
            raise ValueError(
                f"The output of your model has shape {raw_predictions.shape}, but we expect it to be (n_entries, n_classes), \n"
                f"where `n_classes` is the number of classes in your model output ({len(self.meta.classification_labels)} in this case)."
            )

        return raw_predictions

    @abstractmethod
    def model_predict(self, df):
        ...

    def save(self, local_path: Union[str, Path]) -> None:
        super().save(local_path)

        if self.data_preprocessing_function:
            self.save_data_preprocessing_function(local_path)
        if self.model_postprocessing_function:
            self.save_model_postprocessing_function(local_path)

    @abstractmethod
    def save_model(self, local_path: Union[str, Path]) -> None:
        """
        Saving the model object.

        :param local_path: path to the saved model
        """
        ...

    def save_data_preprocessing_function(self, local_path: Union[str, Path]):
        with open(Path(local_path) / "giskard-data-preprocessing-function.pkl", "wb") as f:
            cloudpickle.dump(self.data_preprocessing_function, f, protocol=pickle.DEFAULT_PROTOCOL)

    def save_model_postprocessing_function(self, local_path: Union[str, Path]):
        with open(Path(local_path) / "giskard-model-postprocessing-function.pkl", "wb") as f:
            cloudpickle.dump(self.model_postprocessing_function, f, protocol=pickle.DEFAULT_PROTOCOL)

    @classmethod
    def load(cls, local_dir, **kwargs):
        kwargs["data_preprocessing_function"] = cls.load_data_preprocessing_function(local_dir)
        kwargs["model_postprocessing_function"] = cls.load_model_postprocessing_function(local_dir)
        return cls(model=cls.load_model(local_dir), **kwargs)

    @classmethod
    @abstractmethod
    def load_model(cls, local_dir):
        ...

    @classmethod
    def load_data_preprocessing_function(cls, local_path: Union[str, Path]):
        local_path = Path(local_path)
        file_path = local_path / "giskard-data-preprocessing-function.pkl"
        if file_path.exists():
            with open(file_path, "rb") as f:
                return cloudpickle.load(f)
        else:
            return None

    @classmethod
    def load_model_postprocessing_function(cls, local_path: Union[str, Path]):
        local_path = Path(local_path)
        file_path = local_path / "giskard-model-postprocessing-function.pkl"
        if file_path.exists():
            with open(file_path, "rb") as f:
                return cloudpickle.load(f)
        else:
            return None


class MLFlowBasedModel(WrapperModel, ABC):
    """
    An abstract base class for models that are serializable by the MLFlow library.

    This class provides functionality for saving the model with MLFlow in addition to saving other metadata with the
    `save` method. Subclasses should implement the `save_model` method to provide their own MLFlow-specific model
    saving functionality.
    """

    def save(self, local_path: Union[str, Path]) -> None:
        """
        MLFlow requires a target directory to be empty before the model is saved, thus we have to call
        save_with_mflow first and then save the rest of the metadata
        """
        if not self.id:
            self.id = uuid.uuid4()
            self._cache.set_id(str(self.id))
        self.save_model(local_path, mlflow.models.Model(model_uuid=str(self.id)))
        super().save(local_path)


class CloudpickleBasedModel(WrapperModel, ABC):
    """
    An abstract base class for models that are serializable by the cloudpickle library.
    """

    def save(self, local_path: Union[str, Path]) -> None:
        """
        TBF
        """
        super().save(local_path)
        self.save_model(local_path)

    def save_model(self, local_path: Union[str, Path]) -> None:
        try:
            model_file = Path(local_path) / "model.pkl"
            with open(model_file, "wb") as f:
                cloudpickle.dump(self.model, f, protocol=pickle.DEFAULT_PROTOCOL)
        except ValueError:
            raise ValueError(
                "We couldn't save your model with cloudpickle. Please provide us with your own "
                "serialisation method by overriding the save_model() and load_model() methods."
            )

    @classmethod
    def load_model(cls, local_dir):
        local_path = Path(local_dir)
        model_path = local_path / "model.pkl"
        if model_path.exists():
            with open(model_path, "rb") as f:
                model = cloudpickle.load(f)
                return model
        else:
            raise ValueError(
                "We couldn't load your model with cloudpickle. Please provide us with your own "
                "serialisation method by overriding the save_model() and load_model() methods."
            )


class CustomModel(BaseModel, ABC):
    """
    Helper class to extend in case a user needs to extend a BaseModel
    """

    should_save_model_class = True<|MERGE_RESOLUTION|>--- conflicted
+++ resolved
@@ -26,11 +26,8 @@
 from giskard.models.cache import ModelCache
 from giskard.path_utils import get_size
 from giskard.settings import settings
-<<<<<<< HEAD
-=======
 
 from ..utils import np_types_to_native, warn_once
->>>>>>> becbb9e7
 from ..cache import get_cache_enabled
 from ..utils import np_types_to_native
 
@@ -119,15 +116,12 @@
                 raise ValueError("Duplicates are found in 'classification_labels', please only provide unique values.")
 
         self._cache = ModelCache(model_type)
-<<<<<<< HEAD
-=======
 
         # sklearn and catboost will fill classification_labels before this check
         if model_type == SupportedModelTypes.CLASSIFICATION and not classification_labels:
             raise ValueError(
                 "The parameter 'classification_labels' is required if 'model_type' is 'classification'."
             )
->>>>>>> becbb9e7
 
         self.meta = ModelMeta(
             name=name if name is not None else self.__class__.__name__,
@@ -417,8 +411,6 @@
         model.id = model_id
         model._cache = ModelCache(meta.model_type, model.id)
         return model
-<<<<<<< HEAD
-=======
 
     @classmethod
     def cast_labels(cls, meta_response):
@@ -428,7 +420,6 @@
             dtype = builtins.getattr(builtins, labels_dtype)
             labels_ = [dtype(i) for i in labels_]
         return labels_
->>>>>>> becbb9e7
 
     @classmethod
     def load(cls, local_dir, **kwargs):
