--- conflicted
+++ resolved
@@ -99,15 +99,6 @@
 
     @configured_validate_arguments
     def __init__(
-<<<<<<< HEAD
-            self,
-            model_type: ModelType,
-            name: Optional[str] = None,
-            feature_names: Optional[Iterable] = None,
-            classification_threshold: Optional[float] = 0.5,
-            classification_labels: Optional[Iterable] = None,
-            **kwargs,
-=======
         self,
         model_type: ModelType,
         name: Optional[str] = None,
@@ -116,7 +107,6 @@
         classification_labels: Optional[Iterable] = None,
         id: Optional[str] = None,
         **kwargs,
->>>>>>> 3a2ffd1a
     ) -> None:
         """
         Initialize a new instance of the BaseModel class.
@@ -519,18 +509,6 @@
 
     @configured_validate_arguments
     def __init__(
-<<<<<<< HEAD
-            self,
-            model: Any,
-            model_type: ModelType,
-            data_preprocessing_function: Callable[[pd.DataFrame], Any] = None,
-            model_postprocessing_function: Callable[[Any], Any] = None,
-            name: Optional[str] = None,
-            feature_names: Optional[Iterable] = None,
-            classification_threshold: Optional[float] = 0.5,
-            classification_labels: Optional[Iterable] = None,
-            **kwargs,
-=======
         self,
         model: Any,
         model_type: ModelType,
@@ -542,7 +520,6 @@
         classification_labels: Optional[Iterable] = None,
         id: Optional[str] = None,
         **kwargs,
->>>>>>> 3a2ffd1a
     ) -> None:
         """
         Initialize a new instance of the WrapperModel class.
