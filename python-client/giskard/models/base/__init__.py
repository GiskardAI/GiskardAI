import builtins
import importlib
import logging
import pickle
import platform
import posixpath
import tempfile
import uuid
from abc import abstractmethod, ABC
from inspect import signature, isfunction
from pathlib import Path
from typing import Optional, Any, Union, Callable, Iterable

import cloudpickle
import mlflow
import numpy as np
import pandas as pd
import pydantic
import yaml

from giskard.client.giskard_client import GiskardClient
from giskard.core.core import ModelMeta, SupportedModelTypes, ModelType
from giskard.core.validation import configured_validate_arguments
from giskard.datasets.base import Dataset
from giskard.ml_worker.utils.logging import Timer
from giskard.models.cache import ModelCache
from giskard.path_utils import get_size
from giskard.settings import settings
from ..cache import get_cache_enabled
from ..utils import np_types_to_native, warn_once

META_FILENAME = "giskard-model-meta.yaml"

MODEL_CLASS_PKL = "ModelClass.pkl"

logger = logging.getLogger(__name__)


class ModelPredictionResults(pydantic.BaseModel):
    """
   Class representing the results of a model prediction.

   * For regression models, the ``prediction`` field of the returned ``ModelPredictionResults`` object will contain the same values as the ``raw_prediction`` field.
   * For binary or multiclass classification models, the `prediction` field of the returned ``ModelPredictionResults`` object will contain the predicted class labels for each example in the input dataset. The ``probabilities`` field will contain the predicted probabilities for the predicted class label. The ``all_predictions`` field will contain the predicted probabilities for all class labels for each example in the input dataset.

   Attributes:
       raw (Any): the predicted probabilities.
       prediction (Any): the predicted class labels for each example in the input dataset.
       raw_prediction (Any): the predicted class label.
       probabilities (Optional[Any]): the predicted probabilities for the predicted class label.
       all_predictions (Optional[Any]): the predicted probabilities for all class labels for each example in the input dataset.
    """
    raw: Any = []
    prediction: Any = []
    raw_prediction: Any = []
    probabilities: Optional[Any]
    all_predictions: Optional[Any]


class BaseModel(ABC):
    """
    The BaseModel class is an abstract base class that defines the common interface for all the models used in this project.

    Attributes:
       model (Any):
           Could be any function or ML model. The standard model output required for Giskard is:

           * if classification: an array (nxm) of probabilities corresponding to n data entries
             (rows of pandas.DataFrame)
             and m classification_labels. In the case of binary classification, an array of (nx1) probabilities is
             also accepted.
             Make sure that the probability provided is for the second label provided in classification_labels.
           * if regression or generative: an array of predictions corresponding to data entries
             (rows of pandas.DataFrame) and outputs.
       name (Optional[str]):
            the name of the model.
       model_type (ModelType):
           The type of the model: regression, classification or generative.
       feature_names (Optional[Iterable[str]]):
           list of feature names matching the column names in the data that correspond to the features which the model
           trained on. By default, feature_names are all the Dataset columns except from target.
       classification_threshold (float):
           represents the classification model threshold, for binary
           classification models.
       classification_labels (Optional[Iterable[str]]):
           that represents the classification labels, if model_type is
           classification. Make sure the labels have the same order as the column output of clf.

    Raises:
        ValueError
            If an invalid model type is specified.

            If duplicate values are found in the classification_labels.
    """

    should_save_model_class = False
    id: uuid.UUID
    _cache: ModelCache

    @configured_validate_arguments
    def __init__(
            self,
            model_type: ModelType,
            name: Optional[str] = None,
            feature_names: Optional[Iterable] = None,
            classification_threshold: Optional[float] = 0.5,
            classification_labels: Optional[Iterable] = None,
            **kwargs,
    ) -> None:
        """
        Initialize a new instance of the BaseModel class.

        Parameters:
            model_type (ModelType): Type of the model, either ModelType.REGRESSION or ModelType.CLASSIFICATION.
            name (str, optional): Name of the model. If not provided, defaults to the class name.
            feature_names (Iterable, optional): A list of names of the input features.
            classification_threshold (float, optional): Threshold value used for classification models. Defaults to 0.5.
            classification_labels (Iterable, optional): A list of labels for classification models.

        Raises:
            ValueError: If an invalid model_type value is provided.
            ValueError: If duplicate values are found in the classification_labels list.

        Notes:
            This class uses the @configured_validate_arguments decorator to validate the input arguments.
            The initialized object contains the following attributes:
                - meta: a ModelMeta object containing metadata about the model.
        """
        self.id = uuid.UUID(kwargs.get("id", uuid.uuid4().hex))
        if type(model_type) == str:
            try:
                model_type = SupportedModelTypes(model_type)
            except ValueError as e:
                available_values = {i.value for i in SupportedModelTypes}
                raise ValueError(
                    f'Invalid model type value "{model_type}". Available values are: {available_values}'
                ) from e

        if classification_labels is not None:
            classification_labels = list(classification_labels)
            if len(classification_labels) != len(set(classification_labels)):
                raise ValueError("Duplicates are found in 'classification_labels', please only provide unique values.")

        self._cache = ModelCache(model_type, str(self.id), cache_dir=kwargs.get("prediction_cache_dir"))

        # sklearn and catboost will fill classification_labels before this check
        if model_type == SupportedModelTypes.CLASSIFICATION and not classification_labels:
            raise ValueError("The parameter 'classification_labels' is required if 'model_type' is 'classification'.")

        self.meta = ModelMeta(
            name=name if name is not None else self.__class__.__name__,
            model_type=model_type,
            feature_names=list(feature_names) if feature_names else None,
            classification_labels=np_types_to_native(classification_labels),
            loader_class=self.__class__.__name__,
            loader_module=self.__module__,
            classification_threshold=classification_threshold,
        )

    @property
    def is_classification(self):
        """
        Returns True if the model is of type classification, False otherwise.
        """
        return self.meta.model_type == SupportedModelTypes.CLASSIFICATION

    @property
    def is_binary_classification(self):
        """
        Returns True if the model is of type binary classification, False otherwise.
        """
        return self.is_classification and len(self.meta.classification_labels) == 2

    @property
    def is_regression(self):
        """
        Returns True if the model is of type regression, False otherwise.
        """
        return self.meta.model_type == SupportedModelTypes.REGRESSION

    @property
    def is_generative(self):
        """
        Returns True if the model is of type generative, False otherwise.
        """
        return self.meta.model_type == SupportedModelTypes.GENERATIVE

    @classmethod
    def determine_model_class(cls, meta, local_dir):
        class_file = Path(local_dir) / MODEL_CLASS_PKL
        if class_file.exists():
            with open(class_file, "rb") as f:
                clazz = cloudpickle.load(f)
                if not issubclass(clazz, BaseModel):
                    raise ValueError(f"Unknown model class: {clazz}. Models should inherit from 'BaseModel' class")
                return clazz
        else:
            return getattr(importlib.import_module(meta.loader_module), meta.loader_class)

    def save_meta(self, local_path):
        with open(Path(local_path) / META_FILENAME, "w") as f:
            yaml.dump(
                {
                    "language_version": platform.python_version(),
                    "language": "PYTHON",
                    "model_type": self.meta.model_type.name.upper(),
                    "threshold": self.meta.classification_threshold,
                    "feature_names": self.meta.feature_names,
                    "classification_labels": self.meta.classification_labels,
                    "loader_module": self.meta.loader_module,
                    "loader_class": self.meta.loader_class,
                    "id": str(self.id),
                    "name": self.meta.name,
                    "size": get_size(local_path),
                },
                f,
                default_flow_style=False,
            )

    def save(self, local_path: Union[str, Path]) -> None:
        if self.should_save_model_class:
            self.save_model_class(local_path)
        self.save_meta(local_path)

    def save_model_class(self, local_path):
        class_file = Path(local_path) / MODEL_CLASS_PKL
        with open(class_file, "wb") as f:
            cloudpickle.dump(self.__class__, f, protocol=pickle.DEFAULT_PROTOCOL)

    def prepare_dataframe(self, df, column_dtypes=None, target=None):
        """
        Prepares a Pandas DataFrame for inference by ensuring the correct columns are present and have the correct data types.

        Args:
            dataset (Dataset): The dataset to prepare.

        Returns:
            pd.DataFrame: The prepared Pandas DataFrame.

        Raises:
            ValueError: If the target column is found in the dataset.
            ValueError: If a specified feature name is not found in the dataset.
        """
        df = df.copy()
        column_dtypes = dict(column_dtypes) if column_dtypes else None

        if column_dtypes:
            for cname, ctype in column_dtypes.items():
                if cname not in df:
                    df[cname] = np.nan

        if target:
            if target in df.columns:
                df.drop(target, axis=1, inplace=True)
            if column_dtypes and target in column_dtypes:
                del column_dtypes[target]
            if target and self.meta.feature_names and target in self.meta.feature_names:
                self.meta.feature_names.remove(target)

        if self.meta.feature_names:
            if set(self.meta.feature_names) > set(df.columns):
                column_names = set(self.meta.feature_names) - set(df.columns)
                raise ValueError(
                    f"The following columns are not found in the dataset: {', '.join(sorted(column_names))}"
                )
            df = df[self.meta.feature_names]
            if column_dtypes:
                column_dtypes = {k: v for k, v in column_dtypes.items() if k in self.meta.feature_names}

        for cname, ctype in column_dtypes.items():
            if cname not in df:
                df[cname] = np.nan

        if column_dtypes:
            df = Dataset.cast_column_to_dtypes(df, column_dtypes)
        return df

    def predict(self, dataset: Dataset) -> ModelPredictionResults:
        """
        Generates predictions for the input giskard dataset.
        This method uses the `prepare_dataframe()` method to preprocess the input dataset before making predictions.
        The `predict_df()` method is used to generate raw predictions for the preprocessed data.
        The type of predictions generated by this method depends on the model type:
        * For regression models, the `prediction` field of the returned `ModelPredictionResults` object will contain the same
          values as the `raw_prediction` field.
        * For binary or multiclass classification models, the `prediction` field of the returned `ModelPredictionResults` object
          will contain the predicted class labels for each example in the input dataset.
          The `probabilities` field will contain the predicted probabilities for the predicted class label.
          The `all_predictions` field will contain the predicted probabilities for all class labels for each example in the input dataset.

        Args:
            dataset (Dataset): The input dataset to make predictions on.

        Returns:
            ModelPredictionResults: The prediction results for the input dataset.

        Raises:
            ValueError: If the prediction task is not supported by the model.
        """
        if not len(dataset.df):
            return ModelPredictionResults()
        timer = Timer()

        if get_cache_enabled():
            raw_prediction = self._predict_from_cache(dataset)
        else:
            raw_prediction = self.predict_df(
                self.prepare_dataframe(dataset.df, column_dtypes=dataset.column_dtypes, target=dataset.target)
            )

        if self.is_regression or self.is_generative:
            result = ModelPredictionResults(
                prediction=raw_prediction, raw_prediction=raw_prediction, raw=raw_prediction
            )
        elif self.is_classification:
            labels = np.array(self.meta.classification_labels)
            threshold = self.meta.classification_threshold

            if threshold is not None and len(labels) == 2:
                predicted_lbl_idx = (raw_prediction[:, 1] > threshold).astype(int)
            else:
                predicted_lbl_idx = raw_prediction.argmax(axis=1)

            all_predictions = pd.DataFrame(raw_prediction, columns=labels)

            predicted_labels = labels[predicted_lbl_idx]
            probability = raw_prediction[range(len(predicted_lbl_idx)), predicted_lbl_idx]

            result = ModelPredictionResults(
                raw=raw_prediction,
                prediction=predicted_labels,
                raw_prediction=predicted_lbl_idx,
                probabilities=probability,
                all_predictions=all_predictions,
            )
        else:
            raise ValueError(f"Prediction task is not supported: {self.meta.model_type}")
        timer.stop(f"Predicted dataset with shape {dataset.df.shape}")
        return result

    @abstractmethod
    def predict_df(self, df: pd.DataFrame):
        """
        Inner method that does the actual inference of a prepared dataframe
        :param df: dataframe to predict
        """
        ...

    def _predict_from_cache(self, dataset: Dataset):
        cached_predictions = self._cache.read_from_cache(dataset.row_hashes)
        missing = cached_predictions.isna()

        missing_slice = dataset.slice(lambda x: dataset.df[missing], row_level=False)
        unpredicted_df = self.prepare_dataframe(
            missing_slice.df, column_dtypes=missing_slice.column_dtypes, target=missing_slice.target
        )

        if len(unpredicted_df) > 0:
            raw_prediction = self.predict_df(unpredicted_df)
            self._cache.set_cache(dataset.row_hashes[missing], raw_prediction)
            cached_predictions.loc[missing] = raw_prediction.tolist()

        # TODO: check if there is a better solution
        return np.array(np.array(cached_predictions).tolist())

    def upload(self, client: GiskardClient, project_key, validate_ds=None) -> None:
        """
        Uploads the model to a Giskard project using the provided Giskard client. Also validates the model
        using the given validation dataset, if any.

        Args:
            client (GiskardClient): A Giskard client instance to use for uploading the model.
            project_key (str): The project key to use for the upload.
            validate_ds (Dataset, optional): A validation dataset to use for validating the model. Defaults to None.

        Notes:
            This method saves the model to a temporary directory before uploading it. The temporary directory
            is deleted after the upload is completed.
        """
        from giskard.core.model_validation import validate_model

        validate_model(model=self, validate_ds=validate_ds)
        with tempfile.TemporaryDirectory(prefix="giskard-model-") as f:
            self.save(f)

            if client is not None:
                client.log_artifacts(f, posixpath.join(project_key, "models", str(self.id)))
                client.save_model_meta(project_key, self.id, self.meta, platform.python_version(), get_size(f))

    @classmethod
    def download(cls, client: GiskardClient, project_key, model_id):
        """
        Downloads the specified model from the Giskard server and loads it into memory.

        Args:
            client (GiskardClient): The client instance that will connect to the Giskard server.
            project_key (str): The key for the project that the model belongs to.
            model_id (str): The ID of the model to download.

        Returns:
            An instance of the class calling the method, with the specified model loaded into memory.

        Raises:
            AssertionError: If the local directory where the model should be saved does not exist.
        """
        local_dir = settings.home_dir / settings.cache_dir / project_key / "models" / model_id
        if client is None:
            # internal worker case, no token based http client [deprecated, to be removed]
            assert local_dir.exists(), f"Cannot find existing model {project_key}.{model_id} in {local_dir}"
            _, meta = cls.read_meta_from_local_dir(local_dir)
        else:
            client.load_artifact(local_dir, posixpath.join(project_key, "models", model_id))
            meta_response = client.load_model_meta(project_key, model_id)
            # internal worker case, no token based http client
            assert local_dir.exists(), f"Cannot find existing model {project_key}.{model_id} in {local_dir}"
            with open(Path(local_dir) / META_FILENAME) as f:
                file_meta = yaml.load(f, Loader=yaml.Loader)
                classification_labels = cls.cast_labels(meta_response)
                meta = ModelMeta(
                    name=meta_response["name"],
                    model_type=SupportedModelTypes[meta_response["modelType"]],
                    feature_names=meta_response["featureNames"],
                    classification_labels=classification_labels,
                    classification_threshold=meta_response["threshold"],
                    loader_module=file_meta["loader_module"],
                    loader_class=file_meta["loader_class"],
                )

        clazz = cls.determine_model_class(meta, local_dir)

        constructor_params = meta.__dict__
        constructor_params["id"] = model_id

        del constructor_params["loader_module"]
        del constructor_params["loader_class"]

        model = clazz.load(local_dir, **constructor_params)
        return model

    @classmethod
    def read_meta_from_local_dir(cls, local_dir):
        with open(Path(local_dir) / META_FILENAME) as f:
            file_meta = yaml.load(f, Loader=yaml.Loader)
            meta = ModelMeta(
                name=file_meta["name"],
                model_type=SupportedModelTypes[file_meta["model_type"]],
                feature_names=file_meta["feature_names"],
                classification_labels=file_meta["classification_labels"],
                classification_threshold=file_meta["threshold"],
                loader_module=file_meta["loader_module"],
                loader_class=file_meta["loader_class"],
            )
        # dirty implementation to return id like this, to be decided if meta properties can just be BaseModel properties
        return file_meta["id"], meta

    @classmethod
    def cast_labels(cls, meta_response):
        labels_ = meta_response["classificationLabels"]
        labels_dtype = meta_response["classificationLabelsDtype"]
        if labels_ and labels_dtype and builtins.hasattr(builtins, labels_dtype):
            dtype = builtins.getattr(builtins, labels_dtype)
            labels_ = [dtype(i) for i in labels_]
        return labels_

    @classmethod
    def load(cls, local_dir, **kwargs):
        class_file = Path(local_dir) / MODEL_CLASS_PKL
        model_id, meta = cls.read_meta_from_local_dir(local_dir)

        constructor_params = meta.__dict__
        constructor_params["id"] = model_id
        del constructor_params["loader_module"]
        del constructor_params["loader_class"]

        if class_file.exists():
            with open(class_file, "rb") as f:
                clazz = cloudpickle.load(f)
                return clazz(**(constructor_params | kwargs))
        else:
            raise ValueError(
                f"Cannot load model ({cls.__module__}.{cls.__name__}), "
                f"{MODEL_CLASS_PKL} file not found and 'load' method isn't overriden"
            )


class WrapperModel(BaseModel, ABC):
    """
    A subclass of a BaseModel that wraps an existing model object (model) and uses it to make inference
    This class introduces a `data_preprocessing_function` which can be used
    to preprocess incoming data before it's passed to the underlying model
    """

    model: Any
    data_preprocessing_function: Callable[[pd.DataFrame], Any]
    model_postprocessing_function: Callable[[Any], Any]

    @configured_validate_arguments
    def __init__(
            self,
            model: Any,
            model_type: ModelType,
            data_preprocessing_function: Callable[[pd.DataFrame], Any] = None,
            model_postprocessing_function: Callable[[Any], Any] = None,
            name: Optional[str] = None,
            feature_names: Optional[Iterable] = None,
            classification_threshold: Optional[float] = 0.5,
            classification_labels: Optional[Iterable] = None,
            **kwargs,
    ) -> None:
        """
        Initialize a new instance of the WrapperModel class.

        Args:
            model (Any): The model that will be wrapped.
            model_type (ModelType): The type of the model. Must be a value from the `ModelType` enumeration.
            data_preprocessing_function (Callable[[pd.DataFrame], Any], optional): A function that will be applied to incoming data. Defaults to None.
            model_postprocessing_function (Callable[[Any], Any], optional): A function that will be applied to the model's predictions. Defaults to None.
            name (str, optional): A name for the wrapper. Defaults to None.
            feature_names (Optional[Iterable], optional): A list of feature names. Defaults to None.
            classification_threshold (float, optional): The probability threshold for classification. Defaults to 0.5.
            classification_labels (Optional[Iterable], optional): A list of classification labels. Defaults to None.

        Raises:
            ValueError: If `data_preprocessing_function` takes more than one argument.
            ValueError: If `model_postprocessing_function` takes more than one argument.
        """
        super().__init__(model_type, name, feature_names, classification_threshold, classification_labels, **kwargs)
        self.model = model
        self.data_preprocessing_function = data_preprocessing_function
        self.model_postprocessing_function = model_postprocessing_function

        # TODO: refactor this into validate_args or another decorator @validate_sign
        if self.data_preprocessing_function and isfunction(self.data_preprocessing_function):
            sign_len = len(signature(self.data_preprocessing_function).parameters)
            if sign_len != 1:
                raise ValueError(
                    f"data_preprocessing_function only takes 1 argument (a pandas.DataFrame) but {sign_len} were provided."
                )
        if self.model_postprocessing_function:
            sign_len = len(signature(self.model_postprocessing_function).parameters)
            if sign_len != 1:
                raise ValueError(f"model_postprocessing_function only takes 1 argument but {sign_len} were provided.")

    def _postprocess(self, raw_predictions):
        # User specified a custom postprocessing function
        if self.model_postprocessing_function:
            raw_predictions = self.model_postprocessing_function(raw_predictions)

        # Convert predictions to numpy array
        raw_predictions = self._convert_to_numpy(raw_predictions)

        # We try to automatically fix issues in the output shape
        raw_predictions = self._possibly_fix_predictions_shape(raw_predictions)

        return raw_predictions

    @configured_validate_arguments
    def predict_df(self, df: pd.DataFrame):
        if self.data_preprocessing_function:
            df = self.data_preprocessing_function(df)

        raw_prediction = self.model_predict(df)
        raw_prediction = self._postprocess(raw_prediction)

        return raw_prediction

    def _convert_to_numpy(self, raw_predictions):
        return np.asarray(raw_predictions)

    def _possibly_fix_predictions_shape(self, raw_predictions):
        if not self.is_classification:
            return raw_predictions

        # Ensure this is 2-dimensional
        if raw_predictions.ndim <= 1:
            raw_predictions = raw_predictions.reshape(-1, 1)

        # Fix possible extra dimensions (e.g. batch dimension which was not squeezed)
        if raw_predictions.ndim > 2:
            warn_once(
                logger,
                f"\nThe output of your model has shape {raw_predictions.shape}, but we expect a shape (n_entries, n_classes). \n"
                "We will attempt to automatically reshape the output to match this format, please check that the results are consistent.",
            )

            raw_predictions = raw_predictions.squeeze(tuple(range(1, raw_predictions.ndim - 1)))

            if raw_predictions.ndim > 2:
                raise ValueError(
                    f"The output of your model has shape {raw_predictions.shape}, but we expect it to be (n_entries, n_classes)."
                )

        # E.g. for binary classification, prediction should be of the form `(p, 1 - p)`.
        # If a binary classifier returns a single prediction `p`, we try to infer the second class
        # prediction as `1 - p`.
        if self.is_binary_classification and raw_predictions.shape[-1] == 1:
            warn_once(
                logger,
                "Please make sure that your model's output corresponds "
                "to the second label in classification_labels.",
            )

            raw_predictions = np.append(1 - raw_predictions, raw_predictions, axis=1)

        # For classification models, the last dimension must be equal to the number of classes
        if raw_predictions.shape[-1] != len(self.meta.classification_labels):
            raise ValueError(
                f"The output of your model has shape {raw_predictions.shape}, but we expect it to be (n_entries, n_classes), \n"
                f"where `n_classes` is the number of classes in your model output ({len(self.meta.classification_labels)} in this case)."
            )

        return raw_predictions

    @abstractmethod
    def model_predict(self, df):
        """
        Abstract method for making predictions using the model.
        The standard model output required for Giskard is:

        * if classification: an array (nxm) of probabilities corresponding to n data entries
          (rows of pandas.DataFrame)
          and m classification_labels. In the case of binary classification, an array of (nx1) probabilities is
          also accepted.
          Make sure that the probability provided is for the second label provided in classification_labels.
        * if regression or generative: an array of predictions corresponding to data entries
          (rows of pandas.DataFrame) and outputs.

        Args:
            df (pandas.DataFrame): The input data for making predictions.

        Returns:
            The predicted values based on the input data.
        """
        ...

    def save(self, local_path: Union[str, Path]) -> None:
        super().save(local_path)

        if self.data_preprocessing_function:
            self.save_data_preprocessing_function(local_path)
        if self.model_postprocessing_function:
            self.save_model_postprocessing_function(local_path)

    @abstractmethod
    def save_model(self, local_path: Union[str, Path]) -> None:
        """
        Saving the ``model`` object. The serialization depends on the model type:

        - ``mlflow`` methods are used if the ``model`` is from either of ``sklearn``, ``catboost``, ``pytorch`` or ``tensorflow``.
        - ``transformers`` methods are used if the ``model`` is from ``huggingface``.
        - ``langchain`` methods are used if the ``model`` is from ``langchain``.

        :param local_path: path to the saved model
        """
        ...

    def save_data_preprocessing_function(self, local_path: Union[str, Path]):
        with open(Path(local_path) / "giskard-data-preprocessing-function.pkl", "wb") as f:
            cloudpickle.dump(self.data_preprocessing_function, f, protocol=pickle.DEFAULT_PROTOCOL)

    def save_model_postprocessing_function(self, local_path: Union[str, Path]):
        with open(Path(local_path) / "giskard-model-postprocessing-function.pkl", "wb") as f:
            cloudpickle.dump(self.model_postprocessing_function, f, protocol=pickle.DEFAULT_PROTOCOL)

    @classmethod
    def load(cls, local_dir, **kwargs):
        kwargs["data_preprocessing_function"] = cls.load_data_preprocessing_function(local_dir)
        kwargs["model_postprocessing_function"] = cls.load_model_postprocessing_function(local_dir)
        model_id, meta = cls.read_meta_from_local_dir(local_dir)
        constructor_params = meta.__dict__
        constructor_params["id"] = model_id
        return cls(model=cls.load_wrapped_model(local_dir), **(constructor_params | kwargs))

    @classmethod
    @abstractmethod
<<<<<<< HEAD
    def load_model(cls, local_dir):
        """
        Loading the ``model`` object. The de-serialization depends on the model type:

        - ``mlflow`` methods are used if the ``model`` is from either of ``sklearn``, ``catboost``, ``pytorch`` or ``tensorflow``.
        - ``transformers`` methods are used if the ``model`` is from ``huggingface``.
        - ``langchain`` methods are used if the ``model`` is from ``langchain``.
        """
=======
    def load_wrapped_model(cls, local_dir):
>>>>>>> 2f349843
        ...

    @classmethod
    def load_data_preprocessing_function(cls, local_path: Union[str, Path]):
        local_path = Path(local_path)
        file_path = local_path / "giskard-data-preprocessing-function.pkl"
        if file_path.exists():
            with open(file_path, "rb") as f:
                return cloudpickle.load(f)
        else:
            return None

    @classmethod
    def load_model_postprocessing_function(cls, local_path: Union[str, Path]):
        local_path = Path(local_path)
        file_path = local_path / "giskard-model-postprocessing-function.pkl"
        if file_path.exists():
            with open(file_path, "rb") as f:
                return cloudpickle.load(f)
        else:
            return None


class MLFlowBasedModel(WrapperModel, ABC):
    """
    An abstract base class for models that are serializable by the MLFlow library.

    This class provides functionality for saving the model with MLFlow in addition to saving other metadata with the
    `save` method. Subclasses should implement the `save_model` method to provide their own MLFlow-specific model
    saving functionality.
    """

    def save(self, local_path: Union[str, Path]) -> None:
        """
        MLFlow requires a target directory to be empty before the model is saved, thus we have to call
        save_with_mflow first and then save the rest of the metadata
        """
        self.save_model(local_path, mlflow.models.Model(model_uuid=str(self.id)))
        super().save(local_path)


class CloudpickleBasedModel(WrapperModel, ABC):
    """
    An abstract base class for models that are serializable by the cloudpickle library.
    """

    def save(self, local_path: Union[str, Path]) -> None:
        super().save(local_path)
        self.save_model(local_path)

    def save_model(self, local_path: Union[str, Path]) -> None:
        try:
            model_file = Path(local_path) / "model.pkl"
            with open(model_file, "wb") as f:
                cloudpickle.dump(self.model, f, protocol=pickle.DEFAULT_PROTOCOL)
        except ValueError:
            raise ValueError(
                "We couldn't save your model with cloudpickle. Please provide us with your own "
                "serialisation method by overriding the save_model() and load_model() methods."
            )

    @classmethod
    def load_wrapped_model(cls, local_dir):
        local_path = Path(local_dir)
        model_path = local_path / "model.pkl"
        if model_path.exists():
            with open(model_path, "rb") as f:
                model = cloudpickle.load(f)
                return model
        else:
            raise ValueError(
                "We couldn't load your model with cloudpickle. Please provide us with your own "
                "serialisation method by overriding the save_model() and load_model() methods."
            )


class CustomModel(BaseModel, ABC):
    """
    Helper class to extend in case a user needs to extend a BaseModel
    """

    should_save_model_class = True<|MERGE_RESOLUTION|>--- conflicted
+++ resolved
@@ -673,8 +673,7 @@
 
     @classmethod
     @abstractmethod
-<<<<<<< HEAD
-    def load_model(cls, local_dir):
+    def load_wrapped_model(cls, local_dir):
         """
         Loading the ``model`` object. The de-serialization depends on the model type:
 
@@ -682,9 +681,6 @@
         - ``transformers`` methods are used if the ``model`` is from ``huggingface``.
         - ``langchain`` methods are used if the ``model`` is from ``langchain``.
         """
-=======
-    def load_wrapped_model(cls, local_dir):
->>>>>>> 2f349843
         ...
 
     @classmethod
