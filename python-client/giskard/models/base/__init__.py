import importlib
import logging
import pickle
import platform
import posixpath
import tempfile
import uuid
from abc import abstractmethod, ABC
from inspect import signature, isfunction
from pathlib import Path
from typing import Optional, Any, Union, Callable, Iterable

import cloudpickle
import mlflow
import numpy as np
import pandas as pd
import pydantic
import yaml

from giskard.client.giskard_client import GiskardClient
from giskard.client.io_utils import save_df, compress
from giskard.core.core import ModelMeta, SupportedModelTypes, ModelType
from giskard.core.validation import configured_validate_arguments
from giskard.datasets.base import Dataset
from giskard.ml_worker.utils.logging import Timer
from giskard.models.cache import ModelCache
from giskard.path_utils import get_size
from giskard.settings import settings
from ..cache import get_cache_enabled
from ..utils import np_types_to_native
from ..cache import get_cache_enabled

<<<<<<< HEAD

META_FILENAME = "giskard-model-meta.yaml"

CACHE_CSV_FILENAME = "giskard-model-cache.csv.zst"
=======
META_FILENAME = "giskard-model-meta.yaml"

>>>>>>> ac93c3f1
MODEL_CLASS_PKL = "ModelClass.pkl"

logger = logging.getLogger(__name__)


class ModelPredictionResults(pydantic.BaseModel):
    raw: Any
    prediction: Any
    raw_prediction: Any
    probabilities: Optional[Any]
    all_predictions: Optional[Any]


class BaseModel(ABC):
    """
    The BaseModel class is an abstract base class that defines the common interface for all the models used in this project.

    Attributes:
        model_type: ModelType
            Type of the model (ModelType.REGRESSION or ModelType.CLASSIFICATION).
        name: str, optional
            Name of the model.
        feature_names: iterable, optional
            List of names of the input features.
        classification_threshold: float, optional
            Threshold value used for classification models.
        classification_labels: iterable, optional
            List of labels for classification models.

    Raises:
        ValueError
            If an invalid model type is specified.

            If duplicate values are found in the classification_labels.
    """

    should_save_model_class = False
    id: uuid.UUID = None
    _cache: ModelCache

    @configured_validate_arguments
    def __init__(
        self,
        model_type: ModelType,
        name: Optional[str] = None,
        feature_names: Optional[Iterable] = None,
        classification_threshold: Optional[float] = 0.5,
        classification_labels: Optional[Iterable] = None,
    ) -> None:
        """
        Initialize a new instance of the BaseModel class.

        Parameters:
            model_type (ModelType): Type of the model, either ModelType.REGRESSION or ModelType.CLASSIFICATION.
            name (str, optional): Name of the model. If not provided, defaults to the class name.
            feature_names (Iterable, optional): A list of names of the input features.
            classification_threshold (float, optional): Threshold value used for classification models. Defaults to 0.5.
            classification_labels (Iterable, optional): A list of labels for classification models.

        Raises:
            ValueError: If an invalid model_type value is provided.
            ValueError: If duplicate values are found in the classification_labels list.

        Notes:
            This class uses the @configured_validate_arguments decorator to validate the input arguments.
            The initialized object contains the following attributes:
                - meta: a ModelMeta object containing metadata about the model.
        """
        if type(model_type) == str:
            try:
                model_type = SupportedModelTypes(model_type)
            except ValueError as e:
                available_values = {i.value for i in SupportedModelTypes}
                raise ValueError(
                    f'Invalid model type value "{model_type}". Available values are: {available_values}'
                ) from e

        if classification_labels is not None:
            classification_labels = list(classification_labels)
            if len(classification_labels) != len(set(classification_labels)):
                raise ValueError("Duplicates are found in 'classification_labels', please only provide unique values.")

        self._cache = ModelCache()

        self.meta = ModelMeta(
            name=name if name is not None else self.__class__.__name__,
            model_type=model_type,
            feature_names=list(feature_names) if feature_names else None,
            classification_labels=np_types_to_native(classification_labels),
            loader_class=self.__class__.__name__,
            loader_module=self.__module__,
            classification_threshold=classification_threshold,
        )

    @property
    def is_classification(self):
        return self.meta.model_type == SupportedModelTypes.CLASSIFICATION

    @property
    def is_binary_classification(self):
        return self.is_classification and len(self.meta.classification_labels) == 2

    @property
    def is_regression(self):
        return self.meta.model_type == SupportedModelTypes.REGRESSION

    @classmethod
    def determine_model_class(cls, meta, local_dir):
        class_file = Path(local_dir) / MODEL_CLASS_PKL
        if class_file.exists():
            with open(class_file, "rb") as f:
                clazz = cloudpickle.load(f)
                if not issubclass(clazz, BaseModel):
                    raise ValueError(f"Unknown model class: {clazz}. Models should inherit from 'BaseModel' class")
                return clazz
        else:
            return getattr(importlib.import_module(meta.loader_module), meta.loader_class)

    def save_meta(self, local_path):
<<<<<<< HEAD
        with open(Path(local_path) / META_FILENAME, "w") as f, open(
            Path(local_path) / CACHE_CSV_FILENAME, "wb"
        ) as pred_f:
=======
        with open(Path(local_path) / META_FILENAME, "w") as f:
>>>>>>> ac93c3f1
            yaml.dump(
                {
                    "language_version": platform.python_version(),
                    "language": "PYTHON",
                    "model_type": self.meta.model_type.name.upper(),
                    "threshold": self.meta.classification_threshold,
                    "feature_names": self.meta.feature_names,
                    "classification_labels": self.meta.classification_labels,
                    "loader_module": self.meta.loader_module,
                    "loader_class": self.meta.loader_class,
                    "id": str(self.id),
                    "name": self.meta.name,
                    "size": get_size(local_path),
                },
                f,
                default_flow_style=False,
            )

            uncompressed_bytes = save_df(self._cache.to_df())
            compressed_bytes = compress(uncompressed_bytes)
            pred_f.write(compressed_bytes)

    def save(self, local_path: Union[str, Path]) -> None:
        if self.id is None:
            self.id = uuid.uuid4()
            self._cache.set_id(self.id)
        if self.should_save_model_class:
            self.save_model_class(local_path)
        self.save_meta(local_path)

    def save_model_class(self, local_path):
        class_file = Path(local_path) / MODEL_CLASS_PKL
        with open(class_file, "wb") as f:
            cloudpickle.dump(self.__class__, f, protocol=pickle.DEFAULT_PROTOCOL)

    def prepare_dataframe(self, df, column_dtypes=None, target=None):
        """
        Prepares a Pandas DataFrame for inference by ensuring the correct columns are present and have the correct data types.

        Args:
            dataset (Dataset): The dataset to prepare.

        Returns:
            pd.DataFrame: The prepared Pandas DataFrame.

        Raises:
            ValueError: If the target column is found in the dataset.
            ValueError: If a specified feature name is not found in the dataset.
        """
        df = df.copy()
        column_dtypes = dict(column_dtypes) if column_dtypes else None

        if column_dtypes:
            for cname, ctype in column_dtypes.items():
                if cname not in df:
                    df[cname] = None

        if target:
            if target in df.columns:
                df.drop(target, axis=1, inplace=True)
            if column_dtypes and target in column_dtypes:
                del column_dtypes[target]

        if self.meta.feature_names:
            if set(self.meta.feature_names) > set(df.columns):
                column_names = set(self.meta.feature_names) - set(df.columns)
                raise ValueError(
                    f"The following columns are not found in the dataset: {', '.join(sorted(column_names))}"
                )
            df = df[self.meta.feature_names]
            if column_dtypes:
                column_dtypes = {k: v for k, v in column_dtypes.items() if k in self.meta.feature_names}

        for cname, ctype in column_dtypes.items():
            if cname not in df:
                df[cname] = None

        if column_dtypes:
            df = Dataset.cast_column_to_dtypes(df, column_dtypes)
        return df

    def predict(self, dataset: Dataset) -> ModelPredictionResults:
        """
        Generates predictions for the input dataset.

        Args:
            dataset (Dataset): The input dataset to make predictions on.

        Returns:
            ModelPredictionResults: The prediction results for the input dataset.

        Raises:
            ValueError: If the prediction task is not supported by the model.

        Notes:
            This method uses the `prepare_dataframe()` method to preprocess the input dataset before making predictions.
            The `predict_df()` method is used to generate raw predictions for the preprocessed data.
            The type of predictions generated by this method depends on the model type:
            * For regression models, the `prediction` field of the returned `ModelPredictionResults` object will contain the same
              values as the `raw_prediction` field.
            * For binary or multiclass classification models, the `prediction` field of the returned `ModelPredictionResults` object
              will contain the predicted class labels for each example in the input dataset.
              The `probabilities` field will contain the predicted probabilities for the predicted class label.
              The `all_predictions` field will contain the predicted probabilities for all class labels for each example in the input dataset.
        """
        timer = Timer()

        if get_cache_enabled():
            raw_prediction = self._predict_from_cache(dataset)
        else:
            raw_prediction = self.predict_df(
                self.prepare_dataframe(dataset.df, column_dtypes=dataset.column_dtypes, target=dataset.target)
            )

        if self.is_regression:
            result = ModelPredictionResults(
                prediction=raw_prediction, raw_prediction=raw_prediction, raw=raw_prediction
            )
        elif self.is_classification:
            labels = np.array(self.meta.classification_labels)
            threshold = self.meta.classification_threshold

            if threshold is not None and len(labels) == 2:
                predicted_lbl_idx = (raw_prediction[:, 1] > threshold).astype(int)
            else:
                predicted_lbl_idx = raw_prediction.argmax(axis=1)

            all_predictions = pd.DataFrame(raw_prediction, columns=labels)

            predicted_labels = labels[predicted_lbl_idx]
            probability = raw_prediction[range(len(predicted_lbl_idx)), predicted_lbl_idx]

            result = ModelPredictionResults(
                raw=raw_prediction,
                prediction=predicted_labels,
                raw_prediction=predicted_lbl_idx,
                probabilities=probability,
                all_predictions=all_predictions,
            )
        else:
            raise ValueError(f"Prediction task is not supported: {self.meta.model_type}")
        timer.stop(f"Predicted dataset with shape {dataset.df.shape}")
        return result

    @abstractmethod
    def predict_df(self, df: pd.DataFrame):
        """
        Inner method that does the actual inference of a prepared dataframe
        :param df: dataframe to predict
        """
        ...

    def _predict_from_cache(self, dataset: Dataset):
        cached_predictions = self._cache.read_from_cache(dataset.row_hashes)
        missing = cached_predictions.isna()

        missing_slice = dataset.slice(lambda x: dataset.df[missing], row_level=False)
        df = self.prepare_dataframe(
            missing_slice.df, column_dtypes=missing_slice.column_dtypes, target=missing_slice.target
        )

        if len(df) > 0:
            raw_prediction = self.predict_df(df)
            self._cache.set_cache(dataset.row_hashes[missing], raw_prediction)
            cached_predictions.loc[missing] = raw_prediction.tolist()

        # TODO: check if there is a better solution
        return np.array(np.array(cached_predictions).tolist())

    def upload(self, client: GiskardClient, project_key, validate_ds=None) -> None:
        """
        Uploads the model to a Giskard project using the provided Giskard client. Also validates the model
        using the given validation dataset, if any.

        Args:
            client (GiskardClient): A Giskard client instance to use for uploading the model.
            project_key (str): The project key to use for the upload.
            validate_ds (Dataset, optional): A validation dataset to use for validating the model. Defaults to None.

        Notes:
            This method saves the model to a temporary directory before uploading it. The temporary directory
            is deleted after the upload is completed.
        """
        from giskard.core.model_validation import validate_model

        validate_model(model=self, validate_ds=validate_ds)
        with tempfile.TemporaryDirectory(prefix="giskard-model-") as f:
            self.save(f)

            if client is not None:
                client.log_artifacts(f, posixpath.join(project_key, "models", str(self.id)))
                client.save_model_meta(project_key, self.id, self.meta, platform.python_version(), get_size(f))

    @classmethod
    def download(cls, client: GiskardClient, project_key, model_id):
        """
        Downloads the specified model from the Giskard server and loads it into memory.

        Args:
            client (GiskardClient): The client instance that will connect to the Giskard server.
            project_key (str): The key for the project that the model belongs to.
            model_id (str): The ID of the model to download.

        Returns:
            An instance of the class calling the method, with the specified model loaded into memory.

        Raises:
            AssertionError: If the local directory where the model should be saved does not exist.
        """
        local_dir = settings.home_dir / settings.cache_dir / project_key / "models" / model_id
        if client is None:
            # internal worker case, no token based http client
            assert local_dir.exists(), f"Cannot find existing model {project_key}.{model_id} in {local_dir}"
            with open(Path(local_dir) / META_FILENAME) as f:
                file_meta = yaml.load(f, Loader=yaml.Loader)
                meta = ModelMeta(
                    name=file_meta["name"],
                    model_type=SupportedModelTypes[file_meta["model_type"]],
                    feature_names=file_meta["feature_names"],
                    classification_labels=file_meta["classification_labels"],
                    classification_threshold=file_meta["threshold"],
                    loader_module=file_meta["loader_module"],
                    loader_class=file_meta["loader_class"],
                )
        else:
            client.load_artifact(local_dir, posixpath.join(project_key, "models", model_id))
            meta_response = client.load_model_meta(project_key, model_id)
            # internal worker case, no token based http client
            assert local_dir.exists(), f"Cannot find existing model {project_key}.{model_id} in {local_dir}"
            with open(Path(local_dir) / META_FILENAME) as f:
                file_meta = yaml.load(f, Loader=yaml.Loader)
                meta = ModelMeta(
                    name=meta_response["name"],
                    model_type=SupportedModelTypes[meta_response["modelType"]],
                    feature_names=meta_response["featureNames"],
                    classification_labels=meta_response["classificationLabels"],
                    classification_threshold=meta_response["threshold"],
                    loader_module=file_meta["loader_module"],
                    loader_class=file_meta["loader_class"],
                )

        from zstandard import ZstdDecompressor

        with open(Path(local_dir) / CACHE_CSV_FILENAME, "rb") as pred_f:
            try:
                prediction_cache = pd.read_csv(
                    ZstdDecompressor().stream_reader(pred_f),
                    keep_default_na=False,
                    na_values=["_GSK_NA_"],
                )
            except pd.errors.EmptyDataError:
                prediction_cache = None

        clazz = cls.determine_model_class(meta, local_dir)

        constructor_params = meta.__dict__
        del constructor_params["loader_module"]
        del constructor_params["loader_class"]

        model = clazz.load(local_dir, **constructor_params)
<<<<<<< HEAD
        model._cache = ModelCache(prediction_cache)
=======
        model.id = model_id
        model._cache = ModelCache(model.id)
>>>>>>> ac93c3f1
        return model

    @classmethod
    def load(cls, local_dir, **kwargs):
        class_file = Path(local_dir) / MODEL_CLASS_PKL
        if class_file.exists():
            with open(class_file, "rb") as f:
                clazz = cloudpickle.load(f)
                return clazz(**kwargs)
        else:
            raise ValueError(
                f"Cannot load model ({cls.__module__}.{cls.__name__}), "
                f"{MODEL_CLASS_PKL} file not found and 'load' method isn't overriden"
            )


class WrapperModel(BaseModel, ABC):
    """
    A subclass of a BaseModel that wraps an existing model object (model) and uses it to make inference
    This class introduces a `data_preprocessing_function` which can be used
    to preprocess incoming data before it's passed to the underlying model
    """

    model: Any
    data_preprocessing_function: Callable[[pd.DataFrame], Any]
    model_postprocessing_function: Callable[[Any], Any]

    @configured_validate_arguments
    def __init__(
        self,
        model: Any,
        model_type: ModelType,
        data_preprocessing_function: Callable[[pd.DataFrame], Any] = None,
        model_postprocessing_function: Callable[[Any], Any] = None,
        name: Optional[str] = None,
        feature_names: Optional[Iterable] = None,
        classification_threshold: Optional[float] = 0.5,
        classification_labels: Optional[Iterable] = None,
    ) -> None:
        """
        Initialize a new instance of the WrapperModel class.

        Args:
            model (Any): The model that will be wrapped.
            model_type (ModelType): The type of the model. Must be a value from the `ModelType` enumeration.
            data_preprocessing_function (Callable[[pd.DataFrame], Any], optional): A function that will be applied to incoming data. Defaults to None.
            model_postprocessing_function (Callable[[Any], Any], optional): A function that will be applied to the model's predictions. Defaults to None.
            name (str, optional): A name for the wrapper. Defaults to None.
            feature_names (Optional[Iterable], optional): A list of feature names. Defaults to None.
            classification_threshold (float, optional): The probability threshold for classification. Defaults to 0.5.
            classification_labels (Optional[Iterable], optional): A list of classification labels. Defaults to None.

        Raises:
            ValueError: If `data_preprocessing_function` takes more than one argument.
            ValueError: If `model_postprocessing_function` takes more than one argument.
        """
        super().__init__(model_type, name, feature_names, classification_threshold, classification_labels)
        self.model = model
        self.data_preprocessing_function = data_preprocessing_function
        self.model_postprocessing_function = model_postprocessing_function

        # TODO: refactor this into validate_args or another decorator @validate_sign
        if self.data_preprocessing_function and isfunction(self.data_preprocessing_function):
            sign_len = len(signature(self.data_preprocessing_function).parameters)
            if sign_len != 1:
                raise ValueError(
                    f"data_preprocessing_function only takes 1 argument (a pandas.DataFrame) but {sign_len} were provided."
                )
        if self.model_postprocessing_function:
            sign_len = len(signature(self.model_postprocessing_function).parameters)
            if sign_len != 1:
                raise ValueError(f"model_postprocessing_function only takes 1 argument but {sign_len} were provided.")

    def _postprocess(self, raw_predictions):
        # User specified a custom postprocessing function
        if self.model_postprocessing_function:
            raw_predictions = self.model_postprocessing_function(raw_predictions)

        # Convert predictions to numpy array
        raw_predictions = self._convert_to_numpy(raw_predictions)

        # We try to automatically fix issues in the output shape
        raw_predictions = self._possibly_fix_predictions_shape(raw_predictions)

        return raw_predictions

    @configured_validate_arguments
    def predict_df(self, df: pd.DataFrame):
        if self.data_preprocessing_function:
            df = self.data_preprocessing_function(df)

        raw_prediction = self.model_predict(df)
        raw_prediction = self._postprocess(raw_prediction)

        return raw_prediction

    def _convert_to_numpy(self, raw_predictions):
        return np.asarray(raw_predictions)

    def _possibly_fix_predictions_shape(self, raw_predictions):
        if not self.is_classification:
            return raw_predictions

        # Ensure this is 2-dimensional
        if raw_predictions.ndim <= 1:
            raw_predictions = raw_predictions.reshape(-1, 1)

        # Fix possible extra dimensions (e.g. batch dimension which was not squeezed)
        if raw_predictions.ndim > 2:
            logger.warning(
                f"\nThe output of your model has shape {raw_predictions.shape}, but we expect a shape (n_entries, n_classes). \n"
                "We will attempt to automatically reshape the output to match this format, please check that the results are consistent.",
                exc_info=True,
            )

            raw_predictions = raw_predictions.squeeze(tuple(range(1, raw_predictions.ndim - 1)))

            if raw_predictions.ndim > 2:
                raise ValueError(
                    f"The output of your model has shape {raw_predictions.shape}, but we expect it to be (n_entries, n_classes)."
                )

        # E.g. for binary classification, prediction should be of the form `(p, 1 - p)`.
        # If a binary classifier returns a single prediction `p`, we try to infer the second class
        # prediction as `1 - p`.
        if self.is_binary_classification and raw_predictions.shape[-1] == 1:
            logger.warning(
                "Please make sure that your model's output corresponds to the second label in classification_labels.",
                exc_info=True,
            )

            raw_predictions = np.append(1 - raw_predictions, raw_predictions, axis=1)

        # For classification models, the last dimension must be equal to the number of classes
        if raw_predictions.shape[-1] != len(self.meta.classification_labels):
            raise ValueError(
                f"The output of your model has shape {raw_predictions.shape}, but we expect it to be (n_entries, n_classes), \n"
                f"where `n_classes` is the number of classes in your model output ({len(self.meta.classification_labels)} in this case)."
            )

        return raw_predictions

    @abstractmethod
    def model_predict(self, df):
        ...

    def save(self, local_path: Union[str, Path]) -> None:
        super().save(local_path)

        if self.data_preprocessing_function:
            self.save_data_preprocessing_function(local_path)
        if self.model_postprocessing_function:
            self.save_model_postprocessing_function(local_path)

    @abstractmethod
    def save_model(self, local_path: Union[str, Path]) -> None:
        """
        Saving the model object.

        :param local_path: path to the saved model
        """
        ...

    def save_data_preprocessing_function(self, local_path: Union[str, Path]):
        with open(Path(local_path) / "giskard-data-preprocessing-function.pkl", "wb") as f:
            cloudpickle.dump(self.data_preprocessing_function, f, protocol=pickle.DEFAULT_PROTOCOL)

    def save_model_postprocessing_function(self, local_path: Union[str, Path]):
        with open(Path(local_path) / "giskard-model-postprocessing-function.pkl", "wb") as f:
            cloudpickle.dump(self.model_postprocessing_function, f, protocol=pickle.DEFAULT_PROTOCOL)

    @classmethod
    def load(cls, local_dir, **kwargs):
        kwargs["data_preprocessing_function"] = cls.load_data_preprocessing_function(local_dir)
        kwargs["model_postprocessing_function"] = cls.load_model_postprocessing_function(local_dir)
        return cls(model=cls.load_model(local_dir), **kwargs)

    @classmethod
    @abstractmethod
    def load_model(cls, local_dir):
        ...

    @classmethod
    def load_data_preprocessing_function(cls, local_path: Union[str, Path]):
        local_path = Path(local_path)
        file_path = local_path / "giskard-data-preprocessing-function.pkl"
        if file_path.exists():
            with open(file_path, "rb") as f:
                return cloudpickle.load(f)
        else:
            return None

    @classmethod
    def load_model_postprocessing_function(cls, local_path: Union[str, Path]):
        local_path = Path(local_path)
        file_path = local_path / "giskard-model-postprocessing-function.pkl"
        if file_path.exists():
            with open(file_path, "rb") as f:
                return cloudpickle.load(f)
        else:
            return None


class MLFlowBasedModel(WrapperModel, ABC):
    """
    An abstract base class for models that are serializable by the MLFlow library.

    This class provides functionality for saving the model with MLFlow in addition to saving other metadata with the
    `save` method. Subclasses should implement the `save_model` method to provide their own MLFlow-specific model
    saving functionality.
    """

    def save(self, local_path: Union[str, Path]) -> None:
        """
        MLFlow requires a target directory to be empty before the model is saved, thus we have to call
        save_with_mflow first and then save the rest of the metadata
        """
        if not self.id:
            self.id = uuid.uuid4()
            self._cache.set_id(self.id)
        self.save_model(local_path, mlflow.models.Model(model_uuid=str(self.id)))
        super().save(local_path)


class CloudpickleBasedModel(WrapperModel, ABC):
    """
    An abstract base class for models that are serializable by the cloudpickle library.
    """

    def save(self, local_path: Union[str, Path]) -> None:
        """
        TBF
        """
        super().save(local_path)
        self.save_model(local_path)

    def save_model(self, local_path: Union[str, Path]) -> None:
        try:
            model_file = Path(local_path) / "model.pkl"
            with open(model_file, "wb") as f:
                cloudpickle.dump(self.model, f, protocol=pickle.DEFAULT_PROTOCOL)
        except ValueError:
            raise ValueError(
                "We couldn't save your model with cloudpickle. Please provide us with your own "
                "serialisation method by overriding the save_model() and load_model() methods."
            )

    @classmethod
    def load_model(cls, local_dir):
        local_path = Path(local_dir)
        model_path = local_path / "model.pkl"
        if model_path.exists():
            with open(model_path, "rb") as f:
                model = cloudpickle.load(f)
                return model
        else:
            raise ValueError(
                "We couldn't load your model with cloudpickle. Please provide us with your own "
                "serialisation method by overriding the save_model() and load_model() methods."
            )


class CustomModel(BaseModel, ABC):
    """
    Helper class to extend in case a user needs to extend a BaseModel
    """

    should_save_model_class = True<|MERGE_RESOLUTION|>--- conflicted
+++ resolved
@@ -18,7 +18,6 @@
 import yaml
 
 from giskard.client.giskard_client import GiskardClient
-from giskard.client.io_utils import save_df, compress
 from giskard.core.core import ModelMeta, SupportedModelTypes, ModelType
 from giskard.core.validation import configured_validate_arguments
 from giskard.datasets.base import Dataset
@@ -28,17 +27,9 @@
 from giskard.settings import settings
 from ..cache import get_cache_enabled
 from ..utils import np_types_to_native
-from ..cache import get_cache_enabled
-
-<<<<<<< HEAD
 
 META_FILENAME = "giskard-model-meta.yaml"
 
-CACHE_CSV_FILENAME = "giskard-model-cache.csv.zst"
-=======
-META_FILENAME = "giskard-model-meta.yaml"
-
->>>>>>> ac93c3f1
 MODEL_CLASS_PKL = "ModelClass.pkl"
 
 logger = logging.getLogger(__name__)
@@ -158,13 +149,7 @@
             return getattr(importlib.import_module(meta.loader_module), meta.loader_class)
 
     def save_meta(self, local_path):
-<<<<<<< HEAD
-        with open(Path(local_path) / META_FILENAME, "w") as f, open(
-            Path(local_path) / CACHE_CSV_FILENAME, "wb"
-        ) as pred_f:
-=======
         with open(Path(local_path) / META_FILENAME, "w") as f:
->>>>>>> ac93c3f1
             yaml.dump(
                 {
                     "language_version": platform.python_version(),
@@ -183,10 +168,6 @@
                 default_flow_style=False,
             )
 
-            uncompressed_bytes = save_df(self._cache.to_df())
-            compressed_bytes = compress(uncompressed_bytes)
-            pred_f.write(compressed_bytes)
-
     def save(self, local_path: Union[str, Path]) -> None:
         if self.id is None:
             self.id = uuid.uuid4()
@@ -406,18 +387,6 @@
                     loader_class=file_meta["loader_class"],
                 )
 
-        from zstandard import ZstdDecompressor
-
-        with open(Path(local_dir) / CACHE_CSV_FILENAME, "rb") as pred_f:
-            try:
-                prediction_cache = pd.read_csv(
-                    ZstdDecompressor().stream_reader(pred_f),
-                    keep_default_na=False,
-                    na_values=["_GSK_NA_"],
-                )
-            except pd.errors.EmptyDataError:
-                prediction_cache = None
-
         clazz = cls.determine_model_class(meta, local_dir)
 
         constructor_params = meta.__dict__
@@ -425,12 +394,8 @@
         del constructor_params["loader_class"]
 
         model = clazz.load(local_dir, **constructor_params)
-<<<<<<< HEAD
-        model._cache = ModelCache(prediction_cache)
-=======
         model.id = model_id
         model._cache = ModelCache(model.id)
->>>>>>> ac93c3f1
         return model
 
     @classmethod
