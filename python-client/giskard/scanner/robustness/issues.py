from dataclasses import dataclass
from functools import lru_cache
<<<<<<< HEAD
=======
from typing import List
>>>>>>> a2663a6a

import numpy as np
import pandas as pd

from ..issues import Issue
from ...datasets.base import Dataset
from ...ml_worker.testing.registry.transformation_function import TransformationFunction
from ...models.base import BaseModel, ModelPredictionResults


@dataclass
class RobustnessIssueInfo:
    feature: str
    transformation_fn: TransformationFunction
    fail_ratio: float
    perturbed_data_slice: Dataset
    perturbed_data_slice_predictions: ModelPredictionResults
    fail_data_idx: list
    threshold: float
    output_sensitivity: float


class RobustnessIssue(Issue):
    group = "Robustness"

    info: RobustnessIssueInfo

    def __init__(self, model: BaseModel, dataset: Dataset, level: str, info: RobustnessIssueInfo):
        super().__init__(model, dataset, level, info)

    @property
    def features(self) -> List[str]:
        return [self.info.feature]

    @property
    def domain(self) -> str:
        return f"Feature `{self.info.feature}`"

    @property
    def metric(self) -> str:
        return self.info.transformation_fn.name

    @property
    def deviation(self) -> str:
        return f"{self.info.fail_ratio * 100:.2f}% of samples changed prediction after perturbation"

    @property
    def description(self) -> str:
        return ""

    @lru_cache
    def examples(self, n=3) -> pd.DataFrame:
        rng = np.random.default_rng(142)
        idx = rng.choice(self.info.fail_data_idx, min(len(self.info.fail_data_idx), n), replace=False)
        examples = self.dataset.df.loc[idx, (self.info.feature,)].copy()

        original_preds = pd.Series(
            self.model.predict(self.dataset).prediction,
            index=self.dataset.df.index,
        )
        perturbed_preds = pd.Series(
            self.info.perturbed_data_slice_predictions.prediction,
            index=self.info.perturbed_data_slice.df.index,
        )

        # Add transformed feature
        examples[f"{self.info.transformation_fn.name}({self.info.feature})"] = self.info.perturbed_data_slice.df.loc[
            idx, self.info.feature
        ]

        # Add predictions
        examples["Original prediction"] = original_preds.loc[examples.index]
        examples["Prediction after perturbation"] = perturbed_preds.loc[examples.index]

        return examples

    @property
    def importance(self) -> float:
        return self.info.fail_ratio

    @property
    def transformation_fn(self):
        return self.info.transformation_fn

    def generate_tests(self, with_names=False) -> list:
        from ...testing.tests.metamorphic import test_metamorphic_invariance

        tests = [
            test_metamorphic_invariance(
                self.model,
                self.dataset,
                self.info.transformation_fn,
                threshold=1 - self.info.threshold,
                output_sensitivity=self.info.output_sensitivity,
            )
        ]

        if with_names:
            names = [f"Invariance to “{self.info.transformation_fn.name}”"]
            return list(zip(tests, names))

        return tests


class EthicalIssue(RobustnessIssue):
    group = "Ethics"<|MERGE_RESOLUTION|>--- conflicted
+++ resolved
@@ -1,9 +1,6 @@
 from dataclasses import dataclass
 from functools import lru_cache
-<<<<<<< HEAD
-=======
 from typing import List
->>>>>>> a2663a6a
 
 import numpy as np
 import pandas as pd
