import pandas as pd
from typing import List, Optional, Any
from abc import ABC, abstractmethod

from ..datasets import Dataset
from ..models.base import BaseModel


class Issue(ABC):
    group: str = "Other"

    def __init__(
        self,
        model: BaseModel,
        dataset: Dataset,
        level: str,
        info: Optional[Any] = None,
    ):
        self.model = model
        self.dataset = dataset
        self.level = level.lower()
        self.info = info

    def __repr__(self):
        return f"<{self.__class__.__name__} level='{self.level}'>"

    @property
    def is_major(self) -> bool:
        return self.level == "major"

    @property
    def features(self) -> List[str]:
        return []

    @property
    @abstractmethod
    def domain(self) -> str:
        ...

    @property
    @abstractmethod
    def metric(self) -> str:
        ...

    @property
    @abstractmethod
    def deviation(self) -> str:
        ...

    @property
    @abstractmethod
    def description(self) -> str:
        ...

    @abstractmethod
    def examples(self, n=3) -> pd.DataFrame:
        ...

    @property
    @abstractmethod
    def importance(self) -> float:
        ...

<<<<<<< HEAD
=======
    @property
    def slicing_fn(self):
        return None

    @property
    def transformation_fn(self):
        return None

>>>>>>> 128ec731
    def generate_tests(self, with_names=False) -> list:
        return []<|MERGE_RESOLUTION|>--- conflicted
+++ resolved
@@ -61,8 +61,6 @@
     def importance(self) -> float:
         ...
 
-<<<<<<< HEAD
-=======
     @property
     def slicing_fn(self):
         return None
@@ -71,6 +69,5 @@
     def transformation_fn(self):
         return None
 
->>>>>>> 128ec731
     def generate_tests(self, with_names=False) -> list:
         return []