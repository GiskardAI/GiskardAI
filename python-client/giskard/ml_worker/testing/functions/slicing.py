--- conflicted
+++ resolved
@@ -72,17 +72,13 @@
     return x.iloc[list(map(lambda s: s["label"] == emotion and s["score"] >= threshold, sentiment_pipeline(sentences)))]
 
 
-<<<<<<< HEAD
 # ====== debug feature slicing_functions ======
 @slicing_function(name="Incorrect Rows", row_level=False, tags=["performance", "hidden"])
 def incorrect_rows(x: pd.DataFrame, target: str, predictions: np.ndarray) -> pd.DataFrame:
     return x[x[target] != predictions]
 
 
-@slicing_function(name='Outlier Filter', tags=['number'], cell_level=True)
-=======
 @slicing_function(name="Outlier Filter", tags=["number"], cell_level=True)
->>>>>>> 9a529418
 def outlier_filter(value: float, lower_bound: float, upper_bound: float) -> bool:
     """
     Filter rows where the specified column values fall outside the specified range.
