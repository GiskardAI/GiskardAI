--- conflicted
+++ resolved
@@ -1,37 +1,24 @@
+from typing import List
+
 import pandas as pd
-from typing import List
 
 from giskard.ml_worker.testing.registry.slicing_function import slicing_function
 
 
-<<<<<<< HEAD
-@slicing_function(name='Short comment', tags=["text"])
-def short_comment_slicing_fn(x: pd.Series, column_name: str, max_words: int = 5) -> bool:
-=======
 @slicing_function(name='Short comment', tags=["text"], cell_level=True)
 def short_comment_slicing_fn(text: str, max_words: int = 5) -> bool:
->>>>>>> e978dbe5
     """
     Filter the rows where the specified 'column_name' contains a short comment, defined as one with at most 'max_words'.
     """
     return len(text.split()) <= max_words
 
 
-<<<<<<< HEAD
-# @slicing_function(name="Keyword lookup", tags=["text"])
-# def keyword_lookup_slicing_fn(x: pd.Series, column_name: str, keywords: list[str]) -> bool:
-#     """
-#     Filter the rows where the specified 'column_name' contains at least one of the specified 'keywords'.
-#     """
-#     return any(word in x[column_name].lower() for word in keywords)
-=======
 @slicing_function(name="Keyword lookup", tags=["text"], cell_level=True)
 def keyword_lookup_slicing_fn(text: str, keywords: List[str]) -> bool:
     """
     Filter the rows where the specified 'column_name' contains at least one of the specified 'keywords'.
     """
     return any(word in text.lower() for word in keywords)
->>>>>>> e978dbe5
 
 
 @slicing_function(name="Positive sentiment", row_level=False, tags=["sentiment", "text"])
@@ -84,13 +71,8 @@
         map(lambda s: s['label'] == emotion and s['score'] >= threshold, sentiment_pipeline(sentences)))]
 
 
-<<<<<<< HEAD
-@slicing_function(name='Outlier Filter', tags=['number'])
-def outlier_filter(x: pd.Series, column_name: str, lower_bound: float, upper_bound: float) -> bool:
-=======
 @slicing_function(name='Outlier Filter', tags=['number'], cell_level=True)
 def outlier_filter(value: float, lower_bound: float, upper_bound: float) -> bool:
->>>>>>> e978dbe5
     """
     Filter rows where the specified column values fall outside the specified range.
     """
