--- conflicted
+++ resolved
@@ -56,12 +56,9 @@
     number_of_perturbed_rows: int = 0
     actual_slices_size: List[int] = field(default_factory=list, repr=False)
     reference_slices_size: List[int] = field(default_factory=list, repr=False)
-<<<<<<< HEAD
     output_df: bytes = None
     output_df_id: str = None
-=======
     is_error: bool = False
->>>>>>> fe74422d
 
     def _repr_html_(self):
         return """
