import pandas as pd

from giskard import test
from giskard.core.core import SupportedModelTypes
from giskard.datasets.base import Dataset
from giskard.ml_worker.core.test_result import TestResult, TestMessage, TestMessageLevel
from giskard.ml_worker.testing.registry.slicing_function import SlicingFunction
from giskard.ml_worker.testing.registry.transformation_function import TransformationFunction
from giskard.ml_worker.testing.stat_utils import equivalence_t_test, paired_t_test
from giskard.ml_worker.testing.stat_utils import equivalence_wilcoxon, paired_wilcoxon
from giskard.ml_worker.testing.utils import Direction, validate_classification_label
from giskard.ml_worker.utils.logging import timer
from giskard.models.base import BaseModel
from ..utils import check_slice_not_empty


def _predict_numeric_result(model: BaseModel, ds: Dataset, output_proba=True, classification_label=None):
    if model.is_regression or not output_proba:
        return model.predict(ds).raw_prediction
    elif model.is_classification and classification_label is not None:
        return model.predict(ds).all_predictions[classification_label].values
    elif model.is_classification:
        return model.predict(ds).probabilities


def _prediction_ratio(prediction, perturbed_prediction):
    return abs(perturbed_prediction - prediction) / prediction if prediction != 0 else abs(perturbed_prediction)


@timer("Perturb and predict data")
def _perturb_and_predict(model: BaseModel, ds: Dataset, transformation_function: TransformationFunction,
                         output_proba=True, classification_label=None):
    results_df = pd.DataFrame()
    results_df["prediction"] = _predict_numeric_result(model, ds, output_proba, classification_label)

    perturbed_ds = ds.transform(transformation_function)
    results_df["perturbed_prediction"] = _predict_numeric_result(model, perturbed_ds, output_proba,
                                                                 classification_label)

    modified_rows = []
    for idx, r in ds.df.iterrows():
        if not r.equals(perturbed_ds.df.loc[idx]):
            modified_rows.append(idx)

    return results_df.iloc[modified_rows], len(modified_rows)


@timer("Compare and predict the data")
def _compare_prediction(results_df, prediction_task, direction, output_sensitivity=None):
    if direction == Direction.Invariant:
        if prediction_task == SupportedModelTypes.CLASSIFICATION:
            passed_idx = results_df.loc[results_df["prediction"] == results_df["perturbed_prediction"]].index.values

        elif prediction_task == SupportedModelTypes.REGRESSION:
            results_df["predict_difference_ratio"] = results_df.apply(
                lambda x: _prediction_ratio(x["prediction"], x["perturbed_prediction"]),
                axis=1,
            )
            passed_idx = results_df.loc[results_df["predict_difference_ratio"] < output_sensitivity].index.values
        else:
            raise ValueError(f"Invalid prediction task: {prediction_task}")

    elif direction == Direction.Increasing:
        passed_idx = results_df.loc[results_df["prediction"] < results_df["perturbed_prediction"]].index.values

    elif direction == Direction.Decreasing:
        passed_idx = results_df.loc[results_df["prediction"] > results_df["perturbed_prediction"]].index.values
    else:
        raise ValueError(f"Invalid direction: {direction}")

    failed_idx = results_df.loc[~results_df.index.isin(passed_idx)].index.values
    return passed_idx, failed_idx


def _compare_probabilities_t_test(result_df, direction, window_size=0.1, critical_quantile=0.05):
    if direction == Direction.Invariant:
        p_value = equivalence_t_test(
            result_df["prediction"],
            result_df["perturbed_prediction"],
            window_size=window_size,
            critical_quantile=critical_quantile,
        )[1]

    elif direction == Direction.Increasing:
        p_value = paired_t_test(
            result_df["prediction"],
            result_df["perturbed_prediction"],
            alternative="less",
            critical_quantile=critical_quantile,
        )[1]

    elif direction == Direction.Decreasing:
        p_value = paired_t_test(
            result_df["prediction"],
            result_df["perturbed_prediction"],
            alternative="greater",
            critical_quantile=critical_quantile,
        )[1]

    return p_value


def _compare_probabilities_wilcoxon(result_df, direction, window_size=0.2, critical_quantile=0.05):
    if direction == Direction.Invariant:
        p_value = equivalence_wilcoxon(
            result_df["prediction"],
            result_df["perturbed_prediction"],
            window_size=window_size,
            critical_quantile=critical_quantile,
        )[1]

    elif direction == Direction.Increasing:
        p_value = paired_wilcoxon(
            result_df["prediction"],
            result_df["perturbed_prediction"],
            alternative="less",
            critical_quantile=critical_quantile,
        )[1]

    elif direction == Direction.Decreasing:
        p_value = paired_wilcoxon(
            result_df["prediction"],
            result_df["perturbed_prediction"],
            alternative="greater",
            critical_quantile=critical_quantile,
        )[1]

    return p_value


<<<<<<< HEAD
def _test_metamorphic(
        direction: Direction,
        dataset: Dataset,
        model,
        transformation_function: TransformationFunction,
        threshold: float,
        classification_label=None,
        output_sensitivity=None,
        output_proba=True,
) -> TestResult:
    results_df, modified_rows_count = _perturb_and_predict(
        dataset,
        model,
        transformation_function,
        classification_label=classification_label,
        output_proba=output_proba,
    )
=======
def _test_metamorphic(model, direction: Direction, dataset: Dataset, transformation_function: TransformationFunction,
                      threshold: float, classification_label=None, output_sensitivity=None,
                      output_proba=True) -> TestResult:
    results_df, modified_rows_count = _perturb_and_predict(model, dataset, transformation_function,
                                                           output_proba=output_proba,
                                                           classification_label=classification_label)
>>>>>>> 39f0c833

    passed_idx, failed_idx = _compare_prediction(
        results_df, model.meta.model_type, direction, output_sensitivity
    )
    passed_ratio = len(passed_idx) / modified_rows_count if modified_rows_count != 0 else 1

    messages = [TestMessage(type=TestMessageLevel.INFO, text=f"{modified_rows_count} rows were perturbed")]

    return TestResult(
        actual_slices_size=[len(dataset)],
        metric=passed_ratio,
        passed=bool(passed_ratio > threshold),
        messages=messages,
    )


@test(name="Invariance (proportion)")
def test_metamorphic_invariance(model: BaseModel, dataset: Dataset, transformation_function: TransformationFunction,
                                slicing_function: SlicingFunction = None, threshold: float = 0.5,
                                output_sensitivity: float = None) -> TestResult:
    """
    Summary: Tests if the model prediction is invariant when the feature values are perturbed

    Description: -
    For classification: Test if the predicted classification label remains the same after
    feature values perturbation.
    For regression: Check whether the predicted output remains the same at the output_sensibility
    level after feature values perturbation.

    The test is passed when the ratio of invariant rows is higher than the threshold

    Example : The test is passed when, after switching gender from male to female,
    more than 50%(threshold 0.5) of males have unchanged outputs

    Args:
        model(BaseModel):
          Model used to compute the test
        dataset(Dataset):
          Dataset used to compute the test
        transformation_function(TransformationFunction):
          Function performing the perturbations to be applied on dataset.
        slicing_function(SlicingFunction):
          Slicing function to be applied on dataset
        window_size(float):
          Threshold of the ratio of invariant rows
        output_sensitivity(float):
            Optional. The threshold for ratio between the difference between perturbed prediction and actual prediction over
            the actual prediction for a regression model. We consider there is a prediction difference for
            regression if the ratio is above the output_sensitivity of 0.1

    Returns:
        actual_slices_size:
          Length of dataset tested
        message:
          Test result message
        metric:
          The ratio of unchanged rows over the perturbed rows
        passed:
          TRUE if metric > threshold
    """
    if slicing_function:
        dataset = dataset.slice(slicing_function)
        check_slice_not_empty(sliced_dataset=dataset, dataset_name="dataset", test_name="test_metamorphic_invariance")

    return _test_metamorphic(
        direction=Direction.Invariant,
        dataset=dataset,
        model=model,
        transformation_function=transformation_function,
        threshold=threshold,
        output_sensitivity=output_sensitivity,
        output_proba=False,
    )


@test(name="Increasing (proportion)")
@validate_classification_label
def test_metamorphic_increasing(model: BaseModel, dataset: Dataset, transformation_function: TransformationFunction,
                                slicing_function: SlicingFunction = None, threshold: float = 0.5,
                                classification_label: str = None):
    """
    Summary: Tests if the model probability increases when the feature values are perturbed

    Description: -
    - For classification: Test if the model probability of a given classification_label is
    increasing after feature values perturbation.

    - For regression: Test if the model prediction is increasing after feature values perturbation.

    The test is passed when the percentage of rows that are increasing is higher than the threshold

    Example : For a credit scoring model, the test is passed when a decrease of wage by 10%,
     default probability is increasing for more than 50% of people in the dataset

    Args:
        model(BaseModel):
          Model used to compute the test
        dataset(Dataset):
          Dataset used to compute the test
        transformation_function(TransformationFunction):
          Function performing the perturbations to be applied on dataset.
        slicing_function(SlicingFunction):
          Slicing function to be applied on dataset
        window_size(float):
          Threshold of the ratio of increasing rows
        classification_label(str):
          Optional.One specific label value from the target column

    Returns:
        actual_slices_size:
          Length of dataset tested
        message:
          Test result message
        metric:
          The ratio of increasing rows over the perturbed rows
        passed:
          TRUE if metric > threshold
    """
    if slicing_function:
        dataset = dataset.slice(slicing_function)
        check_slice_not_empty(sliced_dataset=dataset, dataset_name="dataset", test_name="test_metamorphic_increasing")

    return _test_metamorphic(
        direction=Direction.Increasing,
        dataset=dataset,
        model=model,
        transformation_function=transformation_function,
        classification_label=classification_label,
        threshold=threshold,
    )


@test(name="Decreasing (proportion)")
@validate_classification_label
def test_metamorphic_decreasing(model: BaseModel, dataset: Dataset, transformation_function: TransformationFunction,
                                slicing_function: SlicingFunction = None, threshold: float = 0.5,
                                classification_label: str = None):
    """
    Summary: Tests if the model probability decreases when the feature values are perturbed

    Description: -
    - For classification: Test if the model probability of a given classification_label is
    decreasing after feature values perturbation.

    - For regression: Test if the model prediction is decreasing after feature values perturbation.

    The test is passed when the percentage of rows that are decreasing is higher than the threshold

    Example : For a credit scoring model, the test is passed when an increase of wage by 10%,
     default probability is decreasing for more than 50% of people in the dataset

    Args:
        model(BaseModel):
          Model used to compute the test
        dataset(Dataset):
          Dataset used to compute the test
        transformation_function(TransformationFunction):
          Function performing the perturbations to be applied on dataset.
        slicing_function(SlicingFunction):
          Slicing function to be applied on dataset
        threshold(float):
          Threshold of the ratio of decreasing rows
        classification_label(str):
          Optional. One specific label value from the target column

    Returns:
        actual_slices_size:
          Length of dataset tested
        message:
          Test result message
        metric:
          The ratio of decreasing rows over the perturbed rows
        passed:
          TRUE if metric > threshold
    """
    if slicing_function:
        dataset = dataset.slice(slicing_function)
        check_slice_not_empty(sliced_dataset=dataset, dataset_name="dataset", test_name="test_metamorphic_decreasing")

    return _test_metamorphic(
        direction=Direction.Decreasing,
        dataset=dataset,
        model=model,
        transformation_function=transformation_function,
        classification_label=classification_label,
        threshold=threshold,
    )


def _test_metamorphic_t_test(direction: Direction, model, dataset: Dataset,
                             transformation_function: TransformationFunction, window_size: float,
                             critical_quantile: float, classification_label=None, output_proba=True) -> TestResult:
<<<<<<< HEAD
    result_df, modified_rows_count = _perturb_and_predict(
        dataset, model, transformation_function, output_proba=output_proba, classification_label=classification_label
    )
=======
    result_df, modified_rows_count = _perturb_and_predict(model, dataset, transformation_function,
                                                          output_proba=output_proba,
                                                          classification_label=classification_label)
>>>>>>> 39f0c833

    p_value = _compare_probabilities_t_test(result_df, direction, window_size, critical_quantile)

    messages = [TestMessage(type=TestMessageLevel.INFO, text=f"{modified_rows_count} rows were perturbed")]

    return TestResult(
        actual_slices_size=[len(dataset)],
        metric=p_value,
        passed=bool(p_value < critical_quantile),
        messages=messages,
    )


@test(name="Decreasing (t-test)")
@validate_classification_label
def test_metamorphic_decreasing_t_test(model: BaseModel, dataset: Dataset,
                                       transformation_function: TransformationFunction,
                                       slicing_function: SlicingFunction = None, critical_quantile: float = 0.05,
                                       classification_label: str = None):
    """
    Summary: Tests if the model probability decreases when the feature values are perturbed

    Description: Calculate the t-test on TWO RELATED samples. Sample (A) is the original probability predictions
    while sample (B) is the probabilities after perturbation of one or more of the features.
    This test computes the decreasing test to study if mean(B) < mean(A)
    The test is passed when the p-value of the t-test between (A) and (B) is below the critical quantile

    Example: For a credit scoring model, the test is passed when a decrease of wage by 10%,
             causes a statistically significant probability decrease.

    Args:
        model(BaseModel):
            Model used to compute the test
        dataset(Dataset):
            Dataset used to compute the test
        transformation_function(TransformationFunction):
            Function performing the perturbations to be applied on dataset.
        slicing_function(SlicingFunction):
          Slicing function to be applied on dataset
        critical_quantile(float):
            Critical quantile above which the null hypothesis cannot be rejected

    Returns:
        actual_slices_size:
            Length of dataset tested
        message:
            Test result message
        metric:
            The t-test in terms of p-value between unchanged rows over the perturbed rows
        passed:
            TRUE if the p-value of the t-test between (A) and (B) is below the critical value
    """
    if slicing_function:
        dataset = dataset.slice(slicing_function)
        check_slice_not_empty(sliced_dataset=dataset, dataset_name="dataset",
                              test_name="test_metamorphic_decreasing_t_test")

    return _test_metamorphic_t_test(direction=Direction.Decreasing, dataset=dataset,
                                    model=model,
                                    transformation_function=transformation_function, window_size=float("nan"),
                                    critical_quantile=critical_quantile, classification_label=classification_label)


@test(name="Increasing (t-test)")
@validate_classification_label
def test_metamorphic_increasing_t_test(model: BaseModel, dataset: Dataset,
                                       transformation_function: TransformationFunction,
                                       slicing_function: SlicingFunction = None, critical_quantile: float = 0.05,
                                       classification_label: str = None):
    """
    Summary: Tests if the model probability increases when the feature values are perturbed

    Description: Calculate the t-test on TWO RELATED samples. Sample (A) is the original probability predictions
    while sample (B) is the probabilities after perturbation of one or more of the features.
    This test computes the increasing test to study if mean(A) < mean(B)
    The test is passed when the p-value of the t-test between (A) and (B) is below the critical quantile

    Example: For a credit scoring model, the test is passed when a decrease of wage by 10%,
             causes a statistically significant probability increase.

    Args:
        model(BaseModel):
            Model used to compute the test
        dataset(Dataset):
            Dataset used to compute the test
        transformation_function(TransformationFunction):
            Function performing the perturbations to be applied on dataset.
        slicing_function(SlicingFunction):
          Slicing function to be applied on dataset
        critical_quantile(float):
            Critical quantile above which the null hypothesis cannot be rejected

    Returns:
        actual_slices_size:
            Length of dataset tested
        message:
            Test result message
        metric:
            The t-test in terms of p-value between unchanged rows over the perturbed rows
        passed:
            TRUE if the p-value of the t-test between (A) and (B) is below the critical value
    """
    if slicing_function:
        dataset = dataset.slice(slicing_function)
        check_slice_not_empty(sliced_dataset=dataset, dataset_name="dataset",
                              test_name="test_metamorphic_increasing_t_test")

    return _test_metamorphic_t_test(direction=Direction.Increasing, dataset=dataset,
                                    model=model,
                                    transformation_function=transformation_function, window_size=float("nan"),
                                    critical_quantile=critical_quantile, classification_label=classification_label)


@test(name="Invariance (t-test)")
def test_metamorphic_invariance_t_test(model: BaseModel, dataset: Dataset,
                                       transformation_function: TransformationFunction,
                                       slicing_function: SlicingFunction = None, window_size: float = 0.2,
                                       critical_quantile: float = 0.05) -> TestResult:
    """
    Summary: Tests if the model predictions are statistically invariant when the feature values are perturbed.

    Description: Calculate the t-test on TWO RELATED samples. Sample (A) is the original probability predictions
    while sample (B) is the probabilities after perturbation of one or more of the features.
    This test computes the equivalence test to show that mean(B) - window_size/2 < mean(A) < mean(B) + window_size/2
    The test is passed when the following tests pass:
      - the p-value of the t-test between (A) and (B)+window_size/2 is below the critical quantile
      - the p-value of the t-test between (B)-window_size/2 and (A) is below the critical quantile

    Example: The test is passed when, after switching gender from male to female,
    the probability distributions remains statistically invariant. In other words, the test is passed if the mean of the
    perturbed sample is statistically within a window determined by the user.

    Args:
          model(BaseModel):
              Model used to compute the test
          dataset(Dataset):
              Dataset used to compute the test
          transformation_function(TransformationFunction):
              Function performing the perturbations to be applied on dataset.
          slicing_function(SlicingFunction):
              Slicing function to be applied on dataset
          window_size(float):
              Probability window in which the mean of the perturbed sample can be in
          critical_quantile(float):
              Critical quantile above which the null hypothesis cannot be rejected

    Returns:
          actual_slices_size:
              Length of dataset tested
          message:
              Test result message
          metric:
              The t-test in terms of p-value between unchanged rows over the perturbed rows
          passed:
              TRUE if the p-value of the t-test between (A) and (B)+window_size/2 < critical_quantile && the p-value of the t-test between (B)-window_size/2 and (A) < critical_quantile
    """
    if slicing_function:
        dataset = dataset.slice(slicing_function)
        check_slice_not_empty(sliced_dataset=dataset, dataset_name="dataset",
                              test_name="test_metamorphic_invariance_t_test")

    return _test_metamorphic_t_test(direction=Direction.Invariant, dataset=dataset, model=model,
                                    transformation_function=transformation_function, window_size=window_size,
                                    critical_quantile=critical_quantile)


<<<<<<< HEAD
def _test_metamorphic_wilcoxon(
        direction: Direction,
        dataset: Dataset,
        model,
        transformation_function: TransformationFunction,
        window_size: float,
        critical_quantile: float,
        classification_label=None,
        output_proba=True,
) -> TestResult:
    result_df, modified_rows_count = _perturb_and_predict(
        dataset, model, transformation_function, output_proba=output_proba, classification_label=classification_label
    )
=======
def _test_metamorphic_wilcoxon(direction: Direction, model, dataset: Dataset,
                               transformation_function: TransformationFunction, window_size: float,
                               critical_quantile: float, classification_label=None, output_proba=True) -> TestResult:
    result_df, modified_rows_count = _perturb_and_predict(model, dataset, transformation_function,
                                                          output_proba=output_proba,
                                                          classification_label=classification_label)
>>>>>>> 39f0c833

    p_value = _compare_probabilities_wilcoxon(result_df, direction, window_size, critical_quantile)

    messages = [TestMessage(type=TestMessageLevel.INFO, text=f"{modified_rows_count} rows were perturbed")]

    return TestResult(
        actual_slices_size=[len(dataset)],
        metric=p_value,
        passed=bool(p_value < critical_quantile),
        messages=messages,
    )


@test(name="Decreasing (Wilcoxon)")
@validate_classification_label
def test_metamorphic_decreasing_wilcoxon(model: BaseModel, dataset: Dataset,
                                         transformation_function: TransformationFunction,
                                         slicing_function: SlicingFunction = None, critical_quantile: float = 0.05,
                                         classification_label: str = None):
    """
    Summary: Tests if the model probability decreases when the feature values are perturbed

    Description: Calculate the Wilcoxon signed-rank test on TWO RELATED samples. Sample (A) is the original probability predictions
    while sample (B) is the probabilities after perturbation of one or more of the features.
    This test computes the decreasing test to study if mean(B) < mean(A)
    The test is passed when the p-value of the Wilcoxon signed-rank test between (A) and (B) is below the critical quantile

    Example: For a credit scoring model, the test is passed when a decrease of wage by 10%,
             causes a statistically significant probability decrease.

    Args:
        model(BaseModel):
            Model used to compute the test
        dataset(Dataset):
            Dataset used to compute the test
        transformation_function(TransformationFunction):
            Function performing the perturbations to be applied on dataset.
        slicing_function(SlicingFunction):
            Slicing function to be applied on dataset
        critical_quantile(float):
            Critical quantile above which the null hypothesis cannot be rejected

    Returns:
        actual_slices_size:
            Length of dataset tested
        message:
            Test result message
        metric:
            The Wilcoxon signed-rank test in terms of p-value between unchanged rows over the perturbed rows
        passed:
            TRUE if the p-value of the Wilcoxon signed-rank test between (A) and (B) is below the critical value
    """
    if slicing_function:
        dataset = dataset.slice(slicing_function)
        check_slice_not_empty(sliced_dataset=dataset, dataset_name="dataset",
                              test_name="test_metamorphic_decreasing_wilcoxon")

    return _test_metamorphic_wilcoxon(
        direction=Direction.Decreasing,
        dataset=dataset,
        model=model,
        transformation_function=transformation_function,
        classification_label=classification_label,
        window_size=float("nan"),
        critical_quantile=critical_quantile,
    )


@test()
@validate_classification_label
def test_metamorphic_increasing_wilcoxon(model: BaseModel, dataset: Dataset,
                                         transformation_function: TransformationFunction,
                                         slicing_function: SlicingFunction = None, critical_quantile: float = 0.05,
                                         classification_label: str = None):
    """
    Summary: Tests if the model probability increases when the feature values are perturbed

    Description: Calculate the Wilcoxon signed-rank test on TWO RELATED samples. Sample (A) is the original probability predictions
    while sample (B) is the probabilities after perturbation of one or more of the features.
    This test computes the increasing test to study if mean(A) < mean(B)
    The test is passed when the p-value of the Wilcoxon signed-rank test between (A) and (B) is below the critical quantile

    Example: For a credit scoring model, the test is passed when a decrease of wage by 10%,
             causes a statistically significant probability increase.

    Args:
        model(BaseModel):
            Model used to compute the test
        dataset(Dataset):
            Dataset used to compute the test
        transformation_function(TransformationFunction):
            Function performing the perturbations to be applied on dataset.
        slicing_function(SlicingFunction):
            Slicing function to be applied on dataset
        critical_quantile(float):
            Critical quantile above which the null hypothesis cannot be rejected

    Returns:
        actual_slices_size:
            Length of dataset tested
        message:
            Test result message
        metric:
            The Wilcoxon signed-rank test in terms of p-value between unchanged rows over the perturbed rows
        passed:
            TRUE if the p-value of the Wilcoxon signed-rank test between (A) and (B) is below the critical value
    """
    if slicing_function:
        dataset = dataset.slice(slicing_function)
        check_slice_not_empty(sliced_dataset=dataset, dataset_name="dataset",
                              test_name="test_metamorphic_increasing_wilcoxon")

    return _test_metamorphic_wilcoxon(
        direction=Direction.Increasing,
        dataset=dataset,
        model=model,
        transformation_function=transformation_function,
        classification_label=classification_label,
        window_size=float("nan"),
        critical_quantile=critical_quantile,
    )


@test(name="Invariance (Wilcoxon)")
def test_metamorphic_invariance_wilcoxon(model: BaseModel, dataset: Dataset,
                                         transformation_function: TransformationFunction,
                                         slicing_function: SlicingFunction = None, window_size: float = 0.2,
                                         critical_quantile: float = 0.05) -> TestResult:
    """
    Summary: Tests if the model predictions are statistically invariant when the feature values are perturbed.

    Description: Calculate the Wilcoxon signed-rank test on TWO RELATED samples. Sample (A) is the original probability predictions
    while sample (B) is the probabilities after perturbation of one or more of the features.
    This test computes the equivalence test to show that mean(B) - window_size/2 < mean(A) < mean(B) + window_size/2
    The test is passed when the following tests pass:
    - the p-value of the t-test between (A) and (B)+window_size/2 is below the critical quantile
    - the p-value of the t-test between (B)-window_size/2 and (A) is below the critical quantile

    Example: The test is passed when, after switching gender from male to female,
    the probability distributions remains statistically invariant. In other words, the test is passed if the mean of the
    perturbed sample is statistically within a window determined by the user.

    Args:
        model(BaseModel):
            Model used to compute the test
        dataset(Dataset):
            Dataset used to compute the test
        transformation_function(TransformationFunction):
            Function performing the perturbations to be applied on dataset.
        slicing_function(SlicingFunction):
            Slicing function to be applied on dataset
        window_size(float):
            Probability window in which the mean of the perturbed sample can be in
        critical_quantile(float):
            Critical quantile above which the null hypothesis cannot be rejected

    Returns:
        actual_slices_size:
            Length of dataset tested
        message:
            Test result message
        metric:
            The t-test in terms of p-value between unchanged rows over the perturbed rows
        passed:
            TRUE if the p-value of the Wilcoxon signed-rank test between (A) and (B)+window_size/2 < critical_quantile && the p-value of the t-test between (B)-window_size/2 and (A) < critical_quantile
    """
    if slicing_function:
        dataset = dataset.slice(slicing_function)
        check_slice_not_empty(sliced_dataset=dataset, dataset_name="dataset",
                              test_name="test_metamorphic_invariance_wilcoxon")

    return _test_metamorphic_wilcoxon(
        direction=Direction.Invariant,
        dataset=dataset,
        model=model,
        transformation_function=transformation_function,
        window_size=window_size,
        critical_quantile=critical_quantile,
    )<|MERGE_RESOLUTION|>--- conflicted
+++ resolved
@@ -128,32 +128,12 @@
     return p_value
 
 
-<<<<<<< HEAD
-def _test_metamorphic(
-        direction: Direction,
-        dataset: Dataset,
-        model,
-        transformation_function: TransformationFunction,
-        threshold: float,
-        classification_label=None,
-        output_sensitivity=None,
-        output_proba=True,
-) -> TestResult:
-    results_df, modified_rows_count = _perturb_and_predict(
-        dataset,
-        model,
-        transformation_function,
-        classification_label=classification_label,
-        output_proba=output_proba,
-    )
-=======
 def _test_metamorphic(model, direction: Direction, dataset: Dataset, transformation_function: TransformationFunction,
                       threshold: float, classification_label=None, output_sensitivity=None,
                       output_proba=True) -> TestResult:
     results_df, modified_rows_count = _perturb_and_predict(model, dataset, transformation_function,
                                                            output_proba=output_proba,
                                                            classification_label=classification_label)
->>>>>>> 39f0c833
 
     passed_idx, failed_idx = _compare_prediction(
         results_df, model.meta.model_type, direction, output_sensitivity
@@ -346,15 +326,9 @@
 def _test_metamorphic_t_test(direction: Direction, model, dataset: Dataset,
                              transformation_function: TransformationFunction, window_size: float,
                              critical_quantile: float, classification_label=None, output_proba=True) -> TestResult:
-<<<<<<< HEAD
-    result_df, modified_rows_count = _perturb_and_predict(
-        dataset, model, transformation_function, output_proba=output_proba, classification_label=classification_label
-    )
-=======
     result_df, modified_rows_count = _perturb_and_predict(model, dataset, transformation_function,
                                                           output_proba=output_proba,
                                                           classification_label=classification_label)
->>>>>>> 39f0c833
 
     p_value = _compare_probabilities_t_test(result_df, direction, window_size, critical_quantile)
 
@@ -521,28 +495,12 @@
                                     critical_quantile=critical_quantile)
 
 
-<<<<<<< HEAD
-def _test_metamorphic_wilcoxon(
-        direction: Direction,
-        dataset: Dataset,
-        model,
-        transformation_function: TransformationFunction,
-        window_size: float,
-        critical_quantile: float,
-        classification_label=None,
-        output_proba=True,
-) -> TestResult:
-    result_df, modified_rows_count = _perturb_and_predict(
-        dataset, model, transformation_function, output_proba=output_proba, classification_label=classification_label
-    )
-=======
 def _test_metamorphic_wilcoxon(direction: Direction, model, dataset: Dataset,
                                transformation_function: TransformationFunction, window_size: float,
                                critical_quantile: float, classification_label=None, output_proba=True) -> TestResult:
     result_df, modified_rows_count = _perturb_and_predict(model, dataset, transformation_function,
                                                           output_proba=output_proba,
                                                           classification_label=classification_label)
->>>>>>> 39f0c833
 
     p_value = _compare_probabilities_wilcoxon(result_df, direction, window_size, critical_quantile)
 
