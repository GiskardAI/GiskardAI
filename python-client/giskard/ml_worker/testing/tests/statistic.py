"""Statistical tests"""
import numpy as np
import pandas as pd

from giskard import test
from giskard.datasets.base import Dataset
from giskard.ml_worker.core.test_result import TestResult, TestMessage, TestMessageLevel
from giskard.ml_worker.testing.utils import validate_classification_label
from giskard.ml_worker.testing.registry.slicing_function import SlicingFunction
from giskard.models.base import BaseModel
from ..utils import check_slice_not_empty


@test(name="Right Label", tags=["heuristic", "classification"])
@validate_classification_label
def test_right_label(model: BaseModel, dataset: Dataset, classification_label: str,
                     slicing_function: SlicingFunction = None, threshold: float = 0.5) -> TestResult:
    """
    Summary: Test if the model returns the right classification label for a slice

    Description: The test is passed when the percentage of rows returning the right
    classification label is higher than the threshold in a given slice

    Example: For a credit scoring model, the test is passed when more than 50%
    of people with high-salaries are classified as “non default”


    Args:
      model(BaseModel):
          Model used to compute the test
      dataset(Dataset):
          Dataset used to compute the test
      classification_label(str):
          Classification label you want to test
      slicing_function(SlicingFunction):
          Slicing function to be applied on the dataset
      threshold(float):
          Threshold for the percentage of passed rows

    Returns:
      actual_slices_size:
          Length of dataset tested
      metrics:
          The ratio of rows with the right classification label over the total of rows in the slice
      passed:
          TRUE if passed_ratio > threshold
    """
<<<<<<< HEAD
    dataset = dataset.slice(slicing_function)
=======
    if slicing_function:
        dataset = dataset.slice(slicing_function)
        check_slice_not_empty(sliced_dataset=dataset, dataset_name="dataset", test_name="test_right_label")

    dataset.df.reset_index(drop=True, inplace=True)
>>>>>>> 05208f34
    prediction_results = model.predict(dataset).prediction

    passed_idx = dataset.df.loc[prediction_results == classification_label].index.values

    passed_ratio = len(passed_idx) / len(dataset)
    return TestResult(
        actual_slices_size=[len(dataset)],
        metric=passed_ratio,
        passed=bool(passed_ratio > threshold),
    )


@test(name="Output in range", tags=["heuristic", "classification", "regression"])
@validate_classification_label
def test_output_in_range(model: BaseModel, dataset: Dataset, slicing_function: SlicingFunction = None,
                         classification_label: str = None, min_range: float = 0.3, max_range: float = 0.7,
                         threshold: float = 0.5) -> TestResult:
    """
    Summary: Test if the model output belongs to the right range for a slice

    Description: - The test is passed when the ratio of rows in the right range inside the
    slice is higher than the threshold.

    For classification: Test if the predicted probability for a given classification label
    belongs to the right range for a dataset slice

    For regression : Test if the predicted output belongs to the right range for a dataset slice

    Example :
    For Classification: For a credit scoring model, the test is passed when more than 50% of
    people with high wage have a probability of defaulting between 0 and 0.1

    For Regression : The predicted Sale Price of a house in the city falls in a particular range


    Args:
        model(BaseModel):
            Model used to compute the test
        dataset(Dataset):
            Dataset used to compute the test
        slicing_function(SlicingFunction):
            Slicing function to be applied on the dataset
        classification_label(str):
            Optional. Classification label you want to test
        min_range(float):
            Minimum probability of occurrence of classification label
        max_range(float):
            Maximum probability of occurrence of classification label
        threshold(float):
            Threshold for the percentage of passed rows

    Returns:
        actual_slices_size:
            Length of dataset tested
        metrics:
            The proportion of rows in the right range inside the slice
        passed:
            TRUE if metric > threshold
    """
    if slicing_function:
        dataset = dataset.slice(slicing_function)
        check_slice_not_empty(sliced_dataset=dataset, dataset_name="dataset", test_name="test_output_in_range")

    results_df = pd.DataFrame()

    prediction_results = model.predict(dataset)

    if model.is_regression:
        results_df["output"] = prediction_results.raw_prediction

    elif model.is_classification:
        results_df["output"] = prediction_results.all_predictions[classification_label]

    else:
        raise ValueError(f"Prediction task is not supported: {model.meta.model_type}")

    passed_idx = dataset.df.loc[
        (results_df["output"] <= max_range) & (results_df["output"] >= min_range)
        ].index.values

    passed_ratio = len(passed_idx) / len(dataset)

    return TestResult(
        actual_slices_size=[len(dataset)],
        metric=passed_ratio,
        passed=bool(passed_ratio >= threshold),
    )


# TODO: support type in the future
def test_disparate_impact(model: BaseModel, dataset: Dataset, protected_slicing_function: SlicingFunction,
                          unprotected_slicing_function: SlicingFunction, positive_outcome,
                          slicing_function: SlicingFunction = None, min_threshold=0.8, max_threshold=1.25) -> TestResult:
    """
    Summary: Tests if the model is biased more towards an unprotected slice of the dataset over a protected slice.
    Note that this test reflects only a possible bias in the model while being agnostic to any bias in the dataset
    it trained on. The Disparate Impact (DI) is only valid for classification models and is computed as the ratio
    between the average count of correct predictions for the protected slice over the unprotected one given a
    certain positive_outcome.

    Description: Calculate the Disparate Impact between a protected and unprotected slice of a dataset. Otherwise
    known as the "80 percent" rule, the Disparate Impact determines if a model was having an "adverse impact" on a
    protected (or minority in some cases) group.

    Example: The rule was originally based on the rates at which job applicants were hired. For example, if XYZ
    Company hired 50 percent of the men applying for work in a predominantly male occupation while hiring only 20
    percent of the female applicants, one could look at the ratio of those two hiring rates to judge whether there
    might be a discrimination problem. The ratio of 20:50 means that the rate of hiring for female applicants is
    only 40 percent of the rate of hiring for male applicants. That is, 20 divided by 50 equals
    0.40, which is equivalent to 40 percent. Clearly, 40 percent is well below the 80 percent that was arbitrarily
    set as an acceptable difference in hiring rates. Therefore, in this example, XYZ Company could have been called
    upon to prove that there was a legitimate reason for hiring men at a rate so much higher than the rate of hiring
    women.

    Args:
          model(BaseModel):
              Model used to compute the test
          dataset(Dataset):
              Dataset used to compute the test
          protected_slicing_function:
              Slicing function that defines the protected group from the full dataset given
          unprotected_slicing_function:
              Slicing function that defines the unprotected group from the full dataset given
          positive_outcome(str or float):
              The target value that is considered a positive outcome in the dataset
          slicing_function(SlicingFunction):
              Slicing function to be applied on the dataset
          min_threshold(float):
              Threshold below which the DI test is considered to fail, by default 0.8
          max_threshold(float):
              Threshold above which the DI test is considered to fail, by default 1.25

    Returns:
          metric:
              The disparate impact ratio
          passed:
              TRUE if the disparate impact ratio > min_threshold && disparate impact ratio < max_threshold
    """
    if slicing_function:
        dataset = dataset.slice(slicing_function)
        check_slice_not_empty(sliced_dataset=dataset, dataset_name="dataset", test_name="test_disparate_impact")

    if positive_outcome not in list(model.meta.classification_labels):
        raise ValueError(
            f"The positive outcome chosen {positive_outcome} is not part of the dataset target values {list(model.meta.classification_labels)}."
        )

    protected_ds = dataset.slice(protected_slicing_function)
    unprotected_ds = dataset.slice(unprotected_slicing_function)

    if protected_ds.df.equals(unprotected_ds.df):
        raise ValueError(
            "The protected and unprotected datasets are equal. Please check that you chose different slices."
        )

    positive_idx = list(model.meta.classification_labels).index(positive_outcome)

    protected_predictions = np.squeeze(model.predict(protected_ds).raw_prediction == positive_idx)
    unprotected_predictions = np.squeeze(model.predict(unprotected_ds).raw_prediction == positive_idx)

    protected_proba = np.count_nonzero(protected_predictions) / len(protected_ds.df)
    unprotected_proba = np.count_nonzero(unprotected_predictions) / len(unprotected_ds.df)
    disparate_impact_score = protected_proba / unprotected_proba

    messages = [
        TestMessage(
            type=TestMessageLevel.INFO, text=f"min_threshold = {min_threshold}, max_threshold = {max_threshold}"
        )
    ]

    return TestResult(
        metric=disparate_impact_score,
        passed=bool((disparate_impact_score > min_threshold) * (disparate_impact_score < max_threshold)),
        messages=messages,
    )<|MERGE_RESOLUTION|>--- conflicted
+++ resolved
@@ -45,15 +45,10 @@
       passed:
           TRUE if passed_ratio > threshold
     """
-<<<<<<< HEAD
-    dataset = dataset.slice(slicing_function)
-=======
     if slicing_function:
         dataset = dataset.slice(slicing_function)
         check_slice_not_empty(sliced_dataset=dataset, dataset_name="dataset", test_name="test_right_label")
 
-    dataset.df.reset_index(drop=True, inplace=True)
->>>>>>> 05208f34
     prediction_results = model.predict(dataset).prediction
 
     passed_idx = dataset.df.loc[prediction_results == classification_label].index.values
