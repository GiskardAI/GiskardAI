"""Performance tests"""

import numpy as np
import pandas as pd
from sklearn.metrics import (
    accuracy_score,
    f1_score,
    mean_absolute_error,
    mean_squared_error,
    precision_score,
    r2_score,
    recall_score,
    roc_auc_score,
)

from giskard import test
from giskard.datasets.base import Dataset
from giskard.ml_worker.testing.utils import Direction
from giskard.ml_worker.core.test_result import TestResult
from giskard.ml_worker.testing.registry.giskard_test import GiskardTest
from giskard.ml_worker.testing.registry.slicing_function import SlicingFunction
from giskard.models.base import BaseModel
from giskard.ml_worker.testing.utils import check_slice_not_empty


def _verify_target_availability(dataset):
    if not dataset.target:
        raise ValueError(
            "This test requires 'target' in Dataset not to be None. 'target' is the column name in df "
            "corresponding to the actual target variable (ground truth). "
            "You can set it when creating your giskard dataset."
        )


def _get_rmse(y_actual, y_predicted):
    return np.sqrt(mean_squared_error(y_actual, y_predicted))


<<<<<<< HEAD
def _test_classification_score(score_fn, gsk_dataset: Dataset, model: BaseModel, threshold: float = 1.0):
=======
def _test_classification_score(score_fn, model: BaseModel, gsk_dataset: Dataset, threshold: float = 1.0):
>>>>>>> 39029eac
    _verify_target_availability(gsk_dataset)
    is_binary_classification = len(model.meta.classification_labels) == 2
    actual_target = gsk_dataset.df[gsk_dataset.target]
    prediction = model.predict(gsk_dataset).prediction
    if is_binary_classification:
        metric = score_fn(actual_target, prediction, pos_label=model.meta.classification_labels[1])
    else:
        metric = score_fn(actual_target, prediction, average="macro")

    return TestResult(actual_slices_size=[len(gsk_dataset)], metric=metric, passed=bool(metric >= threshold))


def _test_accuracy_score(gsk_dataset: Dataset, model: BaseModel, threshold: float = 1.0):
    _verify_target_availability(gsk_dataset)
    prediction = model.predict(gsk_dataset).prediction
    actual_target = gsk_dataset.df[gsk_dataset.target]

    metric = accuracy_score(actual_target, prediction)

    return TestResult(actual_slices_size=[len(gsk_dataset)], metric=metric, passed=bool(metric >= threshold))


<<<<<<< HEAD
def _test_regression_score(score_fn, giskard_ds, model: BaseModel, threshold: float = 1.0, r2=False):
=======
def _test_regression_score(score_fn, model: BaseModel, giskard_ds, threshold: float = 1.0, r2=False):
>>>>>>> 39029eac
    results_df = pd.DataFrame()
    _verify_target_availability(giskard_ds)

    results_df["actual_target"] = giskard_ds.df[giskard_ds.target]
    results_df["prediction"] = model.predict(giskard_ds).raw_prediction

    metric = score_fn(results_df["actual_target"], results_df["prediction"])

    return TestResult(
        actual_slices_size=[len(giskard_ds)],
        metric=metric,
        passed=bool(metric >= threshold if r2 else metric <= threshold),
    )


def _test_diff_prediction(
    test_fn,
    model,
    actual_dataset,
    reference_dataset,
    threshold: float = 0.5,
    direction: Direction = Direction.Invariant,
    test_name=None,
):
<<<<<<< HEAD
    metric_reference = test_fn(reference_dataset, model).metric
    metric_actual = test_fn(actual_dataset, model).metric

=======
    metric_1 = test_fn(dataset=reference_slice, model=model).metric
    metric_2 = test_fn(dataset=actual_slice, model=model).metric
>>>>>>> 39029eac
    try:
        rel_change = (metric_actual - metric_reference) / metric_reference
    except ZeroDivisionError:
        raise ZeroDivisionError(
            f"Unable to calculate performance difference: the {test_name} inside the"
            " reference_dataset is equal to zero"
        )

    if direction == Direction.Invariant:
        passed = abs(rel_change) < threshold
    elif direction == Direction.Decreasing:
        passed = rel_change < threshold
    elif direction == Direction.Increasing:
        passed = rel_change > threshold
    else:
        raise ValueError(f"Invalid direction: {direction}")

    return TestResult(
        actual_slices_size=[len(actual_dataset)],
        reference_slices_size=[len(reference_dataset)],
        metric=rel_change,
        passed=passed,
    )


@test(name="AUC test class", tags=['performance', 'classification', 'ground_truth'])
class AucTest(GiskardTest):
    """
    Test if the model AUC performance is higher than a threshold for a given slice

    Example : The test is passed when the AUC for females is higher than 0.7
    """

    dataset: Dataset
    model: BaseModel
    threshold: float

    def __init__(self, model: BaseModel = None, dataset: Dataset = None, threshold: float = None):
        """
        :param model: Model used to compute the test
        :param dataset: dataset used to compute the test
        :param threshold: Threshold value of AUC metrics
        """
        self.dataset = dataset
        self.model = model
        self.threshold = threshold
        super().__init__()

    def execute(self) -> TestResult:
        """

        :return:
          actual_slices_size:
            Length of dataset tested
          metric:
            The AUC performance metric
          passed:
            TRUE if AUC metrics >= threshold
        """
        return test_auc.test_fn(dataset=self.dataset, model=self.model, threshold=self.threshold)


@test(name='AUC', tags=['performance', 'classification', 'ground_truth'])
def test_auc(model: BaseModel, dataset: Dataset, slicing_function: SlicingFunction = None, threshold: float = 1.0):
    """
    Test if the model AUC performance is higher than a threshold for a given slice

    Example : The test is passed when the AUC for females is higher than 0.7


    Args:
        model(BaseModel):
          Model used to compute the test
        dataset(Dataset):
          Actual dataset used to compute the test
        slicing_function(SlicingFunction):
          Slicing function to be applied on dataset
        threshold(float):
          Threshold value of AUC metrics

    Returns:
      actual_slices_size:
          Length of dataset tested
      metric:
          The AUC performance metric
      passed:
          TRUE if AUC metrics >= threshold
    """
    if slicing_function:
        dataset = dataset.slice(slicing_function)
        check_slice_not_empty(sliced_dataset=dataset, dataset_name="dataset", test_name="test_auc")

    _verify_target_availability(dataset)
    if len(model.meta.classification_labels) == 2:
        metric = roc_auc_score(dataset.df[dataset.target], model.predict(dataset).raw_prediction)
    else:
        predictions = model.predict(dataset).all_predictions
        non_declared_categories = set(predictions.columns) - set(dataset.df[dataset.target].unique())
        assert not len(
            non_declared_categories
        ), f'Predicted classes don\'t exist in the dataset "{dataset.target}" column: {non_declared_categories}'

        metric = roc_auc_score(dataset.df[dataset.target], predictions, multi_class="ovo")

    return TestResult(actual_slices_size=[len(dataset)], metric=metric, passed=bool(metric >= threshold))


@test(name='F1', tags=['performance', 'classification', 'ground_truth'])
def test_f1(model: BaseModel, dataset: Dataset, slicing_function: SlicingFunction = None, threshold: float = 1.0):
    """
    Test if the model F1 score is higher than a defined threshold for a given slice

    Example: The test is passed when F1 score for females is higher than 0.7


    Args:
        model(BaseModel):
          Model used to compute the test
        dataset(Dataset):
          Actual dataset used to compute the test
        slicing_function(SlicingFunction):
          Slicing function to be applied on dataset
        threshold(float):
          Threshold value for F1 Score


    Returns:
        actual_slices_size:
          Length of dataset tested
        metric:
          The F1 score metric
        passed:
          TRUE if F1 Score metrics >= threshold
    """
    if slicing_function:
        dataset = dataset.slice(slicing_function)
        check_slice_not_empty(sliced_dataset=dataset, dataset_name="dataset", test_name="test_f1")
    return _test_classification_score(f1_score, model, dataset, threshold)


@test(name='Accuracy', tags=['performance', 'classification', 'ground_truth'])
def test_accuracy(model: BaseModel, dataset: Dataset, slicing_function: SlicingFunction = None, threshold: float = 1.0):
    """
    Test if the model Accuracy is higher than a threshold for a given slice

    Example: The test is passed when the Accuracy for females is higher than 0.7


    Args:
        model(BaseModel):
          Model used to compute the test
        dataset(Dataset):
          Actual dataset used to compute the test
        slicing_function(SlicingFunction):
          Slicing function to be applied on dataset
        threshold(float):
          Threshold value for Accuracy

    Returns:
      actual_slices_size:
          Length of dataset tested
      metric:
          The Accuracy metric
      passed:
          TRUE if Accuracy metrics >= threshold
    """
    if slicing_function:
        dataset = dataset.slice(slicing_function)
        check_slice_not_empty(sliced_dataset=dataset, dataset_name="dataset", test_name="test_accuracy")
    return _test_accuracy_score(dataset, model, threshold)


@test(name='Precision', tags=['performance', 'classification', 'ground_truth'])
<<<<<<< HEAD
def test_precision(
    dataset: Dataset, model: BaseModel, slicing_function: SlicingFunction = None, threshold: float = 1.0
):
=======
def test_precision(model: BaseModel, dataset: Dataset, slicing_function: SlicingFunction = None,
                   threshold: float = 1.0):
>>>>>>> 39029eac
    """
    Test if the model Precision is higher than a threshold for a given slice

    Example: The test is passed when the Precision for females is higher than 0.7


    Args:
        model(BaseModel):
          Model used to compute the test
        dataset(Dataset):
          Actual dataset used to compute the test
        slicing_function(SlicingFunction):
          Slicing function to be applied on dataset
        threshold(float):
          Threshold value for Precision
    Returns:
        actual_slices_size:
          Length of dataset tested
        metric:
          The Precision metric
        passed:
          TRUE if Precision metrics >= threshold
    """
    if slicing_function:
        dataset = dataset.slice(slicing_function)
        check_slice_not_empty(sliced_dataset=dataset, dataset_name="dataset", test_name="test_precision")
    return _test_classification_score(precision_score, model, dataset, threshold)


@test(name='Recall', tags=['performance', 'classification', 'ground_truth'])
def test_recall(model: BaseModel, dataset: Dataset, slicing_function: SlicingFunction = None, threshold: float = 1.0):
    """
    Test if the model Recall is higher than a threshold for a given slice

    Example: The test is passed when the Recall for females is higher than 0.7


    Args:
        model(BaseModel):
          Model used to compute the test
        dataset(Dataset):
          Actual dataset used to compute the test
        slicing_function(SlicingFunction):
          Slicing function to be applied on dataset
        threshold(float):
          Threshold value for Recall
    Returns:
        actual_slices_size:
          Length of dataset tested
        metric:
          The Recall metric
        passed:
          TRUE if Recall metric >= threshold
    """
    if slicing_function:
        dataset = dataset.slice(slicing_function)
        check_slice_not_empty(sliced_dataset=dataset, dataset_name="dataset", test_name="test_recall")
    return _test_classification_score(recall_score, model, dataset, threshold)


@test(name='RMSE', tags=['performance', 'regression', 'ground_truth'])
def test_rmse(model: BaseModel, dataset: Dataset, slicing_function: SlicingFunction = None, threshold: float = 1.0):
    """
    Test if the model RMSE is lower than a threshold

    Example: The test is passed when the RMSE is lower than 10


    Args:
        model(BaseModel):
          Model used to compute the test
        dataset(Dataset):
          Dataset used to compute the test
        slicing_function(SlicingFunction):
          Slicing function to be applied on dataset
        threshold(float):
          Threshold value for RMSE
    Returns:
        actual_slices_size:
          Length of dataset tested
        metric:
          The RMSE metric
        passed:
          TRUE if RMSE metric <= threshold
    """
    if slicing_function:
        dataset = dataset.slice(slicing_function)
        check_slice_not_empty(sliced_dataset=dataset, dataset_name="dataset", test_name="test_rmse")
    return _test_regression_score(_get_rmse, model, dataset, threshold)


@test(name='MAE', tags=['performance', 'regression', 'ground_truth'])
def test_mae(model: BaseModel, dataset: Dataset, slicing_function: SlicingFunction = None, threshold: float = 1.0):
    """
    Test if the model Mean Absolute Error is lower than a threshold

    Example: The test is passed when the MAE is lower than 10


    Args:
        model(BaseModel):
          Model used to compute the test
        dataset(Dataset):
          Dataset used to compute the test
        slicing_function(SlicingFunction):
          Slicing function to be applied on dataset
        threshold(float):
          Threshold value for MAE

    Returns:
        actual_slices_size:
          Length of dataset tested
        reference_slices_size:
          Length of reference_dataset tested
        metric:
          The MAE metric
        passed:
          TRUE if MAE metric <= threshold
    """
    if slicing_function:
        dataset = dataset.slice(slicing_function)
        check_slice_not_empty(sliced_dataset=dataset, dataset_name="dataset", test_name="test_mae")
    return _test_regression_score(mean_absolute_error, model, dataset, threshold)


@test(name='R2', tags=['performance', 'regression', 'ground_truth'])
def test_r2(model: BaseModel, dataset: Dataset, slicing_function: SlicingFunction = None, threshold: float = 1.0):
    """
    Test if the model R-Squared is higher than a threshold

    Example: The test is passed when the R-Squared is higher than 0.7


    Args:
        model(BaseModel):
          Model used to compute the test
        dataset(Dataset):
          Dataset used to compute the test
        slicing_function(SlicingFunction):
          Slicing function to be applied on dataset
        threshold(float):
          Threshold value for R-Squared

    Returns:
        actual_slices_size:
          Length of dataset tested
        metric:
          The R-Squared metric
        passed:
          TRUE if R-Squared metric >= threshold
    """
    if slicing_function:
        dataset = dataset.slice(slicing_function)
        check_slice_not_empty(sliced_dataset=dataset, dataset_name="dataset", test_name="test_r2")
    return _test_regression_score(r2_score, model, dataset, threshold, r2=True)


@test(name='Accuracy difference', tags=['performance', 'classification', 'ground_truth'])
<<<<<<< HEAD
def test_diff_accuracy(
    actual_dataset: Dataset,
    reference_dataset: Dataset,
    model: BaseModel,
    slicing_function: SlicingFunction = None,
    threshold: float = 0.1,
    direction: Direction = Direction.Invariant,
):
=======
def test_diff_accuracy(model: BaseModel, actual_dataset: Dataset, reference_dataset: Dataset,
                       slicing_function: SlicingFunction = None, threshold: float = 0.1):
>>>>>>> 39029eac
    """

    Test if the absolute percentage change of model Accuracy between two samples is lower than a threshold

    Example : The test is passed when the Accuracy for females has a difference lower than 10% from the
    Accuracy for males. For example, if the Accuracy for males is 0.8 (dataset) and the Accuracy  for
    females is 0.6 (reference_dataset) then the absolute percentage Accuracy change is 0.2 / 0.8 = 0.25
    and the test will fail


    Args:
        model(BaseModel):
          Model used to compute the test
        actual_dataset(Dataset):
          Actual dataset used to compute the test
        reference_dataset(Dataset):
          Reference dataset used to compute the test
        slicing_function(SlicingFunction):
          Slicing function to be applied on both actual and reference datasets
        threshold(float):
          Threshold value for Accuracy Score difference
    Returns:
        actual_slices_size:
          Length of dataset tested
        reference_slices_size:
          Length of reference_dataset tested
        metric:
          The Accuracy difference  metric
        passed:
          TRUE if Accuracy difference < threshold
    """
    if slicing_function:
        test_name = "test_diff_accuracy"
        actual_dataset = actual_dataset.slice(slicing_function)
        check_slice_not_empty(sliced_dataset=actual_dataset, dataset_name="actual_dataset", test_name=test_name)
        reference_dataset = reference_dataset.slice(slicing_function)
        check_slice_not_empty(sliced_dataset=reference_dataset, dataset_name="reference_dataset", test_name=test_name)

    return _test_diff_prediction(
        test_accuracy.test_fn,
        model,
<<<<<<< HEAD
        actual_dataset.slice(slicing_function),
        reference_dataset.slice(slicing_function),
        threshold=threshold,
        direction=direction,
=======
        actual_dataset,
        reference_dataset,
        threshold,
>>>>>>> 39029eac
        test_name="Accuracy",
    )


@test(name='F1 difference', tags=['performance', 'classification', 'ground_truth'])
<<<<<<< HEAD
def test_diff_f1(
    actual_dataset: Dataset,
    reference_dataset: Dataset,
    model: BaseModel,
    slicing_function: SlicingFunction = None,
    threshold: float = 0.1,
    direction: Direction = Direction.Invariant,
):
=======
def test_diff_f1(model: BaseModel, actual_dataset: Dataset, reference_dataset: Dataset,
                 slicing_function: SlicingFunction = None, threshold: float = 0.1):
>>>>>>> 39029eac
    """
    Test if the absolute percentage change in model F1 Score between two samples is lower than a threshold

    Example : The test is passed when the F1 Score for females has a difference lower than 10% from the
    F1 Score for males. For example, if the F1 Score for males is 0.8 (dataset) and the F1 Score  for
    females is 0.6 (reference_dataset) then the absolute percentage F1 Score  change is 0.2 / 0.8 = 0.25
    and the test will fail


    Args:
        model(BaseModel):
          Model used to compute the test
        actual_dataset(Dataset):
          Actual dataset used to compute the test
        reference_dataset(Dataset):
          Reference dataset used to compute the test
        slicing_function(SlicingFunction):
          Slicing function to be applied on both actual and reference datasets
        threshold(float):
          Threshold value for F1 Score difference

    Returns:
        actual_slices_size:
          Length of dataset tested
        reference_slices_size:
          Length of reference_dataset tested
        metric:
          The F1 Score difference  metric
        passed:
          TRUE if F1 Score difference < threshold
    """
    if slicing_function:
        test_name = "test_diff_f1"
        actual_dataset = actual_dataset.slice(slicing_function)
        check_slice_not_empty(sliced_dataset=actual_dataset, dataset_name="actual_dataset", test_name=test_name)
        reference_dataset = reference_dataset.slice(slicing_function)
        check_slice_not_empty(sliced_dataset=reference_dataset, dataset_name="reference_dataset", test_name=test_name)

    return _test_diff_prediction(
<<<<<<< HEAD
        test_f1.test_fn,
        model,
        actual_dataset.slice(slicing_function),
        reference_dataset.slice(slicing_function),
        threshold=threshold,
        direction=direction,
        test_name="F1 Score",
=======
        test_f1.test_fn, model, actual_dataset,
        reference_dataset, threshold, test_name="F1 Score"
>>>>>>> 39029eac
    )


@test(name='Precision difference', tags=['performance', 'classification', 'ground_truth'])
<<<<<<< HEAD
def test_diff_precision(
    actual_dataset: Dataset,
    reference_dataset: Dataset,
    model: BaseModel,
    slicing_function: SlicingFunction = None,
    threshold: float = 0.1,
    direction: Direction = Direction.Invariant,
):
=======
def test_diff_precision(model: BaseModel, actual_dataset: Dataset, reference_dataset: Dataset,
                        slicing_function: SlicingFunction = None, threshold: float = 0.1):
>>>>>>> 39029eac
    """
    Test if the absolute percentage change of model Precision between two samples is lower than a threshold

    Example : The test is passed when the Precision for females has a difference lower than 10% from the
    Accuracy for males. For example, if the Precision for males is 0.8 (dataset) and the Precision  for
    females is 0.6 (reference_dataset) then the absolute percentage Precision change is 0.2 / 0.8 = 0.25
    and the test will fail


    Args:
        model(BaseModel):
          Model used to compute the test
        actual_dataset(Dataset):
          Actual dataset used to compute the test
        reference_dataset(Dataset):
          Reference dataset used to compute the test
        slicing_function(SlicingFunction):
          Slicing function to be applied on both actual and reference datasets
        threshold(float):
          Threshold value for Precision difference
    Returns:
        actual_slices_size:
          Length of dataset tested
        reference_slices_size:
          Length of reference_dataset tested
        metric:
          The Precision difference  metric
        passed:
          TRUE if Precision difference < threshold
    """
    if slicing_function:
        test_name = "test_diff_precision"
        actual_dataset = actual_dataset.slice(slicing_function)
        check_slice_not_empty(sliced_dataset=actual_dataset, dataset_name="actual_dataset", test_name=test_name)
        reference_dataset = reference_dataset.slice(slicing_function)
        check_slice_not_empty(sliced_dataset=reference_dataset, dataset_name="reference_dataset", test_name=test_name)

    return _test_diff_prediction(
        test_precision.test_fn,
        model,
<<<<<<< HEAD
        actual_dataset.slice(slicing_function),
        reference_dataset.slice(slicing_function),
        threshold=threshold,
        direction=direction,
=======
        actual_dataset,
        reference_dataset,
        threshold,
>>>>>>> 39029eac
        test_name="Precision",
    )


@test(name='Recall difference', tags=['performance', 'classification', 'ground_truth'])
<<<<<<< HEAD
def test_diff_recall(
    actual_dataset: Dataset,
    reference_dataset: Dataset,
    model: BaseModel,
    slicing_function: SlicingFunction = None,
    threshold: float = 0.1,
    direction: Direction = Direction.Invariant,
):
=======
def test_diff_recall(model: BaseModel, actual_dataset: Dataset, reference_dataset: Dataset,
                     slicing_function: SlicingFunction = None, threshold: float = 0.1):
>>>>>>> 39029eac
    """
    Test if the absolute percentage change of model Recall between two samples is lower than a threshold

    Example : The test is passed when the Recall for females has a difference lower than 10% from the
    Accuracy for males. For example, if the Recall for males is 0.8 (dataset) and the Recall  for
    females is 0.6 (reference_dataset) then the absolute percentage Recall change is 0.2 / 0.8 = 0.25
    and the test will fail


    Args:
        model(BaseModel):
          Model used to compute the test
        actual_dataset(Dataset):
          Actual dataset used to compute the test
        reference_dataset(Dataset):
          Actual dataset used to compute the test
        slicing_function(SlicingFunction):
          Slicing function to be applied on both actual and reference datasets
        threshold(float):
          Threshold value for Recall difference
    Returns:
        actual_slices_size:
          Length of dataset tested
        reference_slices_size:
          Length of reference_dataset tested
        metric:
          The Recall difference  metric
        passed:
          TRUE if Recall difference < threshold
    """
    if slicing_function:
        test_name = "test_diff_recall"
        actual_dataset = actual_dataset.slice(slicing_function)
        check_slice_not_empty(sliced_dataset=actual_dataset, dataset_name="actual_dataset", test_name=test_name)
        reference_dataset = reference_dataset.slice(slicing_function)
        check_slice_not_empty(sliced_dataset=reference_dataset, dataset_name="reference_dataset", test_name=test_name)

    return _test_diff_prediction(
<<<<<<< HEAD
        test_recall.test_fn,
        model,
        actual_dataset.slice(slicing_function),
        reference_dataset.slice(slicing_function),
        threshold=threshold,
        direction=direction,
        test_name="Recall",
=======
        test_recall.test_fn, model, actual_dataset,
        reference_dataset, threshold, test_name="Recall"
>>>>>>> 39029eac
    )


@test(name='F1 Reference Actual difference', tags=['performance', 'classification', 'ground_truth'])
<<<<<<< HEAD
def test_diff_reference_actual_f1(
    actual_dataset: Dataset,
    reference_dataset: Dataset,
    model: BaseModel,
    slicing_function: SlicingFunction = None,
    threshold: float = 0.1,
    direction: Direction = Direction.Invariant,
):
=======
def test_diff_reference_actual_f1(model: BaseModel, actual_dataset: Dataset, reference_dataset: Dataset,
                                  slicing_function: SlicingFunction = None, threshold: float = 0.1):
>>>>>>> 39029eac
    """
    Test if the absolute percentage change in model F1 Score between reference and actual data
    is lower than a threshold

    Example : The test is passed when the F1 Score for reference dataset has a difference lower than 10% from the
    F1 Score for actual dataset. For example, if the F1 Score for reference dataset is 0.8 (reference_dataset) and the
     F1 Score  for actual dataset is 0.6 (dataset) then the absolute percentage F1 Score  change is
    0.2 / 0.8 = 0.25 and the test will fail.


    Args:
        model(BaseModel):
          Model used to compute the test
        actual_dataset(Dataset):
          Actual ataset used to compute the test
        reference_dataset(Dataset):
          Reference ataset used to compute the test
        slicing_function(SlicingFunction):
          Slicing function to be applied on both actual and reference datasets
        threshold(float):
          Threshold value for F1 Score difference
    Returns:
      actual_slices_size:
          Length of dataset tested
      reference_slices_size:
          Length of reference_dataset tested
      metric:
          The F1 Score difference  metric
      passed:
          TRUE if F1 Score difference < threshold
    """
    if slicing_function:
        test_name = "test_diff_reference_actual_f1"
        actual_dataset = actual_dataset.slice(slicing_function)
        check_slice_not_empty(sliced_dataset=actual_dataset, dataset_name="actual_dataset", test_name=test_name)
        reference_dataset = reference_dataset.slice(slicing_function)
        check_slice_not_empty(sliced_dataset=reference_dataset, dataset_name="reference_dataset", test_name=test_name)

    return _test_diff_prediction(
<<<<<<< HEAD
        test_f1.test_fn,
        model,
        actual_dataset.slice(slicing_function),
        reference_dataset.slice(slicing_function),
        threshold=threshold,
        direction=direction,
        test_name="F1 Score",
=======
        test_f1.test_fn, model, actual_dataset,
        reference_dataset, threshold, test_name="F1 Score"
>>>>>>> 39029eac
    )


@test(name='Accuracy Reference Actual difference', tags=['performance', 'classification', 'ground_truth'])
<<<<<<< HEAD
def test_diff_reference_actual_accuracy(
    actual_dataset: Dataset,
    reference_dataset: Dataset,
    model: BaseModel,
    slicing_function: SlicingFunction = None,
    threshold: float = 0.1,
    direction: Direction = Direction.Invariant,
):
=======
def test_diff_reference_actual_accuracy(model: BaseModel, actual_dataset: Dataset, reference_dataset: Dataset,
                                        slicing_function: SlicingFunction = None, threshold: float = 0.1):
>>>>>>> 39029eac
    """
    Test if the absolute percentage change in model Accuracy between reference and actual data
    is lower than a threshold

    Example : The test is passed when the Accuracy for reference dataset has a difference lower than 10% from the
    Accuracy for actual dataset. For example, if the Accuracy for reference dataset is 0.8 (reference_dataset) and the
     Accuracy  for actual dataset is 0.6 (dataset) then the absolute percentage Accuracy
    change is 0.2 / 0.8 = 0.25 and the test     will fail.


    Args:
        model(BaseModel):
          Model used to compute the test
        actual_dataset(Dataset):
          Actual ataset used to compute the test
        reference_dataset(Dataset):
          Reference ataset used to compute the test
        slicing_function(SlicingFunction):
          Slicing function to be applied on both actual and reference datasets
        threshold(float):
          Threshold value for Accuracy difference
    Returns:
        actual_slices_size:
          Length of dataset tested
        reference_slices_size:
          Length of reference_dataset tested
        metric:
          The Accuracy difference  metric
        passed:
          TRUE if Accuracy difference < threshold
    """
    if slicing_function:
        test_name = "test_diff_reference_actual_accuracy"
        actual_dataset = actual_dataset.slice(slicing_function)
        check_slice_not_empty(sliced_dataset=actual_dataset, dataset_name="actual_dataset", test_name=test_name)
        reference_dataset = reference_dataset.slice(slicing_function)
        check_slice_not_empty(sliced_dataset=reference_dataset, dataset_name="reference_dataset", test_name=test_name)

    return _test_diff_prediction(
        test_accuracy.test_fn,
        model,
<<<<<<< HEAD
        actual_dataset.slice(slicing_function),
        reference_dataset.slice(slicing_function),
        threshold=threshold,
        direction=direction,
=======
        actual_dataset,
        reference_dataset,
        threshold,
>>>>>>> 39029eac
        test_name="Accuracy",
    )


@test(name='RMSE difference', tags=['performance', 'regression', 'ground_truth'])
<<<<<<< HEAD
def test_diff_rmse(
    actual_dataset: Dataset,
    reference_dataset: Dataset,
    model: BaseModel,
    slicing_function: SlicingFunction = None,
    threshold: float = 0.1,
    direction: Direction = Direction.Invariant,
):
=======
def test_diff_rmse(model: BaseModel, actual_dataset: Dataset, reference_dataset: Dataset,
                   slicing_function: SlicingFunction = None, threshold: float = 0.1):
>>>>>>> 39029eac
    """
    Test if the absolute percentage change of model RMSE between two samples is lower than a threshold

    Example : The test is passed when the RMSE for females has a difference lower than 10% from the
    RMSE for males. For example, if the RMSE for males is 0.8 (dataset) and the RMSE  for
    females is 0.6 (reference_dataset) then the absolute percentage RMSE change is 0.2 / 0.8 = 0.25
    and the test will fail


    Args:
        model(BaseModel):
          Model used to compute the test
        actual_dataset(Dataset):
          Actual dataset used to compute the test
        reference_dataset(Dataset):
          Reference dataset used to compute the test
        slicing_function(SlicingFunction):
          Slicing function to be applied on both actual and reference datasets
        threshold(float):
          Threshold value for RMSE difference

    Returns:
        actual_slices_size:
          Length of dataset tested
        reference_slices_size:
          Length of reference_dataset tested
        metric:
          The RMSE difference  metric
        passed:
          TRUE if RMSE difference < threshold
    """
    if slicing_function:
        test_name = "test_diff_rmse"
        actual_dataset = actual_dataset.slice(slicing_function)
        check_slice_not_empty(sliced_dataset=actual_dataset, dataset_name="actual_dataset", test_name=test_name)
        reference_dataset = reference_dataset.slice(slicing_function)
        check_slice_not_empty(sliced_dataset=reference_dataset, dataset_name="reference_dataset", test_name=test_name)

    return _test_diff_prediction(
<<<<<<< HEAD
        test_rmse.test_fn,
        model,
        actual_dataset.slice(slicing_function),
        reference_dataset.slice(slicing_function),
        threshold=threshold,
        direction=direction,
        test_name="RMSE",
=======
        test_rmse.test_fn, model, actual_dataset,
        reference_dataset, threshold, test_name="RMSE"
>>>>>>> 39029eac
    )


@test(name='RMSE Reference Actual difference', tags=['performance', 'regression', 'ground_truth'])
<<<<<<< HEAD
def test_diff_reference_actual_rmse(
    actual_dataset: Dataset,
    reference_dataset: Dataset,
    model: BaseModel,
    slicing_function: SlicingFunction = None,
    threshold: float = 0.1,
    direction: Direction = Direction.Invariant,
):
=======
def test_diff_reference_actual_rmse(model: BaseModel, actual_dataset: Dataset, reference_dataset: Dataset,
                                    slicing_function: SlicingFunction = None, threshold: float = 0.1):
>>>>>>> 39029eac
    """
    Test if the absolute percentage change in model RMSE between reference and actual data
    is lower than a threshold

    Example : The test is passed when the RMSE for reference dataset has a difference lower than 10% from the
    RMSE for actual dataset. For example, if the RMSE for reference dataset is 0.8 (reference_dataset) and the RMSE
    for actual dataset is 0.6 (dataset) then the absolute percentage RMSE  change is 0.2 / 0.8 = 0.25
    and the test will fail.


    Args:
        model(BaseModel):
          Model used to compute the test
        actual_dataset(Dataset):
          Actual dataset used to compute the test
        reference_dataset(Dataset):
          Reference dataset used to compute the test
        slicing_function(SlicingFunction):
          Slicing function to be applied on both actual and reference datasets
        threshold(float):
          Threshold value for RMSE difference
    Returns:
      actual_slices_size:
          Length of dataset tested
      reference_slices_size:
          Length of reference_dataset tested
      metric:
          The RMSE difference  metric
      passed:
          TRUE if RMSE difference < threshold
    """
    if slicing_function:
        test_name = "test_diff_reference_actual_rmse"
        actual_dataset = actual_dataset.slice(slicing_function)
        check_slice_not_empty(sliced_dataset=actual_dataset, dataset_name="actual_dataset", test_name=test_name)
        reference_dataset = reference_dataset.slice(slicing_function)
        check_slice_not_empty(sliced_dataset=reference_dataset, dataset_name="reference_dataset", test_name=test_name)

    return _test_diff_prediction(
<<<<<<< HEAD
        test_rmse.test_fn,
        model,
        actual_dataset.slice(slicing_function),
        reference_dataset.slice(slicing_function),
        threshold=threshold,
        direction=direction,
        test_name="RMSE",
=======
        test_rmse.test_fn, model, actual_dataset,
        reference_dataset, threshold, test_name="RMSE"
>>>>>>> 39029eac
    )<|MERGE_RESOLUTION|>--- conflicted
+++ resolved
@@ -36,11 +36,7 @@
     return np.sqrt(mean_squared_error(y_actual, y_predicted))
 
 
-<<<<<<< HEAD
-def _test_classification_score(score_fn, gsk_dataset: Dataset, model: BaseModel, threshold: float = 1.0):
-=======
 def _test_classification_score(score_fn, model: BaseModel, gsk_dataset: Dataset, threshold: float = 1.0):
->>>>>>> 39029eac
     _verify_target_availability(gsk_dataset)
     is_binary_classification = len(model.meta.classification_labels) == 2
     actual_target = gsk_dataset.df[gsk_dataset.target]
@@ -63,11 +59,7 @@
     return TestResult(actual_slices_size=[len(gsk_dataset)], metric=metric, passed=bool(metric >= threshold))
 
 
-<<<<<<< HEAD
-def _test_regression_score(score_fn, giskard_ds, model: BaseModel, threshold: float = 1.0, r2=False):
-=======
 def _test_regression_score(score_fn, model: BaseModel, giskard_ds, threshold: float = 1.0, r2=False):
->>>>>>> 39029eac
     results_df = pd.DataFrame()
     _verify_target_availability(giskard_ds)
 
@@ -92,14 +84,8 @@
     direction: Direction = Direction.Invariant,
     test_name=None,
 ):
-<<<<<<< HEAD
-    metric_reference = test_fn(reference_dataset, model).metric
-    metric_actual = test_fn(actual_dataset, model).metric
-
-=======
-    metric_1 = test_fn(dataset=reference_slice, model=model).metric
-    metric_2 = test_fn(dataset=actual_slice, model=model).metric
->>>>>>> 39029eac
+    metric_reference = test_fn(dataset=reference_dataset, model=model).metric
+    metric_actual = test_fn(dataset=actual_dataset, model=model).metric
     try:
         rel_change = (metric_actual - metric_reference) / metric_reference
     except ZeroDivisionError:
@@ -273,14 +259,9 @@
 
 
 @test(name='Precision', tags=['performance', 'classification', 'ground_truth'])
-<<<<<<< HEAD
 def test_precision(
-    dataset: Dataset, model: BaseModel, slicing_function: SlicingFunction = None, threshold: float = 1.0
-):
-=======
-def test_precision(model: BaseModel, dataset: Dataset, slicing_function: SlicingFunction = None,
-                   threshold: float = 1.0):
->>>>>>> 39029eac
+    model: BaseModel, dataset: Dataset, slicing_function: SlicingFunction = None, threshold: float = 1.0
+):
     """
     Test if the model Precision is higher than a threshold for a given slice
 
@@ -439,19 +420,14 @@
 
 
 @test(name='Accuracy difference', tags=['performance', 'classification', 'ground_truth'])
-<<<<<<< HEAD
 def test_diff_accuracy(
+    model: BaseModel,
     actual_dataset: Dataset,
     reference_dataset: Dataset,
-    model: BaseModel,
     slicing_function: SlicingFunction = None,
     threshold: float = 0.1,
     direction: Direction = Direction.Invariant,
 ):
-=======
-def test_diff_accuracy(model: BaseModel, actual_dataset: Dataset, reference_dataset: Dataset,
-                       slicing_function: SlicingFunction = None, threshold: float = 0.1):
->>>>>>> 39029eac
     """
 
     Test if the absolute percentage change of model Accuracy between two samples is lower than a threshold
@@ -493,34 +469,23 @@
     return _test_diff_prediction(
         test_accuracy.test_fn,
         model,
-<<<<<<< HEAD
-        actual_dataset.slice(slicing_function),
-        reference_dataset.slice(slicing_function),
+        actual_dataset,
+        reference_dataset,
         threshold=threshold,
         direction=direction,
-=======
-        actual_dataset,
-        reference_dataset,
-        threshold,
->>>>>>> 39029eac
         test_name="Accuracy",
     )
 
 
 @test(name='F1 difference', tags=['performance', 'classification', 'ground_truth'])
-<<<<<<< HEAD
 def test_diff_f1(
+    model: BaseModel,
     actual_dataset: Dataset,
     reference_dataset: Dataset,
-    model: BaseModel,
     slicing_function: SlicingFunction = None,
     threshold: float = 0.1,
     direction: Direction = Direction.Invariant,
 ):
-=======
-def test_diff_f1(model: BaseModel, actual_dataset: Dataset, reference_dataset: Dataset,
-                 slicing_function: SlicingFunction = None, threshold: float = 0.1):
->>>>>>> 39029eac
     """
     Test if the absolute percentage change in model F1 Score between two samples is lower than a threshold
 
@@ -560,35 +525,25 @@
         check_slice_not_empty(sliced_dataset=reference_dataset, dataset_name="reference_dataset", test_name=test_name)
 
     return _test_diff_prediction(
-<<<<<<< HEAD
         test_f1.test_fn,
         model,
-        actual_dataset.slice(slicing_function),
-        reference_dataset.slice(slicing_function),
+        actual_dataset,
+        reference_dataset,
         threshold=threshold,
         direction=direction,
         test_name="F1 Score",
-=======
-        test_f1.test_fn, model, actual_dataset,
-        reference_dataset, threshold, test_name="F1 Score"
->>>>>>> 39029eac
     )
 
 
 @test(name='Precision difference', tags=['performance', 'classification', 'ground_truth'])
-<<<<<<< HEAD
 def test_diff_precision(
+    model: BaseModel,
     actual_dataset: Dataset,
     reference_dataset: Dataset,
-    model: BaseModel,
     slicing_function: SlicingFunction = None,
     threshold: float = 0.1,
     direction: Direction = Direction.Invariant,
 ):
-=======
-def test_diff_precision(model: BaseModel, actual_dataset: Dataset, reference_dataset: Dataset,
-                        slicing_function: SlicingFunction = None, threshold: float = 0.1):
->>>>>>> 39029eac
     """
     Test if the absolute percentage change of model Precision between two samples is lower than a threshold
 
@@ -629,34 +584,23 @@
     return _test_diff_prediction(
         test_precision.test_fn,
         model,
-<<<<<<< HEAD
-        actual_dataset.slice(slicing_function),
-        reference_dataset.slice(slicing_function),
+        actual_dataset,
+        reference_dataset,
         threshold=threshold,
         direction=direction,
-=======
-        actual_dataset,
-        reference_dataset,
-        threshold,
->>>>>>> 39029eac
         test_name="Precision",
     )
 
 
 @test(name='Recall difference', tags=['performance', 'classification', 'ground_truth'])
-<<<<<<< HEAD
 def test_diff_recall(
+    model: BaseModel,
     actual_dataset: Dataset,
     reference_dataset: Dataset,
-    model: BaseModel,
     slicing_function: SlicingFunction = None,
     threshold: float = 0.1,
     direction: Direction = Direction.Invariant,
 ):
-=======
-def test_diff_recall(model: BaseModel, actual_dataset: Dataset, reference_dataset: Dataset,
-                     slicing_function: SlicingFunction = None, threshold: float = 0.1):
->>>>>>> 39029eac
     """
     Test if the absolute percentage change of model Recall between two samples is lower than a threshold
 
@@ -695,35 +639,25 @@
         check_slice_not_empty(sliced_dataset=reference_dataset, dataset_name="reference_dataset", test_name=test_name)
 
     return _test_diff_prediction(
-<<<<<<< HEAD
         test_recall.test_fn,
         model,
-        actual_dataset.slice(slicing_function),
-        reference_dataset.slice(slicing_function),
+        actual_dataset,
+        reference_dataset,
         threshold=threshold,
         direction=direction,
         test_name="Recall",
-=======
-        test_recall.test_fn, model, actual_dataset,
-        reference_dataset, threshold, test_name="Recall"
->>>>>>> 39029eac
     )
 
 
 @test(name='F1 Reference Actual difference', tags=['performance', 'classification', 'ground_truth'])
-<<<<<<< HEAD
 def test_diff_reference_actual_f1(
+    model: BaseModel,
     actual_dataset: Dataset,
     reference_dataset: Dataset,
-    model: BaseModel,
     slicing_function: SlicingFunction = None,
     threshold: float = 0.1,
     direction: Direction = Direction.Invariant,
 ):
-=======
-def test_diff_reference_actual_f1(model: BaseModel, actual_dataset: Dataset, reference_dataset: Dataset,
-                                  slicing_function: SlicingFunction = None, threshold: float = 0.1):
->>>>>>> 39029eac
     """
     Test if the absolute percentage change in model F1 Score between reference and actual data
     is lower than a threshold
@@ -763,35 +697,25 @@
         check_slice_not_empty(sliced_dataset=reference_dataset, dataset_name="reference_dataset", test_name=test_name)
 
     return _test_diff_prediction(
-<<<<<<< HEAD
         test_f1.test_fn,
         model,
-        actual_dataset.slice(slicing_function),
-        reference_dataset.slice(slicing_function),
+        actual_dataset,
+        reference_dataset,
         threshold=threshold,
         direction=direction,
         test_name="F1 Score",
-=======
-        test_f1.test_fn, model, actual_dataset,
-        reference_dataset, threshold, test_name="F1 Score"
->>>>>>> 39029eac
     )
 
 
 @test(name='Accuracy Reference Actual difference', tags=['performance', 'classification', 'ground_truth'])
-<<<<<<< HEAD
 def test_diff_reference_actual_accuracy(
+    model: BaseModel,
     actual_dataset: Dataset,
     reference_dataset: Dataset,
-    model: BaseModel,
     slicing_function: SlicingFunction = None,
     threshold: float = 0.1,
     direction: Direction = Direction.Invariant,
 ):
-=======
-def test_diff_reference_actual_accuracy(model: BaseModel, actual_dataset: Dataset, reference_dataset: Dataset,
-                                        slicing_function: SlicingFunction = None, threshold: float = 0.1):
->>>>>>> 39029eac
     """
     Test if the absolute percentage change in model Accuracy between reference and actual data
     is lower than a threshold
@@ -833,34 +757,23 @@
     return _test_diff_prediction(
         test_accuracy.test_fn,
         model,
-<<<<<<< HEAD
-        actual_dataset.slice(slicing_function),
-        reference_dataset.slice(slicing_function),
+        actual_dataset,
+        reference_dataset,
         threshold=threshold,
         direction=direction,
-=======
-        actual_dataset,
-        reference_dataset,
-        threshold,
->>>>>>> 39029eac
         test_name="Accuracy",
     )
 
 
 @test(name='RMSE difference', tags=['performance', 'regression', 'ground_truth'])
-<<<<<<< HEAD
 def test_diff_rmse(
+    model: BaseModel,
     actual_dataset: Dataset,
     reference_dataset: Dataset,
-    model: BaseModel,
     slicing_function: SlicingFunction = None,
     threshold: float = 0.1,
     direction: Direction = Direction.Invariant,
 ):
-=======
-def test_diff_rmse(model: BaseModel, actual_dataset: Dataset, reference_dataset: Dataset,
-                   slicing_function: SlicingFunction = None, threshold: float = 0.1):
->>>>>>> 39029eac
     """
     Test if the absolute percentage change of model RMSE between two samples is lower than a threshold
 
@@ -900,35 +813,25 @@
         check_slice_not_empty(sliced_dataset=reference_dataset, dataset_name="reference_dataset", test_name=test_name)
 
     return _test_diff_prediction(
-<<<<<<< HEAD
         test_rmse.test_fn,
         model,
-        actual_dataset.slice(slicing_function),
-        reference_dataset.slice(slicing_function),
+        actual_dataset,
+        reference_dataset,
         threshold=threshold,
         direction=direction,
         test_name="RMSE",
-=======
-        test_rmse.test_fn, model, actual_dataset,
-        reference_dataset, threshold, test_name="RMSE"
->>>>>>> 39029eac
     )
 
 
 @test(name='RMSE Reference Actual difference', tags=['performance', 'regression', 'ground_truth'])
-<<<<<<< HEAD
 def test_diff_reference_actual_rmse(
+    model: BaseModel,
     actual_dataset: Dataset,
     reference_dataset: Dataset,
-    model: BaseModel,
     slicing_function: SlicingFunction = None,
     threshold: float = 0.1,
     direction: Direction = Direction.Invariant,
 ):
-=======
-def test_diff_reference_actual_rmse(model: BaseModel, actual_dataset: Dataset, reference_dataset: Dataset,
-                                    slicing_function: SlicingFunction = None, threshold: float = 0.1):
->>>>>>> 39029eac
     """
     Test if the absolute percentage change in model RMSE between reference and actual data
     is lower than a threshold
@@ -968,16 +871,11 @@
         check_slice_not_empty(sliced_dataset=reference_dataset, dataset_name="reference_dataset", test_name=test_name)
 
     return _test_diff_prediction(
-<<<<<<< HEAD
         test_rmse.test_fn,
         model,
-        actual_dataset.slice(slicing_function),
-        reference_dataset.slice(slicing_function),
+        actual_dataset,
+        reference_dataset,
         threshold=threshold,
         direction=direction,
         test_name="RMSE",
-=======
-        test_rmse.test_fn, model, actual_dataset,
-        reference_dataset, threshold, test_name="RMSE"
->>>>>>> 39029eac
     )