"""Performance tests"""
import inspect

import numpy as np
import pandas as pd
from sklearn.metrics import (
    accuracy_score,
    f1_score,
    mean_absolute_error,
    mean_squared_error,
    precision_score,
    r2_score,
    recall_score,
    roc_auc_score,
)

from giskard import test
from giskard.datasets.base import Dataset
from giskard.ml_worker.core.test_result import TestResult
from giskard.ml_worker.testing.registry.slicing_function import SlicingFunction
from giskard.ml_worker.testing.utils import Direction
from giskard.ml_worker.testing.utils import check_slice_not_empty
from giskard.models.base import BaseModel
from .debug_slicing_functions import incorrect_rows_slicing_fn, nlargest_abs_err_rows_slicing_fn


def _verify_target_availability(dataset):
    if not dataset.target:
        raise ValueError(
            "This test requires 'target' in Dataset not to be None. 'target' is the column name in df "
            "corresponding to the actual target variable (ground truth). "
            "You can set it when creating your giskard dataset."
        )


def _get_rmse(y_actual, y_predicted):
    return np.sqrt(mean_squared_error(y_actual, y_predicted))


def _test_classification_score(score_fn, model: BaseModel, dataset: Dataset, threshold: float = 1.0,
                               debug: bool = False):
    _verify_target_availability(dataset)
    is_binary_classification = len(model.meta.classification_labels) == 2
    targets = dataset.df[dataset.target]
    prediction = model.predict(dataset).prediction
    if is_binary_classification:
        metric = score_fn(targets, prediction, pos_label=model.meta.classification_labels[1])
    else:
<<<<<<< HEAD
        metric = score_fn(targets, prediction, average="macro")
=======
        metric = score_fn(actual_target, prediction, average="micro")
>>>>>>> e3175e15

    passed = bool(metric >= threshold)

    # --- debug ---
    output_ds = None
    if not passed and debug:
        output_ds = dataset.slice(incorrect_rows_slicing_fn(dataset.target, prediction=prediction))
        test_name = inspect.stack()[1][3]
        output_ds.name = "Debug: " + test_name
    # ---

    return TestResult(actual_slices_size=[len(dataset)], metric=metric, passed=passed,
                      output_df=output_ds)


def _test_accuracy_score(dataset: Dataset, model: BaseModel, threshold: float = 1.0, debug: bool = False):
    _verify_target_availability(dataset)
    prediction = model.predict(dataset).prediction
    targets = dataset.df[dataset.target]

    metric = accuracy_score(targets, prediction)
    passed = bool(metric >= threshold)

    # --- debug ---
    output_ds = None
    if not passed and debug:
        output_ds = dataset.slice(incorrect_rows_slicing_fn(dataset.target, prediction=prediction))
        test_name = inspect.stack()[1][3]
        output_ds.name = "Debug: " + test_name
    # ---

    return TestResult(actual_slices_size=[len(dataset)], metric=metric, passed=passed,
                      output_df=output_ds)


def _test_regression_score(score_fn, model: BaseModel, dataset: Dataset, threshold: float = 1.0, r2=False,
                           debug_percent_rows: float = 0.3, debug: bool = False):
    _verify_target_availability(dataset)

    targets = dataset.df[dataset.target]
    raw_prediction = model.predict(dataset).raw_prediction

    metric = score_fn(targets, raw_prediction)

    passed = bool(metric >= threshold if r2 else metric <= threshold)

    # --- debug ---
    output_ds = None
    if not passed and debug:
        output_ds = dataset.slice(
            nlargest_abs_err_rows_slicing_fn(target=dataset.target, prediction=raw_prediction,
                                             debug_percent_rows=debug_percent_rows))
        test_name = inspect.stack()[1][3]
        output_ds.name = "Debug: " + test_name
    # ---

    return TestResult(
        actual_slices_size=[len(dataset)],
        metric=metric,
        passed=passed,
        output_df=output_ds
    )


def _test_diff_prediction(
        test_fn,
        model,
        actual_dataset,
        reference_dataset,
        threshold: float = 0.5,
        direction: Direction = Direction.Invariant,
        test_name=None,
        debug: bool = False
):
    result_reference = test_fn(dataset=reference_dataset, model=model, debug=debug)
    result_actual = test_fn(dataset=actual_dataset, model=model, debug=debug)

    try:
        rel_change = (result_actual.metric - result_reference.metric) / result_reference.metric
    except ZeroDivisionError:
        raise ZeroDivisionError(
            f"Unable to calculate performance difference: the {test_name} inside the"
            " reference_dataset is equal to zero"
        )

    if direction == Direction.Invariant:
        passed = abs(rel_change) < threshold
    elif direction == Direction.Decreasing:
        passed = rel_change < threshold
    elif direction == Direction.Increasing:
        passed = rel_change > threshold
    else:
        raise ValueError(f"Invalid direction: {direction}")

    # --- debug ---
    output_ds = None
    if not passed and debug:
        output_ds = result_reference.output_df  # copy all properties
        output_ds.df = pd.concat([result_actual.output_df.df,
                                  result_reference.output_df.df], ignore_index=True)
        test_name = inspect.stack()[1][3]
        output_ds.name = "Debug: " + test_name
    # ---

    return TestResult(
        actual_slices_size=[len(actual_dataset)],
        reference_slices_size=[len(reference_dataset)],
        metric=rel_change,
        passed=passed,
        output_df=output_ds
    )


<<<<<<< HEAD
@test(name="AUC test class", tags=['performance', 'classification', 'ground_truth'])
class AucTest(GiskardTest):
    """
    Test if the model AUC performance is higher than a threshold for a given slice

    Example : The test is passed when the AUC for females is higher than 0.7
    """

    dataset: Dataset
    model: BaseModel
    threshold: float

    def __init__(self, model: BaseModel = None, dataset: Dataset = None, threshold: float = None, debug: bool = False):
        """
        :param model: Model used to compute the test
        :param dataset: dataset used to compute the test
        :param threshold: Threshold value of AUC metrics
        """
        self.dataset = dataset
        self.model = model
        self.threshold = threshold
        self.debug = debug
        super().__init__()

    def execute(self) -> TestResult:
        """

        :return:
          actual_slices_size:
            Length of dataset tested
          metric:
            The AUC performance metric
          passed:
            TRUE if AUC metrics >= threshold
        """
        return test_auc.test_fn(dataset=self.dataset, model=self.model, threshold=self.threshold, debug=self.debug)


=======
>>>>>>> e3175e15
@test(name='AUC', tags=['performance', 'classification', 'ground_truth'])
def test_auc(model: BaseModel, dataset: Dataset, slicing_function: SlicingFunction = None, threshold: float = 1.0,
             debug: bool = False):
    """
    Test if the model AUC performance is higher than a threshold for a given slice

    Example : The test is passed when the AUC for females is higher than 0.7


    Args:
        model(BaseModel):
          Model used to compute the test
        dataset(Dataset):
          Actual dataset used to compute the test
        slicing_function(SlicingFunction):
          Slicing function to be applied on dataset
        threshold(float):
          Threshold value of AUC metrics

    Returns:
      actual_slices_size:
          Length of dataset tested
      metric:
          The AUC performance metric
      passed:
          TRUE if AUC metrics >= threshold
    """
    if slicing_function:
        dataset = dataset.slice(slicing_function)
        check_slice_not_empty(sliced_dataset=dataset, dataset_name="dataset", test_name="test_auc")

    _predictions = model.predict(dataset)
    targets = dataset.df[dataset.target]

    _verify_target_availability(dataset)
    if len(model.meta.classification_labels) == 2:
        predictions = _predictions.raw_prediction
        metric = roc_auc_score(targets, predictions)
    else:
        predictions = _predictions.all_predictions
        non_declared_categories = set(predictions.columns) - set(targets.unique())
        assert not len(
            non_declared_categories
        ), f'Predicted classes don\'t exist in the dataset "{dataset.target}" column: {non_declared_categories}'

        metric = roc_auc_score(targets, predictions, multi_class="ovo")

    passed = bool(metric >= threshold)

    # --- debug ---
    output_ds = None
    if not passed and debug:
        output_ds = dataset.slice(incorrect_rows_slicing_fn(dataset.target, prediction=_predictions.prediction))
        test_name = inspect.stack()[0][3]
        output_ds.name = "Debug: " + test_name
    # ---

    return TestResult(actual_slices_size=[len(dataset)], metric=metric, passed=passed,
                      output_df=output_ds)


@test(name='F1', tags=['performance', 'classification', 'ground_truth'])
def test_f1(model: BaseModel, dataset: Dataset, slicing_function: SlicingFunction = None, threshold: float = 1.0,
            debug: bool = False):
    """
    Test if the model F1 score is higher than a defined threshold for a given slice

    Example: The test is passed when F1 score for females is higher than 0.7


    Args:
        model(BaseModel):
          Model used to compute the test
        dataset(Dataset):
          Actual dataset used to compute the test
        slicing_function(SlicingFunction):
          Slicing function to be applied on dataset
        threshold(float):
          Threshold value for F1 Score


    Returns:
        actual_slices_size:
          Length of dataset tested
        metric:
          The F1 score metric
        passed:
          TRUE if F1 Score metrics >= threshold
    """
    if slicing_function:
        dataset = dataset.slice(slicing_function)
        check_slice_not_empty(sliced_dataset=dataset, dataset_name="dataset", test_name="test_f1")
    return _test_classification_score(f1_score, model, dataset, threshold, debug)


@test(name='Accuracy', tags=['performance', 'classification', 'ground_truth'])
def test_accuracy(model: BaseModel, dataset: Dataset, slicing_function: SlicingFunction = None, threshold: float = 1.0,
                  debug: bool = False):
    """
    Test if the model Accuracy is higher than a threshold for a given slice

    Example: The test is passed when the Accuracy for females is higher than 0.7


    Args:
        model(BaseModel):
          Model used to compute the test
        dataset(Dataset):
          Actual dataset used to compute the test
        slicing_function(SlicingFunction):
          Slicing function to be applied on dataset
        threshold(float):
          Threshold value for Accuracy

    Returns:
      actual_slices_size:
          Length of dataset tested
      metric:
          The Accuracy metric
      passed:
          TRUE if Accuracy metrics >= threshold
    """
    if slicing_function:
        dataset = dataset.slice(slicing_function)
        check_slice_not_empty(sliced_dataset=dataset, dataset_name="dataset", test_name="test_accuracy")
    return _test_accuracy_score(dataset, model, threshold, debug)


@test(name='Precision', tags=['performance', 'classification', 'ground_truth'])
def test_precision(
        model: BaseModel, dataset: Dataset, slicing_function: SlicingFunction = None, threshold: float = 1.0,
        debug: bool = False
):
    """
    Test if the model Precision is higher than a threshold for a given slice

    Example: The test is passed when the Precision for females is higher than 0.7


    Args:
        model(BaseModel):
          Model used to compute the test
        dataset(Dataset):
          Actual dataset used to compute the test
        slicing_function(SlicingFunction):
          Slicing function to be applied on dataset
        threshold(float):
          Threshold value for Precision
    Returns:
        actual_slices_size:
          Length of dataset tested
        metric:
          The Precision metric
        passed:
          TRUE if Precision metrics >= threshold
    """
    if slicing_function:
        dataset = dataset.slice(slicing_function)
        check_slice_not_empty(sliced_dataset=dataset, dataset_name="dataset", test_name="test_precision")
    return _test_classification_score(precision_score, model, dataset, threshold, debug)


@test(name='Recall', tags=['performance', 'classification', 'ground_truth'])
def test_recall(model: BaseModel, dataset: Dataset, slicing_function: SlicingFunction = None, threshold: float = 1.0,
                debug: bool = False):
    """
    Test if the model Recall is higher than a threshold for a given slice

    Example: The test is passed when the Recall for females is higher than 0.7


    Args:
        model(BaseModel):
          Model used to compute the test
        dataset(Dataset):
          Actual dataset used to compute the test
        slicing_function(SlicingFunction):
          Slicing function to be applied on dataset
        threshold(float):
          Threshold value for Recall
    Returns:
        actual_slices_size:
          Length of dataset tested
        metric:
          The Recall metric
        passed:
          TRUE if Recall metric >= threshold
    """
    if slicing_function:
        dataset = dataset.slice(slicing_function)
        check_slice_not_empty(sliced_dataset=dataset, dataset_name="dataset", test_name="test_recall")
    return _test_classification_score(recall_score, model, dataset, threshold, debug)


@test(name='RMSE', tags=['performance', 'regression', 'ground_truth'])
def test_rmse(model: BaseModel, dataset: Dataset, slicing_function: SlicingFunction = None, threshold: float = 1.0,
              debug: bool = False):
    """
    Test if the model RMSE is lower than a threshold

    Example: The test is passed when the RMSE is lower than 10


    Args:
        model(BaseModel):
          Model used to compute the test
        dataset(Dataset):
          Dataset used to compute the test
        slicing_function(SlicingFunction):
          Slicing function to be applied on dataset
        threshold(float):
          Threshold value for RMSE
    Returns:
        actual_slices_size:
          Length of dataset tested
        metric:
          The RMSE metric
        passed:
          TRUE if RMSE metric <= threshold
    """
    if slicing_function:
        dataset = dataset.slice(slicing_function)
        check_slice_not_empty(sliced_dataset=dataset, dataset_name="dataset", test_name="test_rmse")
    return _test_regression_score(_get_rmse, model, dataset, threshold, debug=debug)


@test(name='MAE', tags=['performance', 'regression', 'ground_truth'])
def test_mae(model: BaseModel, dataset: Dataset, slicing_function: SlicingFunction = None, threshold: float = 1.0,
             debug: bool = False):
    """
    Test if the model Mean Absolute Error is lower than a threshold

    Example: The test is passed when the MAE is lower than 10


    Args:
        model(BaseModel):
          Model used to compute the test
        dataset(Dataset):
          Dataset used to compute the test
        slicing_function(SlicingFunction):
          Slicing function to be applied on dataset
        threshold(float):
          Threshold value for MAE

    Returns:
        actual_slices_size:
          Length of dataset tested
        reference_slices_size:
          Length of reference_dataset tested
        metric:
          The MAE metric
        passed:
          TRUE if MAE metric <= threshold
    """
    if slicing_function:
        dataset = dataset.slice(slicing_function)
        check_slice_not_empty(sliced_dataset=dataset, dataset_name="dataset", test_name="test_mae")
    return _test_regression_score(mean_absolute_error, model, dataset, threshold, debug=debug)


@test(name='R2', tags=['performance', 'regression', 'ground_truth'])
def test_r2(model: BaseModel, dataset: Dataset, slicing_function: SlicingFunction = None, threshold: float = 1.0,
            debug: bool = False):
    """
    Test if the model R-Squared is higher than a threshold

    Example: The test is passed when the R-Squared is higher than 0.7


    Args:
        model(BaseModel):
          Model used to compute the test
        dataset(Dataset):
          Dataset used to compute the test
        slicing_function(SlicingFunction):
          Slicing function to be applied on dataset
        threshold(float):
          Threshold value for R-Squared

    Returns:
        actual_slices_size:
          Length of dataset tested
        metric:
          The R-Squared metric
        passed:
          TRUE if R-Squared metric >= threshold
    """
    if slicing_function:
        dataset = dataset.slice(slicing_function)
        check_slice_not_empty(sliced_dataset=dataset, dataset_name="dataset", test_name="test_r2")
    return _test_regression_score(r2_score, model, dataset, threshold, r2=True, debug=debug)


@test(name='Accuracy difference', tags=['performance', 'classification', 'ground_truth'])
def test_diff_accuracy(
        model: BaseModel,
        actual_dataset: Dataset,
        reference_dataset: Dataset,
        slicing_function: SlicingFunction = None,
        threshold: float = 0.1,
        direction: Direction = Direction.Invariant,
        debug: bool = False
):
    """

    Test if the absolute percentage change of model Accuracy between two samples is lower than a threshold

    Example : The test is passed when the Accuracy for females has a difference lower than 10% from the
    Accuracy for males. For example, if the Accuracy for males is 0.8 (dataset) and the Accuracy  for
    females is 0.6 (reference_dataset) then the absolute percentage Accuracy change is 0.2 / 0.8 = 0.25
    and the test will fail


    Args:
        model(BaseModel):
          Model used to compute the test
        actual_dataset(Dataset):
          Actual dataset used to compute the test
        reference_dataset(Dataset):
          Reference dataset used to compute the test
        slicing_function(SlicingFunction):
          Slicing function to be applied on both actual and reference datasets
        threshold(float):
          Threshold value for Accuracy Score difference
    Returns:
        actual_slices_size:
          Length of dataset tested
        reference_slices_size:
          Length of reference_dataset tested
        metric:
          The Accuracy difference  metric
        passed:
          TRUE if Accuracy difference < threshold
    """
    if slicing_function:
        test_name = "test_diff_accuracy"
        actual_dataset = actual_dataset.slice(slicing_function)
        check_slice_not_empty(sliced_dataset=actual_dataset, dataset_name="actual_dataset", test_name=test_name)
        reference_dataset = reference_dataset.slice(slicing_function)
        check_slice_not_empty(sliced_dataset=reference_dataset, dataset_name="reference_dataset", test_name=test_name)

    return _test_diff_prediction(
        test_accuracy.test_fn,
        model,
        actual_dataset,
        reference_dataset,
        threshold=threshold,
        direction=direction,
        test_name="Accuracy",
        debug=debug
    )


@test(name='F1 difference', tags=['performance', 'classification', 'ground_truth'])
def test_diff_f1(
        model: BaseModel,
        actual_dataset: Dataset,
        reference_dataset: Dataset,
        slicing_function: SlicingFunction = None,
        threshold: float = 0.1,
        direction: Direction = Direction.Invariant,
        debug: bool = False
):
    """
    Test if the absolute percentage change in model F1 Score between two samples is lower than a threshold

    Example : The test is passed when the F1 Score for females has a difference lower than 10% from the
    F1 Score for males. For example, if the F1 Score for males is 0.8 (dataset) and the F1 Score  for
    females is 0.6 (reference_dataset) then the absolute percentage F1 Score  change is 0.2 / 0.8 = 0.25
    and the test will fail


    Args:
        model(BaseModel):
          Model used to compute the test
        actual_dataset(Dataset):
          Actual dataset used to compute the test
        reference_dataset(Dataset):
          Reference dataset used to compute the test
        slicing_function(SlicingFunction):
          Slicing function to be applied on both actual and reference datasets
        threshold(float):
          Threshold value for F1 Score difference

    Returns:
        actual_slices_size:
          Length of dataset tested
        reference_slices_size:
          Length of reference_dataset tested
        metric:
          The F1 Score difference  metric
        passed:
          TRUE if F1 Score difference < threshold
    """
    if slicing_function:
        test_name = "test_diff_f1"
        actual_dataset = actual_dataset.slice(slicing_function)
        check_slice_not_empty(sliced_dataset=actual_dataset, dataset_name="actual_dataset", test_name=test_name)
        reference_dataset = reference_dataset.slice(slicing_function)
        check_slice_not_empty(sliced_dataset=reference_dataset, dataset_name="reference_dataset", test_name=test_name)

    return _test_diff_prediction(
        test_f1.test_fn,
        model,
        actual_dataset,
        reference_dataset,
        threshold=threshold,
        direction=direction,
        test_name="F1 Score",
        debug=debug
    )


@test(name='Precision difference', tags=['performance', 'classification', 'ground_truth'])
def test_diff_precision(
        model: BaseModel,
        actual_dataset: Dataset,
        reference_dataset: Dataset,
        slicing_function: SlicingFunction = None,
        threshold: float = 0.1,
        direction: Direction = Direction.Invariant,
        debug: bool = False
):
    """
    Test if the absolute percentage change of model Precision between two samples is lower than a threshold

    Example : The test is passed when the Precision for females has a difference lower than 10% from the
    Accuracy for males. For example, if the Precision for males is 0.8 (dataset) and the Precision  for
    females is 0.6 (reference_dataset) then the absolute percentage Precision change is 0.2 / 0.8 = 0.25
    and the test will fail


    Args:
        model(BaseModel):
          Model used to compute the test
        actual_dataset(Dataset):
          Actual dataset used to compute the test
        reference_dataset(Dataset):
          Reference dataset used to compute the test
        slicing_function(SlicingFunction):
          Slicing function to be applied on both actual and reference datasets
        threshold(float):
          Threshold value for Precision difference
    Returns:
        actual_slices_size:
          Length of dataset tested
        reference_slices_size:
          Length of reference_dataset tested
        metric:
          The Precision difference  metric
        passed:
          TRUE if Precision difference < threshold
    """
    if slicing_function:
        test_name = "test_diff_precision"
        actual_dataset = actual_dataset.slice(slicing_function)
        check_slice_not_empty(sliced_dataset=actual_dataset, dataset_name="actual_dataset", test_name=test_name)
        reference_dataset = reference_dataset.slice(slicing_function)
        check_slice_not_empty(sliced_dataset=reference_dataset, dataset_name="reference_dataset", test_name=test_name)

    return _test_diff_prediction(
        test_precision.test_fn,
        model,
        actual_dataset,
        reference_dataset,
        threshold=threshold,
        direction=direction,
        test_name="Precision",
        debug=debug
    )


@test(name='Recall difference', tags=['performance', 'classification', 'ground_truth'])
def test_diff_recall(
        model: BaseModel,
        actual_dataset: Dataset,
        reference_dataset: Dataset,
        slicing_function: SlicingFunction = None,
        threshold: float = 0.1,
        direction: Direction = Direction.Invariant,
        debug: bool = False
):
    """
    Test if the absolute percentage change of model Recall between two samples is lower than a threshold

    Example : The test is passed when the Recall for females has a difference lower than 10% from the
    Accuracy for males. For example, if the Recall for males is 0.8 (dataset) and the Recall  for
    females is 0.6 (reference_dataset) then the absolute percentage Recall change is 0.2 / 0.8 = 0.25
    and the test will fail


    Args:
        model(BaseModel):
          Model used to compute the test
        actual_dataset(Dataset):
          Actual dataset used to compute the test
        reference_dataset(Dataset):
          Actual dataset used to compute the test
        slicing_function(SlicingFunction):
          Slicing function to be applied on both actual and reference datasets
        threshold(float):
          Threshold value for Recall difference
    Returns:
        actual_slices_size:
          Length of dataset tested
        reference_slices_size:
          Length of reference_dataset tested
        metric:
          The Recall difference  metric
        passed:
          TRUE if Recall difference < threshold
    """
    if slicing_function:
        test_name = "test_diff_recall"
        actual_dataset = actual_dataset.slice(slicing_function)
        check_slice_not_empty(sliced_dataset=actual_dataset, dataset_name="actual_dataset", test_name=test_name)
        reference_dataset = reference_dataset.slice(slicing_function)
        check_slice_not_empty(sliced_dataset=reference_dataset, dataset_name="reference_dataset", test_name=test_name)

    return _test_diff_prediction(
        test_recall.test_fn,
        model,
        actual_dataset,
        reference_dataset,
        threshold=threshold,
        direction=direction,
        test_name="Recall",
        debug=debug
    )


@test(name='F1 Reference Actual difference', tags=['performance', 'classification', 'ground_truth'])
def test_diff_reference_actual_f1(
        model: BaseModel,
        actual_dataset: Dataset,
        reference_dataset: Dataset,
        slicing_function: SlicingFunction = None,
        threshold: float = 0.1,
        direction: Direction = Direction.Invariant,
        debug: bool = False
):
    """
    Test if the absolute percentage change in model F1 Score between reference and actual data
    is lower than a threshold

    Example : The test is passed when the F1 Score for reference dataset has a difference lower than 10% from the
    F1 Score for actual dataset. For example, if the F1 Score for reference dataset is 0.8 (reference_dataset) and the
     F1 Score  for actual dataset is 0.6 (dataset) then the absolute percentage F1 Score  change is
    0.2 / 0.8 = 0.25 and the test will fail.


    Args:
        model(BaseModel):
          Model used to compute the test
        actual_dataset(Dataset):
          Actual ataset used to compute the test
        reference_dataset(Dataset):
          Reference ataset used to compute the test
        slicing_function(SlicingFunction):
          Slicing function to be applied on both actual and reference datasets
        threshold(float):
          Threshold value for F1 Score difference
    Returns:
      actual_slices_size:
          Length of dataset tested
      reference_slices_size:
          Length of reference_dataset tested
      metric:
          The F1 Score difference  metric
      passed:
          TRUE if F1 Score difference < threshold
    """
    if slicing_function:
        test_name = "test_diff_reference_actual_f1"
        actual_dataset = actual_dataset.slice(slicing_function)
        check_slice_not_empty(sliced_dataset=actual_dataset, dataset_name="actual_dataset", test_name=test_name)
        reference_dataset = reference_dataset.slice(slicing_function)
        check_slice_not_empty(sliced_dataset=reference_dataset, dataset_name="reference_dataset", test_name=test_name)

    return _test_diff_prediction(
        test_f1.test_fn,
        model,
        actual_dataset,
        reference_dataset,
        threshold=threshold,
        direction=direction,
        test_name="F1 Score",
        debug=debug
    )


@test(name='Accuracy Reference Actual difference', tags=['performance', 'classification', 'ground_truth'])
def test_diff_reference_actual_accuracy(
        model: BaseModel,
        actual_dataset: Dataset,
        reference_dataset: Dataset,
        slicing_function: SlicingFunction = None,
        threshold: float = 0.1,
        direction: Direction = Direction.Invariant,
        debug: bool = False
):
    """
    Test if the absolute percentage change in model Accuracy between reference and actual data
    is lower than a threshold

    Example : The test is passed when the Accuracy for reference dataset has a difference lower than 10% from the
    Accuracy for actual dataset. For example, if the Accuracy for reference dataset is 0.8 (reference_dataset) and the
     Accuracy  for actual dataset is 0.6 (dataset) then the absolute percentage Accuracy
    change is 0.2 / 0.8 = 0.25 and the test     will fail.


    Args:
        model(BaseModel):
          Model used to compute the test
        actual_dataset(Dataset):
          Actual ataset used to compute the test
        reference_dataset(Dataset):
          Reference ataset used to compute the test
        slicing_function(SlicingFunction):
          Slicing function to be applied on both actual and reference datasets
        threshold(float):
          Threshold value for Accuracy difference
    Returns:
        actual_slices_size:
          Length of dataset tested
        reference_slices_size:
          Length of reference_dataset tested
        metric:
          The Accuracy difference  metric
        passed:
          TRUE if Accuracy difference < threshold
    """
    if slicing_function:
        test_name = "test_diff_reference_actual_accuracy"
        actual_dataset = actual_dataset.slice(slicing_function)
        check_slice_not_empty(sliced_dataset=actual_dataset, dataset_name="actual_dataset", test_name=test_name)
        reference_dataset = reference_dataset.slice(slicing_function)
        check_slice_not_empty(sliced_dataset=reference_dataset, dataset_name="reference_dataset", test_name=test_name)

    return _test_diff_prediction(
        test_accuracy.test_fn,
        model,
        actual_dataset,
        reference_dataset,
        threshold=threshold,
        direction=direction,
        test_name="Accuracy",
        debug=debug
    )


@test(name='RMSE difference', tags=['performance', 'regression', 'ground_truth'])
def test_diff_rmse(
        model: BaseModel,
        actual_dataset: Dataset,
        reference_dataset: Dataset,
        slicing_function: SlicingFunction = None,
        threshold: float = 0.1,
        direction: Direction = Direction.Invariant,
        debug: bool = False
):
    """
    Test if the absolute percentage change of model RMSE between two samples is lower than a threshold

    Example : The test is passed when the RMSE for females has a difference lower than 10% from the
    RMSE for males. For example, if the RMSE for males is 0.8 (dataset) and the RMSE  for
    females is 0.6 (reference_dataset) then the absolute percentage RMSE change is 0.2 / 0.8 = 0.25
    and the test will fail


    Args:
        model(BaseModel):
          Model used to compute the test
        actual_dataset(Dataset):
          Actual dataset used to compute the test
        reference_dataset(Dataset):
          Reference dataset used to compute the test
        slicing_function(SlicingFunction):
          Slicing function to be applied on both actual and reference datasets
        threshold(float):
          Threshold value for RMSE difference

    Returns:
        actual_slices_size:
          Length of dataset tested
        reference_slices_size:
          Length of reference_dataset tested
        metric:
          The RMSE difference  metric
        passed:
          TRUE if RMSE difference < threshold
    """
    if slicing_function:
        test_name = "test_diff_rmse"
        actual_dataset = actual_dataset.slice(slicing_function)
        check_slice_not_empty(sliced_dataset=actual_dataset, dataset_name="actual_dataset", test_name=test_name)
        reference_dataset = reference_dataset.slice(slicing_function)
        check_slice_not_empty(sliced_dataset=reference_dataset, dataset_name="reference_dataset", test_name=test_name)

    return _test_diff_prediction(
        test_rmse.test_fn,
        model,
        actual_dataset,
        reference_dataset,
        threshold=threshold,
        direction=direction,
        test_name="RMSE",
        debug=debug
    )


@test(name='RMSE Reference Actual difference', tags=['performance', 'regression', 'ground_truth'])
def test_diff_reference_actual_rmse(
        model: BaseModel,
        actual_dataset: Dataset,
        reference_dataset: Dataset,
        slicing_function: SlicingFunction = None,
        threshold: float = 0.1,
        direction: Direction = Direction.Invariant,
        debug: bool = False
):
    """
    Test if the absolute percentage change in model RMSE between reference and actual data
    is lower than a threshold

    Example : The test is passed when the RMSE for reference dataset has a difference lower than 10% from the
    RMSE for actual dataset. For example, if the RMSE for reference dataset is 0.8 (reference_dataset) and the RMSE
    for actual dataset is 0.6 (dataset) then the absolute percentage RMSE  change is 0.2 / 0.8 = 0.25
    and the test will fail.


    Args:
        model(BaseModel):
          Model used to compute the test
        actual_dataset(Dataset):
          Actual dataset used to compute the test
        reference_dataset(Dataset):
          Reference dataset used to compute the test
        slicing_function(SlicingFunction):
          Slicing function to be applied on both actual and reference datasets
        threshold(float):
          Threshold value for RMSE difference
    Returns:
      actual_slices_size:
          Length of dataset tested
      reference_slices_size:
          Length of reference_dataset tested
      metric:
          The RMSE difference  metric
      passed:
          TRUE if RMSE difference < threshold
    """
    if slicing_function:
        test_name = "test_diff_reference_actual_rmse"
        actual_dataset = actual_dataset.slice(slicing_function)
        check_slice_not_empty(sliced_dataset=actual_dataset, dataset_name="actual_dataset", test_name=test_name)
        reference_dataset = reference_dataset.slice(slicing_function)
        check_slice_not_empty(sliced_dataset=reference_dataset, dataset_name="reference_dataset", test_name=test_name)

    return _test_diff_prediction(
        test_rmse.test_fn,
        model,
        actual_dataset,
        reference_dataset,
        threshold=threshold,
        direction=direction,
        test_name="RMSE",
        debug=debug
    )<|MERGE_RESOLUTION|>--- conflicted
+++ resolved
@@ -46,11 +46,7 @@
     if is_binary_classification:
         metric = score_fn(targets, prediction, pos_label=model.meta.classification_labels[1])
     else:
-<<<<<<< HEAD
-        metric = score_fn(targets, prediction, average="macro")
-=======
         metric = score_fn(actual_target, prediction, average="micro")
->>>>>>> e3175e15
 
     passed = bool(metric >= threshold)
 
@@ -164,47 +160,6 @@
     )
 
 
-<<<<<<< HEAD
-@test(name="AUC test class", tags=['performance', 'classification', 'ground_truth'])
-class AucTest(GiskardTest):
-    """
-    Test if the model AUC performance is higher than a threshold for a given slice
-
-    Example : The test is passed when the AUC for females is higher than 0.7
-    """
-
-    dataset: Dataset
-    model: BaseModel
-    threshold: float
-
-    def __init__(self, model: BaseModel = None, dataset: Dataset = None, threshold: float = None, debug: bool = False):
-        """
-        :param model: Model used to compute the test
-        :param dataset: dataset used to compute the test
-        :param threshold: Threshold value of AUC metrics
-        """
-        self.dataset = dataset
-        self.model = model
-        self.threshold = threshold
-        self.debug = debug
-        super().__init__()
-
-    def execute(self) -> TestResult:
-        """
-
-        :return:
-          actual_slices_size:
-            Length of dataset tested
-          metric:
-            The AUC performance metric
-          passed:
-            TRUE if AUC metrics >= threshold
-        """
-        return test_auc.test_fn(dataset=self.dataset, model=self.model, threshold=self.threshold, debug=self.debug)
-
-
-=======
->>>>>>> e3175e15
 @test(name='AUC', tags=['performance', 'classification', 'ground_truth'])
 def test_auc(model: BaseModel, dataset: Dataset, slicing_function: SlicingFunction = None, threshold: float = 1.0,
              debug: bool = False):
