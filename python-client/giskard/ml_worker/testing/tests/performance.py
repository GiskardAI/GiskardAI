"""Performance tests"""
import numpy as np
import pandas as pd
from sklearn.metrics import (
    accuracy_score,
    f1_score,
    mean_absolute_error,
    mean_squared_error,
    precision_score,
    r2_score,
    recall_score,
    roc_auc_score,
)

from giskard import test
from giskard.core.model import Model
from giskard.ml_worker.core.dataset import Dataset
from giskard.ml_worker.core.test_result import TestResult
from giskard.ml_worker.testing.registry.giskard_test import GiskardTest


def _verify_target_availability(dataset):
    if not dataset.target:
        raise ValueError("Target column is not available")


def _get_rmse(y_actual, y_predicted):
    return np.sqrt(mean_squared_error(y_actual, y_predicted))


def _test_classification_score(
        score_fn, gsk_dataset: Dataset, model: Model, threshold: float = 1.0
):
    _verify_target_availability(gsk_dataset)
    is_binary_classification = len(model.meta.classification_labels) == 2
    gsk_dataset.df.reset_index(drop=True, inplace=True)
    actual_target = gsk_dataset.df[gsk_dataset.target].astype(str)
    prediction = model.predict(gsk_dataset).prediction
    if is_binary_classification:
        metric = score_fn(actual_target, prediction, pos_label=model.meta.classification_labels[1])
    else:
        metric = score_fn(actual_target, prediction, average="macro")

<<<<<<< HEAD
    return TestResult(
        actual_slices_size=[len(gsk_dataset)], metric=metric, passed=metric >= threshold
    )
=======
    return TestResult(actual_slices_size=[len(gsk_dataset)], metric=metric, passed=bool(metric >= threshold))
>>>>>>> 6dc4bb21


def _test_accuracy_score(gsk_dataset: Dataset, model: Model, threshold: float = 1.0):
    _verify_target_availability(gsk_dataset)
    gsk_dataset.df.reset_index(drop=True, inplace=True)
    prediction = model.predict(gsk_dataset).prediction
    actual_target = gsk_dataset.df[gsk_dataset.target].astype(str)

    metric = accuracy_score(actual_target, prediction)

<<<<<<< HEAD
    return TestResult(
        actual_slices_size=[len(gsk_dataset)], metric=metric, passed=metric >= threshold
    )
=======
    return TestResult(actual_slices_size=[len(gsk_dataset)], metric=metric, passed=bool(metric >= threshold))
>>>>>>> 6dc4bb21


def _test_regression_score(
        score_fn, giskard_ds, model: Model, threshold: float = 1.0, r2=False
):
    results_df = pd.DataFrame()
    giskard_ds.df.reset_index(drop=True, inplace=True)
    _verify_target_availability(giskard_ds)

    results_df["actual_target"] = giskard_ds.df[giskard_ds.target]
    results_df["prediction"] = model.predict(giskard_ds).raw_prediction

    metric = score_fn(results_df["actual_target"], results_df["prediction"])

    return TestResult(
        actual_slices_size=[len(giskard_ds)],
        metric=metric,
        passed=bool(metric >= threshold if r2 else metric <= threshold),
    )


def _test_diff_prediction(
        test_fn, model, actual_slice, reference_slice, threshold: float = 0.5, test_name=None
):
    metric_1 = test_fn(reference_slice, model).metric
    metric_2 = test_fn(actual_slice, model).metric
    try:
        change_pct = abs(metric_1 - metric_2) / metric_1
    except ZeroDivisionError:
        raise ZeroDivisionError(
            f"Unable to calculate performance difference: the {test_name} inside the"
            f" reference_slice is equal to zero"
        )

    return TestResult(
        actual_slices_size=[len(actual_slice)],
        reference_slices_size=[len(reference_slice)],
        metric=change_pct,
        passed=bool(change_pct < threshold),
    )


@test(name="AUC test class", tags=['performance', 'classification', 'ground_truth'])
class AucTest(GiskardTest):
    """
    Test if the model AUC performance is higher than a threshold for a given slice

    Example : The test is passed when the AUC for females is higher than 0.7
    """
    actual_slice: Dataset
    model: Model
    threshold: float

    def __init__(self, ):
        super().__init__()

    def set_params(self, actual_slice: Dataset = None, model: Model = None, threshold: float = None):
        """
        Set params of the AUC test, can be passed in Suite.add_test method
        :param actual_slice: Slice of the actual dataset
        :param model: Model used to compute the test
        :param threshold: Threshold value of AUC metrics
        """
        self.actual_slice = actual_slice
        self.model = model
        self.threshold = threshold
        return self

    def execute(self) -> TestResult:
        """

            :return:
              actual_slices_size:
                Length of actual_slice tested
              metric:
                The AUC performance metric
              passed:
                TRUE if AUC metrics >= threshold
            """
        return test_auc(self.actual_slice, self.model, self.threshold)


@test(name='AUC', tags=['performance', 'classification', 'ground_truth'])
def test_auc(actual_slice: Dataset, model: Model, threshold: float = 1.0):
    """
    Test if the model AUC performance is higher than a threshold for a given slice

    Example : The test is passed when the AUC for females is higher than 0.7


    Args:
        actual_slice(Dataset):
          Slice of the actual dataset
        model(Model):
          Model used to compute the test
        threshold(float):
          Threshold value of AUC metrics

    Returns:
      actual_slices_size:
          Length of actual_slice tested
      metric:
          The AUC performance metric
      passed:
          TRUE if AUC metrics >= threshold
    """
    _verify_target_availability(actual_slice)
    if len(model.meta.classification_labels) == 2:
        metric = roc_auc_score(
            actual_slice.df[actual_slice.target], model.predict(actual_slice).raw_prediction
        )
    else:
        predictions = model.predict(actual_slice).all_predictions
        non_declared_categories = set(predictions.columns) - set(
            actual_slice.df[actual_slice.target].unique()
        )
        assert not len(
            non_declared_categories
        ), f'Predicted classes don\'t exist in the dataset "{actual_slice.target}" column: {non_declared_categories}'

        metric = roc_auc_score(
            actual_slice.df[actual_slice.target], predictions, multi_class="ovo"
        )

<<<<<<< HEAD
    return TestResult(
        actual_slices_size=[len(actual_slice)], metric=metric, passed=metric >= threshold
    )
=======
    return TestResult(actual_slices_size=[len(actual_slice)], metric=metric, passed=bool(metric >= threshold))
>>>>>>> 6dc4bb21


@test(name='F1', tags=['performance', 'classification', 'ground_truth'])
def test_f1(actual_slice: Dataset, model: Model, threshold: float = 1.0):
    """
    Test if the model F1 score is higher than a defined threshold for a given slice

    Example: The test is passed when F1 score for females is higher than 0.7


    Args:
        actual_slice(Dataset):
          Slice of the actual dataset
        model(Model):
          Model used to compute the test
        threshold(float):
          Threshold value for F1 Score

    Returns:
        actual_slices_size:
          Length of actual_slice tested
        metric:
          The F1 score metric
        passed:
          TRUE if F1 Score metrics >= threshold
    """
    return _test_classification_score(f1_score, actual_slice, model, threshold)


@test(name='Accuracy', tags=['performance', 'classification', 'ground_truth'])
def test_accuracy(actual_slice: Dataset, model: Model, threshold: float = 1.0):
    """
    Test if the model Accuracy is higher than a threshold for a given slice

    Example: The test is passed when the Accuracy for females is higher than 0.7


    Args:
        actual_slice(Dataset):
          Slice of the actual dataset
        model(Model):
          Model used to compute the test
        threshold(float):
          Threshold value for Accuracy

    Returns:
      actual_slices_size:
          Length of actual_slice tested
      metric:
          The Accuracy metric
      passed:
          TRUE if Accuracy metrics >= threshold
    """
    return _test_accuracy_score(actual_slice, model, threshold)


@test(name='Precision', tags=['performance', 'classification', 'ground_truth'])
def test_precision(actual_slice: Dataset, model: Model, threshold: float = 1.0):
    """
    Test if the model Precision is higher than a threshold for a given slice

    Example: The test is passed when the Precision for females is higher than 0.7


    Args:
        actual_slice(Dataset):
          Slice of the actual dataset
        model(Model):
          Model used to compute the test
        threshold(float):
          Threshold value for Precision
    Returns:
        actual_slices_size:
          Length of actual_slice tested
        metric:
          The Precision metric
        passed:
          TRUE if Precision metrics >= threshold
    """
    return _test_classification_score(precision_score, actual_slice, model, threshold)


@test(name='Recall', tags=['performance', 'classification', 'ground_truth'])
def test_recall(actual_slice: Dataset, model: Model, threshold: float = 1.0):
    """
    Test if the model Recall is higher than a threshold for a given slice

    Example: The test is passed when the Recall for females is higher than 0.7


    Args:
        actual_slice(Dataset):
          Slice of the actual dataset
        model(Model):
          Model used to compute the test
        threshold(float):
          Threshold value for Recall
    Returns:
        actual_slices_size:
          Length of actual_slice tested
        metric:
          The Recall metric
        passed:
          TRUE if Recall metric >= threshold
    """
    return _test_classification_score(recall_score, actual_slice, model, threshold)


@test(name='RMSE', tags=['performance', 'regression', 'ground_truth'])
def test_rmse(actual_slice: Dataset, model: Model, threshold: float = 1.0):
    """
    Test if the model RMSE is lower than a threshold

    Example: The test is passed when the RMSE is lower than 10


    Args:
        actual_slice(Dataset):
          Slice of actual dataset
        model(Model):
          Model used to compute the test
        threshold(float):
          Threshold value for RMSE
    Returns:
        actual_slices_size:
          Length of actual_slice tested
        metric:
          The RMSE metric
        passed:
          TRUE if RMSE metric <= threshold
    """
    return _test_regression_score(_get_rmse, actual_slice, model, threshold)


@test(name='MAE', tags=['performance', 'regression', 'ground_truth'])
def test_mae(actual_slice: Dataset, model: Model, threshold: float = 1.0):
    """
    Test if the model Mean Absolute Error is lower than a threshold

    Example: The test is passed when the MAE is lower than 10


    Args:
        actual_slice(Dataset):
          Slice of actual dataset
        model(Model):
          Model used to compute the test
        threshold(float):
          Threshold value for MAE

    Returns:
        actual_slices_size:
          Length of actual_slice tested
        reference_slices_size:
          Length of reference_slice tested
        metric:
          The MAE metric
        passed:
          TRUE if MAE metric <= threshold
    """
    return _test_regression_score(mean_absolute_error, actual_slice, model, threshold)


@test(name='R2', tags=['performance', 'regression', 'ground_truth'])
def test_r2(actual_slice: Dataset, model: Model, threshold: float = 1.0):
    """
    Test if the model R-Squared is higher than a threshold

    Example: The test is passed when the R-Squared is higher than 0.7


    Args:
        actual_slice(Dataset):
          Slice of actual dataset
        model(Model):
          Model used to compute the test
        threshold(float):
          Threshold value for R-Squared

    Returns:
        actual_slices_size:
          Length of actual_slice tested
        metric:
          The R-Squared metric
        passed:
          TRUE if R-Squared metric >= threshold
    """
    return _test_regression_score(r2_score, actual_slice, model, threshold, r2=True)


@test(name='Accuracy difference', tags=['performance', 'classification', 'ground_truth'])
def test_diff_accuracy(actual_slice: Dataset, reference_slice: Dataset, model: Model,
                       threshold: float = 0.1):
    """

    Test if the absolute percentage change of model Accuracy between two samples is lower than a threshold

    Example : The test is passed when the Accuracy for females has a difference lower than 10% from the
    Accuracy for males. For example, if the Accuracy for males is 0.8 (actual_slice) and the Accuracy  for
    females is 0.6 (reference_slice) then the absolute percentage Accuracy change is 0.2 / 0.8 = 0.25
    and the test will fail


    Args:
        actual_slice(Dataset):
          Slice of the actual dataset
        reference_slice(Dataset):
          Slice of the actual dataset
        model(Model):
          Model used to compute the test
        threshold(float):
          Threshold value for Accuracy Score difference
    Returns:
        actual_slices_size:
          Length of actual_slice tested
        reference_slices_size:
          Length of reference_slice tested
        metric:
          The Accuracy difference  metric
        passed:
          TRUE if Accuracy difference < threshold
    """
    return _test_diff_prediction(
        test_accuracy,
        model,
        actual_slice,
        reference_slice,
        threshold,
        test_name="Accuracy",
    )


@test(name='F1 difference', tags=['performance', 'classification', 'ground_truth'])
def test_diff_f1(actual_slice: Dataset, reference_slice: Dataset, model: Model,
                 threshold: float = 0.1):
    """
    Test if the absolute percentage change in model F1 Score between two samples is lower than a threshold

    Example : The test is passed when the F1 Score for females has a difference lower than 10% from the
    F1 Score for males. For example, if the F1 Score for males is 0.8 (actual_slice) and the F1 Score  for
    females is 0.6 (reference_slice) then the absolute percentage F1 Score  change is 0.2 / 0.8 = 0.25
    and the test will fail


    Args:
        actual_slice(Dataset):
          Slice of the actual dataset
        reference_slice(Dataset):
          Slice of the actual dataset
        model(Model):
          Model used to compute the test
        threshold(float):
          Threshold value for F1 Score difference

    Returns:
        actual_slices_size:
          Length of actual_slice tested
        reference_slices_size:
          Length of reference_slice tested
        metric:
          The F1 Score difference  metric
        passed:
          TRUE if F1 Score difference < threshold
    """
    return _test_diff_prediction(
        test_f1, model, actual_slice, reference_slice, threshold, test_name="F1 Score"
    )


@test(name='Precision difference', tags=['performance', 'classification', 'ground_truth'])
def test_diff_precision(actual_slice: Dataset, reference_slice: Dataset, model: Model,
                        threshold: float = 0.1):
    """
    Test if the absolute percentage change of model Precision between two samples is lower than a threshold

    Example : The test is passed when the Precision for females has a difference lower than 10% from the
    Accuracy for males. For example, if the Precision for males is 0.8 (actual_slice) and the Precision  for
    females is 0.6 (reference_slice) then the absolute percentage Precision change is 0.2 / 0.8 = 0.25
    and the test will fail


    Args:
        actual_slice(Dataset):
          Slice of the actual dataset
        reference_slice(Dataset):
          Slice of the actual dataset
        model(Model):
          Model used to compute the test
        threshold(float):
          Threshold value for Precision difference
    Returns:
        actual_slices_size:
          Length of actual_slice tested
        reference_slices_size:
          Length of reference_slice tested
        metric:
          The Precision difference  metric
        passed:
          TRUE if Precision difference < threshold
    """
    return _test_diff_prediction(
        test_precision,
        model,
        actual_slice,
        reference_slice,
        threshold,
        test_name="Precision",
    )


@test(name='Recall difference', tags=['performance', 'classification', 'ground_truth'])
def test_diff_recall(actual_slice: Dataset, reference_slice: Dataset, model: Model,
                     threshold: float = 0.1):
    """
    Test if the absolute percentage change of model Recall between two samples is lower than a threshold

    Example : The test is passed when the Recall for females has a difference lower than 10% from the
    Accuracy for males. For example, if the Recall for males is 0.8 (actual_slice) and the Recall  for
    females is 0.6 (reference_slice) then the absolute percentage Recall change is 0.2 / 0.8 = 0.25
    and the test will fail


    Args:
        actual_slice(Dataset):
          Slice of the actual dataset
        reference_slice(Dataset):
          Slice of the actual dataset
        model(Model):
          Model used to compute the test
        threshold(float):
          Threshold value for Recall difference
    Returns:
        actual_slices_size:
          Length of actual_slice tested
        reference_slices_size:
          Length of reference_slice tested
        metric:
          The Recall difference  metric
        passed:
          TRUE if Recall difference < threshold
    """
    return _test_diff_prediction(
        test_recall, model, actual_slice, reference_slice, threshold, test_name="Recall"
    )


@test(name='F1 Reference Actual difference', tags=['performance', 'classification', 'ground_truth'])
def test_diff_reference_actual_f1(reference_slice: Dataset, actual_slice: Dataset, model: Model,
                                  threshold: float = 0.1):
    """
    Test if the absolute percentage change in model F1 Score between reference and actual data
    is lower than a threshold

    Example : The test is passed when the F1 Score for reference dataset has a difference lower than 10% from the
    F1 Score for actual dataset. For example, if the F1 Score for reference dataset is 0.8 (reference_slice) and the
     F1 Score  for actual dataset is 0.6 (actual_slice) then the absolute percentage F1 Score  change is
    0.2 / 0.8 = 0.25 and the test will fail.


    Args:
        actual_slice(Dataset):
          Slice of actual dataset
        reference_slice(Dataset):
          Slice of reference dataset
        model(Model):
          Model used to compute the test
        threshold(float):
          Threshold value for F1 Score difference
    Returns:
      actual_slices_size:
          Length of actual_slice tested
      reference_slices_size:
          Length of reference_slice tested
      metric:
          The F1 Score difference  metric
      passed:
          TRUE if F1 Score difference < threshold
    """
    return _test_diff_prediction(
        test_f1, model, reference_slice, actual_slice, threshold, test_name="F1 Score"
    )


@test(name='Accuracy Reference Actual difference', tags=['performance', 'classification', 'ground_truth'])
def test_diff_reference_actual_accuracy(
        reference_slice: Dataset, actual_slice: Dataset, model: Model, threshold: float = 0.1
):
    """
    Test if the absolute percentage change in model Accuracy between reference and actual data
    is lower than a threshold

    Example : The test is passed when the Accuracy for reference dataset has a difference lower than 10% from the
    Accuracy for actual dataset. For example, if the Accuracy for reference dataset is 0.8 (reference_slice) and the
     Accuracy  for actual dataset is 0.6 (actual_slice) then the absolute percentage Accuracy
    change is 0.2 / 0.8 = 0.25 and the test will fail.


    Args:
        actual_slice(Dataset):
          Slice of actual dataset
        reference_slice(Dataset):
          Slice of reference dataset
        model(Model):
          Model used to compute the test
        threshold(float):
          Threshold value for Accuracy difference
    Returns:
        actual_slices_size:
          Length of actual_slice tested
        reference_slices_size:
          Length of reference_slice tested
        metric:
          The Accuracy difference  metric
        passed:
          TRUE if Accuracy difference < threshold
    """
    return _test_diff_prediction(
        test_accuracy,
        model,
        reference_slice,
        actual_slice,
        threshold,
        test_name="Accuracy",
    )


@test(name='RMSE difference', tags=['performance', 'regression', 'ground_truth'])
def test_diff_rmse(actual_slice: Dataset, reference_slice: Dataset, model: Model,
                   threshold: float = 0.1):
    """
    Test if the absolute percentage change of model RMSE between two samples is lower than a threshold

    Example : The test is passed when the RMSE for females has a difference lower than 10% from the
    RMSE for males. For example, if the RMSE for males is 0.8 (actual_slice) and the RMSE  for
    females is 0.6 (reference_slice) then the absolute percentage RMSE change is 0.2 / 0.8 = 0.25
    and the test will fail


    Args:
        actual_slice(Dataset):
          Slice of the actual dataset
        reference_slice(Dataset):
          Slice of the actual dataset
        model(Model):
          Model used to compute the test
        threshold(float):
          Threshold value for RMSE difference

    Returns:
        actual_slices_size:
          Length of actual_slice tested
        reference_slices_size:
          Length of reference_slice tested
        metric:
          The RMSE difference  metric
        passed:
          TRUE if RMSE difference < threshold
    """
    return _test_diff_prediction(
        test_rmse, model, actual_slice, reference_slice, threshold, test_name="RMSE"
    )


@test(name='RMSE Reference Actual difference', tags=['performance', 'regression', 'ground_truth'])
def test_diff_reference_actual_rmse(reference_slice: Dataset, actual_slice: Dataset, model: Model,
                                    threshold: float = 0.1):
    """
    Test if the absolute percentage change in model RMSE between reference and actual data
    is lower than a threshold

    Example : The test is passed when the RMSE for reference dataset has a difference lower than 10% from the
    RMSE for actual dataset. For example, if the RMSE for reference dataset is 0.8 (reference_slice) and the RMSE
    for actual dataset is 0.6 (actual_slice) then the absolute percentage RMSE  change is 0.2 / 0.8 = 0.25
    and the test will fail.


    Args:
        actual_slice(Dataset):
          Slice of actual dataset
        reference_slice(Dataset):
          Slice of reference dataset
        model(Model):
          Model used to compute the test
        threshold(float):
          Threshold value for RMSE difference
    Returns:
      actual_slices_size:
          Length of actual_slice tested
      reference_slices_size:
          Length of reference_slice tested
      metric:
          The RMSE difference  metric
      passed:
          TRUE if RMSE difference < threshold
    """
    return _test_diff_prediction(
        test_rmse, model, reference_slice, actual_slice, threshold, test_name="RMSE"
    )<|MERGE_RESOLUTION|>--- conflicted
+++ resolved
@@ -41,13 +41,9 @@
     else:
         metric = score_fn(actual_target, prediction, average="macro")
 
-<<<<<<< HEAD
     return TestResult(
-        actual_slices_size=[len(gsk_dataset)], metric=metric, passed=metric >= threshold
-    )
-=======
-    return TestResult(actual_slices_size=[len(gsk_dataset)], metric=metric, passed=bool(metric >= threshold))
->>>>>>> 6dc4bb21
+        actual_slices_size=[len(gsk_dataset)], metric=metric, passed=bool(metric >= threshold)
+    )
 
 
 def _test_accuracy_score(gsk_dataset: Dataset, model: Model, threshold: float = 1.0):
@@ -58,13 +54,9 @@
 
     metric = accuracy_score(actual_target, prediction)
 
-<<<<<<< HEAD
     return TestResult(
-        actual_slices_size=[len(gsk_dataset)], metric=metric, passed=metric >= threshold
-    )
-=======
-    return TestResult(actual_slices_size=[len(gsk_dataset)], metric=metric, passed=bool(metric >= threshold))
->>>>>>> 6dc4bb21
+        actual_slices_size=[len(gsk_dataset)], metric=metric, passed=bool(metric >= threshold)
+    )
 
 
 def _test_regression_score(
@@ -189,13 +181,9 @@
             actual_slice.df[actual_slice.target], predictions, multi_class="ovo"
         )
 
-<<<<<<< HEAD
     return TestResult(
-        actual_slices_size=[len(actual_slice)], metric=metric, passed=metric >= threshold
-    )
-=======
-    return TestResult(actual_slices_size=[len(actual_slice)], metric=metric, passed=bool(metric >= threshold))
->>>>>>> 6dc4bb21
+        actual_slices_size=[len(actual_slice)], metric=metric, passed=bool(metric >= threshold)
+    )
 
 
 @test(name='F1', tags=['performance', 'classification', 'ground_truth'])
