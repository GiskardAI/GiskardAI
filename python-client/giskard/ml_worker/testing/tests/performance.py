--- conflicted
+++ resolved
@@ -15,11 +15,7 @@
 from giskard import test
 from giskard.core.model import Model
 from giskard.ml_worker.core.dataset import Dataset
-<<<<<<< HEAD
-from giskard.ml_worker.generated.ml_worker_pb2 import SingleTestResult
-=======
 from giskard.ml_worker.core.test_result import TestResult
->>>>>>> c4371bd2
 from giskard.ml_worker.testing.registry.giskard_test import GiskardTest
 
 
@@ -103,11 +99,7 @@
     )
 
 
-<<<<<<< HEAD
 @test(name="AUC test class", tags=['performance', 'classification', 'ground_truth'])
-=======
-@test(name="AUC test class", tags=["performance"])
->>>>>>> c4371bd2
 class AucTest(GiskardTest):
     """
     Test if the model AUC performance is higher than a threshold for a given slice
@@ -121,11 +113,7 @@
     def __init__(self,
                  actual_slice: Dataset = None,
                  model: Model = None,
-<<<<<<< HEAD
                  threshold: float = 0.5):
-=======
-                 threshold: float = None):
->>>>>>> c4371bd2
         """
         Init an AucTest instance, can be passed in Suite.add_test method
         :param actual_slice: Slice of the actual dataset
@@ -136,11 +124,7 @@
         self.model = model
         self.threshold = threshold
 
-<<<<<<< HEAD
-    def execute(self) -> SingleTestResult:
-=======
     def execute(self) -> TestResult:
->>>>>>> c4371bd2
         """
 
         :return:
@@ -154,11 +138,7 @@
         return test_auc(self.actual_slice, self.model, self.threshold)
 
 
-<<<<<<< HEAD
 @test(name='AUC', tags=['performance', 'classification', 'ground_truth'])
-=======
-@test(name='AUC', tags=['performance'])
->>>>>>> c4371bd2
 def test_auc(actual_slice: Dataset, model: Model, threshold: float = 1.0):
     """
     Test if the model AUC performance is higher than a threshold for a given slice
