"""Statistical tests"""
from typing import Callable

import numpy as np
import pandas as pd

from giskard import test
from giskard.datasets.base import Dataset
from giskard.ml_worker.core.test_result import TestResult, TestMessage, TestMessageLevel
<<<<<<< HEAD
from giskard.ml_worker.testing.utils import validate_classification_label

=======
from giskard.ml_worker.testing.registry.slice_function import SliceFunction
>>>>>>> f0af2139
from giskard.models.base import BaseModel


@test(name="Right Label", tags=["heuristic", "classification"])
@validate_classification_label
def test_right_label(
        actual_slice: Dataset,
        model: BaseModel,
        classification_label: str,
        threshold: float = 0.5,
) -> TestResult:
    """
    Summary: Test if the model returns the right classification label for a slice

    Description: The test is passed when the percentage of rows returning the right
    classification label is higher than the threshold in a given slice

    Example: For a credit scoring model, the test is passed when more than 50%
    of people with high-salaries are classified as “non default”


    Args:
       actual_slice(Dataset):
          Slice of the  actual dataset
      model(BaseModel):
          Model used to compute the test
      classification_label(str):
          Classification label you want to test
      threshold(float):
          Threshold for the percentage of passed rows

    Returns:
      actual_slices_size:
          Length of actual_slice tested
      metrics:
          The ratio of rows with the right classification label over the total of rows in the slice
      passed:
          TRUE if passed_ratio > threshold
    """
    actual_slice.df.reset_index(drop=True, inplace=True)
    prediction_results = model.predict(actual_slice).prediction
    assert (
        classification_label in model.meta.classification_labels
    ), f'"{classification_label}" is not part of model labels: {",".join(model.meta.classification_labels)}'

    passed_idx = actual_slice.df.loc[prediction_results == classification_label].index.values

    passed_ratio = len(passed_idx) / len(actual_slice)
    return TestResult(
        actual_slices_size=[len(actual_slice)],
        metric=passed_ratio,
        passed=bool(passed_ratio > threshold),
    )


@test(name="Output in range", tags=["heuristic", "classification", "regression"])
@validate_classification_label
def test_output_in_range(
    actual_slice: Dataset,
    model: BaseModel,
    classification_label: str = None,
    min_range: float = 0.3,
    max_range: float = 0.7,
    threshold: float = 0.5,
) -> TestResult:
    """
    Summary: Test if the model output belongs to the right range for a slice

    Description: - The test is passed when the ratio of rows in the right range inside the
    slice is higher than the threshold.

    For classification: Test if the predicted probability for a given classification label
    belongs to the right range for a dataset slice

    For regression : Test if the predicted output belongs to the right range for a dataset slice

    Example :
    For Classification: For a credit scoring model, the test is passed when more than 50% of
    people with high wage have a probability of defaulting between 0 and 0.1

    For Regression : The predicted Sale Price of a house in the city falls in a particular range


    Args:
        actual_slice(Dataset):
            Slice of the actual dataset
        model(BaseModel):
            Model used to compute the test
        classification_label(str):
            Optional. Classification label you want to test
        min_range(float):
            Minimum probability of occurrence of classification label
        max_range(float):
            Maximum probability of occurrence of classification label
        threshold(float):
            Threshold for the percentage of passed rows

    Returns:
        actual_slices_size:
            Length of actual_slice tested
        metrics:
            The proportion of rows in the right range inside the slice
        passed:
            TRUE if metric > threshold
    """
    results_df = pd.DataFrame()
    actual_slice.df.reset_index(drop=True, inplace=True)

    prediction_results = model.predict(actual_slice)

    if model.is_regression:
        results_df["output"] = prediction_results.raw_prediction

    elif model.is_classification:
        assert (
                classification_label in model.meta.classification_labels
        ), f'"{classification_label}" is not part of model labels: {",".join(model.meta.classification_labels)}'
        results_df["output"] = prediction_results.all_predictions[classification_label]

    else:
        raise ValueError(f"Prediction task is not supported: {model.meta.model_type}")

    passed_idx = actual_slice.df.loc[
        (results_df["output"] <= max_range) & (results_df["output"] >= min_range)
        ].index.values

    passed_ratio = len(passed_idx) / len(actual_slice)

    return TestResult(
        actual_slices_size=[len(actual_slice)],
        metric=passed_ratio,
        passed=bool(passed_ratio >= threshold),
    )


# TODO: support type in the future
@validate_classification_label
def test_disparate_impact(
        gsk_dataset: Dataset,
        protected_slice: SliceFunction,
        unprotected_slice: SliceFunction,
        model: BaseModel,
        positive_outcome,
        min_threshold=0.8,
        max_threshold=1.25,
) -> TestResult:
    """
    Summary: Tests if the model is biased more towards an unprotected slice of the dataset over a protected slice.
    Note that this test reflects only a possible bias in the model while being agnostic to any bias in the dataset
    it trained on. The Disparate Impact (DI) is only valid for classification models and is computed as the ratio
    between the average count of correct predictions for the protected_slice over the unprotected_slice given a
    certain positive_outcome.

    Description: Calculate the Disparate Impact between a protected and unprotected slice of a dataset. Otherwise
    known as the "80 percent" rule, the Disparate Impact determines if a model was having an "adverse impact" on a
    protected (or minority in some cases) group.

    Example: The rule was originally based on the rates at which job applicants were hired. For example, if XYZ
    Company hired 50 percent of the men applying for work in a predominantly male occupation while hiring only 20
    percent of the female applicants, one could look at the ratio of those two hiring rates to judge whether there
    might be a discrimination problem. The ratio of 20:50 means that the rate of hiring for female applicants is
    only 40 percent of the rate of hiring for male applicants. That is, 20 divided by 50 equals
    0.40, which is equivalent to 40 percent. Clearly, 40 percent is well below the 80 percent that was arbitrarily
    set as an acceptable difference in hiring rates. Therefore, in this example, XYZ Company could have been called
    upon to prove that there was a legitimate reason for hiring men at a rate so much higher than the rate of hiring
    women.

    Args:
          gsk_dataset(Dataset):
              Dataset used to compute the test
          protected_slice:
              Slice that defines the protected group from the full dataset given
          unprotected_slice:
              Slice that defines the unprotected group from the full dataset given
          model(BaseModel):
              Model used to compute the test
          positive_outcome(str or float):
              The target value that is considered a positive outcome in the dataset
          min_threshold(float):
              Threshold below which the DI test is considered to fail, by default 0.8
          max_threshold(float):
              Threshold above which the DI test is considered to fail, by default 1.25

    Returns:
          metric:
              The disparate impact ratio
          passed:
              TRUE if the disparate impact ratio > min_threshold && disparate impact ratio < max_threshold
    """

    if positive_outcome not in list(model.meta.classification_labels):
        raise ValueError(
            f"The positive outcome chosen {positive_outcome} is not part of the dataset target values {list(model.meta.classification_labels)}."
        )

    gsk_dataset.df.reset_index(drop=True, inplace=True)
    protected_ds = gsk_dataset.slice(protected_slice)
    unprotected_ds = gsk_dataset.slice(unprotected_slice)

    if protected_ds.df.equals(unprotected_ds.df):
        raise ValueError(
            "The protected and unprotected datasets are equal. Please check that you chose different slices."
        )

    positive_idx = list(model.meta.classification_labels).index(positive_outcome)

    protected_predictions = np.squeeze(model.predict(protected_ds).raw_prediction == positive_idx)
    unprotected_predictions = np.squeeze(model.predict(unprotected_ds).raw_prediction == positive_idx)

    protected_proba = np.count_nonzero(protected_predictions) / len(protected_ds.df)
    unprotected_proba = np.count_nonzero(unprotected_predictions) / len(unprotected_ds.df)
    disparate_impact_score = protected_proba / unprotected_proba

    messages = [
        TestMessage(
            type=TestMessageLevel.INFO, text=f"min_threshold = {min_threshold}, max_threshold = {max_threshold}"
        )
    ]

    return TestResult(
        metric=disparate_impact_score,
        passed=bool((disparate_impact_score > min_threshold) * (disparate_impact_score < max_threshold)),
        messages=messages,
    )<|MERGE_RESOLUTION|>--- conflicted
+++ resolved
@@ -1,18 +1,12 @@
 """Statistical tests"""
-from typing import Callable
-
 import numpy as np
 import pandas as pd
 
 from giskard import test
 from giskard.datasets.base import Dataset
 from giskard.ml_worker.core.test_result import TestResult, TestMessage, TestMessageLevel
-<<<<<<< HEAD
 from giskard.ml_worker.testing.utils import validate_classification_label
-
-=======
 from giskard.ml_worker.testing.registry.slice_function import SliceFunction
->>>>>>> f0af2139
 from giskard.models.base import BaseModel
 
 
