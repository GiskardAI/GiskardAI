--- conflicted
+++ resolved
@@ -1,5 +1,3 @@
-<<<<<<< HEAD
-=======
 import typing
 from typing import Union
 
@@ -752,5 +750,4 @@
                 metric=metric,
                 messages=messages,
             )
-        )
->>>>>>> c8181988
+        )