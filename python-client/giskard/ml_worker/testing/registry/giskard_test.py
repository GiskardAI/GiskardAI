--- conflicted
+++ resolved
@@ -53,12 +53,9 @@
     def _get_uuid(self) -> str:
         return get_object_uuid(type(self))
 
-<<<<<<< HEAD
     def _should_save_locally(self) -> bool:
         return True
 
-=======
->>>>>>> 7a4cb254
     def _should_upload(self) -> bool:
         return self.meta.version is None
 
