--- conflicted
+++ resolved
@@ -8,13 +8,8 @@
 from giskard.core.model import Model
 from giskard.ml_worker.core.dataset import Dataset
 from giskard.ml_worker.core.test_result import TestResult
-<<<<<<< HEAD
-from giskard.ml_worker.testing.registry.giskard_test import GiskardTestMethod, GiskardTest, Test
-=======
-from giskard.ml_worker.core.test_runner import run_test
 from giskard.ml_worker.testing.registry.giskard_test import GiskardTest
 from giskard.ml_worker.testing.registry.registry import create_test_function_id
->>>>>>> 25486b41
 
 logger = logging.getLogger(__name__)
 
@@ -67,14 +62,8 @@
 
         for test_partial in self.tests:
             test_params = self.create_test_params(test_partial, suite_run_args)
-<<<<<<< HEAD
             res[f'{test_partial.giskard_test.meta.module}.{test_partial.giskard_test.meta.name}'] = \
                 test_partial.giskard_test.set_params(**test_params).execute()
-=======
-            res[f"{test_partial.test_func.__module__}.{test_partial.test_func.__name__}"] = run_test(
-                test_partial.test_func, test_params
-            )
->>>>>>> 25486b41
 
         result = single_binary_result(list(res.values()))
 
@@ -115,7 +104,6 @@
                 else:
                     inputs[pname] = TestInputDTO(name=pname, value=p)
 
-<<<<<<< HEAD
             suite_tests.append(SuiteTestDTO(
                 testUuid=t.giskard_test.upload(client),
                 testInputs=inputs
@@ -124,13 +112,6 @@
         return self
 
     def add_test(self, test_fn: Test, **params):
-=======
-            suite_tests.append(SuiteTestDTO(testId=create_test_function_id(t.test_func), testInputs=inputs))
-        self.id = client.save_test_suite(TestSuiteNewDTO(name=self.name, project_key=project_key, tests=suite_tests))
-        return self
-
-    def add_test(self, test_fn: Union[Callable[[Any], Union[bool]], GiskardTest], **params):
->>>>>>> 25486b41
         """
         Add a test to the Suite
         :param test_fn: A test method that will be executed or an instance of a GiskardTest class
@@ -138,7 +119,6 @@
           will be ignored if test_fn is an instance of GiskardTest
         :return: The current instance of the test Suite to allow chained call
         """
-<<<<<<< HEAD
         if isinstance(test_fn, GiskardTestMethod):
             params = test_fn.params
         elif isinstance(test_fn, GiskardTest):
@@ -151,12 +131,6 @@
             test_fn = GiskardTestMethod(test_fn)
 
         self.tests.append(TestPartial(test_fn, params))
-=======
-        if isinstance(test_fn, GiskardTest):
-            self.tests.append(TestPartial(type(test_fn), {k: v for k, v in test_fn.__dict__.items() if v is not None}))
-        else:
-            self.tests.append(TestPartial(test_fn, params))
->>>>>>> 25486b41
         return self
 
     def find_required_params(self):
@@ -175,16 +149,9 @@
                     elif isinstance(test_partial.provided_inputs[p.name], SuiteInput):
                         if test_partial.provided_inputs[p.name].type != p.annotation:
                             raise ValueError(
-<<<<<<< HEAD
                                 f'Test {test_partial.giskard_test.func.__name__} requires {p.name} input to '
                                 f'be {p.annotation.__name__} '
                                 f'but {test_partial.provided_inputs[p.name].type.__name__} was provided')
-=======
-                                f"Test {test_partial.test_func.__name__} requires {p.name} input to "
-                                f"be {p.annotation.__name__} "
-                                f"but {test_partial.provided_inputs[p.name].type.__name__} was provided"
-                            )
->>>>>>> 25486b41
                         res[test_partial.provided_inputs[p.name].name] = p.annotation
         return res
 
@@ -193,4 +160,4 @@
     if isinstance(result, TestResult):
         return f"{{{'passed' if result.passed else 'failed'}, metric={result.metric}}}"
     else:
-        return "passed" if result else "failed"+        return 'passed' if result else 'failed'