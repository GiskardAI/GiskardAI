import inspect
import logging
from dataclasses import dataclass
from typing import List, Any, Union, Dict, Mapping, Callable

from giskard.client.dtos import TestSuiteNewDTO, SuiteTestDTO, TestInputDTO
from giskard.client.giskard_client import GiskardClient
from giskard.core.model import Model
from giskard.ml_worker.core.dataset import Dataset
from giskard.ml_worker.core.test_result import TestResult
from giskard.ml_worker.core.test_runner import run_test
from giskard.ml_worker.testing.registry.giskard_test import GiskardTest
from giskard.ml_worker.testing.registry.registry import create_test_function_id, tests_registry, TestFunction

logger = logging.getLogger(__name__)


class SuiteInput:
    type: Any
    name: str

    def __init__(self, name: str, ptype: Any) -> None:
        self.name = name
        self.type = ptype


@dataclass
class TestPartial:
    test_func: Any
    provided_inputs: Mapping[str, Any]


def single_binary_result(test_results: List):
    passed = True
    for r in test_results:
        if type(r) == bool:
            passed = passed and r
        elif hasattr(r, "passed"):
            passed = passed and r.passed
        else:
            logger.error(f"Invalid test result: {r.__class__.__name__}")
            passed = False
    return passed


class Suite:
    id: int
    tests: List[TestPartial]
    suite_params: Mapping[str, SuiteInput]
    name: str

    def __init__(self, name=None) -> None:
        self.suite_params = {}
        self.tests = []
        self.name = name

    def run(self, **suite_run_args):
        res: Dict[str, Union[bool, TestResult]] = dict()
        required_params = self.find_required_params()
        undefined_params = {k: v for k, v in required_params.items() if k not in suite_run_args}
        if len(undefined_params):
            raise ValueError(f"Missing {len(undefined_params)} required parameters: {undefined_params}")

        for test_partial in self.tests:
            test_params = self.create_test_params(test_partial, suite_run_args)
            res[f"{test_partial.test_func.__module__}.{test_partial.test_func.__name__}"] = run_test(
                test_partial.test_func, test_params
            )

        result = single_binary_result(list(res.values()))

        logger.info(f"Executed test suite '{self.name or 'unnamed'}'")
        logger.info(f"result: {'success' if result else 'failed'}")
        for (test_name, r) in res.items():
            logger.info(f"{test_name}: {format_test_result(r)}")
        return result, res

    @staticmethod
    def create_test_params(test_partial, kwargs):
        test_params = {}
        for pname, p in inspect.signature(test_partial.test_func).parameters.items():
            if pname in test_partial.provided_inputs:
                if isinstance(test_partial.provided_inputs[pname], SuiteInput):
                    test_params[pname] = kwargs[test_partial.provided_inputs[pname].name]
                else:
                    test_params[pname] = test_partial.provided_inputs[pname]
            elif pname in kwargs:
                test_params[pname] = kwargs[pname]
        return test_params

    def save(self, client: GiskardClient, project_key: str):
        self.id = client.save_test_suite(self.to_dto(client, project_key))
        return self

    def to_dto(self, client: GiskardClient, project_key: str):
        suite_tests: List[SuiteTestDTO] = list()

        # Avoid to upload the same artifacts several times
        uploaded_uuids: List[str] = []

        for t in self.tests:
            inputs = {}
            for pname, p in t.provided_inputs.items():
                if issubclass(type(p), Dataset):
                    if str(p.id) not in uploaded_uuids:
                        p.save(client, project_key)
                        uploaded_uuids.append(str(p.id))

                    inputs[pname] = TestInputDTO(name=pname, value=str(p.id))
                if issubclass(type(p), Model):
                    if str(p.id) not in uploaded_uuids:
                        p.upload(client, project_key)
                        uploaded_uuids.append(str(p.id))

                    inputs[pname] = TestInputDTO(name=pname, value=str(p.id))
                elif isinstance(p, SuiteInput):
                    inputs[pname] = TestInputDTO(name=pname, value=p.name, is_alias=True)
                else:
                    inputs[pname] = TestInputDTO(name=pname, value=str(p))

<<<<<<< HEAD
            suite_tests.append(SuiteTestDTO(
                testId=create_test_function_id(t.test_func),
                testInputs=inputs
            ))
        return TestSuiteNewDTO(name=self.name, project_key=project_key, tests=suite_tests)
=======
            suite_tests.append(SuiteTestDTO(testId=create_test_function_id(t.test_func), testInputs=inputs))
        self.id = client.save_test_suite(TestSuiteNewDTO(name=self.name, project_key=project_key, tests=suite_tests))
        return self
>>>>>>> 210d0020

    def add_test(self, test_fn: Union[Callable[[Any], Union[bool]], GiskardTest], **params):
        """
        Add a test to the Suite
        :param test_fn: A test method that will be executed or an instance of a GiskardTest class
        :param params: default params to be passed to the test method,
          will be ignored if test_fn is an instance of GiskardTest
        :return: The current instance of the test Suite to allow chained call
        """
        if isinstance(test_fn, GiskardTest):
            self.tests.append(TestPartial(type(test_fn), {k: v for k, v in test_fn.__dict__.items() if v is not None}))
        else:
            self.tests.append(TestPartial(test_fn, params))
        return self

    def find_required_params(self):
        res = {}
        for test_partial in self.tests:
            for p in inspect.signature(test_partial.test_func).parameters.values():
                if p.default == inspect.Signature.empty:
                    if p.name not in test_partial.provided_inputs:
                        res[p.name] = p.annotation
                    elif isinstance(test_partial.provided_inputs[p.name], SuiteInput):
                        if test_partial.provided_inputs[p.name].type != p.annotation:
                            raise ValueError(
                                f"Test {test_partial.test_func.__name__} requires {p.name} input to "
                                f"be {p.annotation.__name__} "
                                f"but {test_partial.provided_inputs[p.name].type.__name__} was provided"
                            )
                        res[test_partial.provided_inputs[p.name].name] = p.annotation
        return res

    def generate_tests(self, args: Dict[str, Any]):
        giskard_tests = [test for test in tests_registry.get_all().values()
                         if contains_tag(test, 'giskard') and not self._contains_test(test)]

        for test in giskard_tests:
            self._add_test_if_suitable(test, args)

        return self

    def _add_test_if_suitable(self, test_func: TestFunction, suite_args: Dict[str, Any]):
        required_args = [arg for arg in test_func.args.values() if arg.default is None]

        if any([arg for arg in required_args if
                arg.name not in suite_args or not is_same_type(arg.type, suite_args[arg.name])]):
            # Test is not added if an input  without default value is not specified
            # or if an input does not match the required type
            return

        args = {
            arg.name: suite_args[arg.name]
            for arg in required_args
        }

        for arg in [arg for arg in test_func.args.values() if arg.default is not None and arg.name not in args]:
            # Set default value if not provided
            suite_args[arg.name] = arg.default

        models = [model for model in args if type(model) is Model]
        if any(models) and not contains_tag(test_func, next(iter(models)).arg.meta.model_type.value):
            return

        if contains_tag(test_func, 'ground_truth') \
                and any([dataset for dataset in args if type(dataset) is Dataset and dataset.target is None]):
            return

        self.add_test(test_func.fn, **suite_args)

    def _contains_test(self, test: TestFunction):
        return any(t.test_func == test for t in self.tests)


def contains_tag(func: TestFunction, tag: str):
    return any([t for t in func.tags if t.upper() == tag.upper()])


def is_same_type(require_type: str, obj: Any) -> bool:
    if require_type == 'Model':
        return isinstance(obj, Model)
    if require_type == 'Dataset':
        return isinstance(obj, Dataset)
    else:
        return require_type == type(obj).__name__


def format_test_result(result: Union[bool, TestResult]) -> str:
    if isinstance(result, TestResult):
        return f"{{{'passed' if result.passed else 'failed'}, metric={result.metric}}}"
    else:
        return "passed" if result else "failed"<|MERGE_RESOLUTION|>--- conflicted
+++ resolved
@@ -118,17 +118,8 @@
                 else:
                     inputs[pname] = TestInputDTO(name=pname, value=str(p))
 
-<<<<<<< HEAD
-            suite_tests.append(SuiteTestDTO(
-                testId=create_test_function_id(t.test_func),
-                testInputs=inputs
-            ))
+            suite_tests.append(SuiteTestDTO(testId=create_test_function_id(t.test_func), testInputs=inputs))
         return TestSuiteNewDTO(name=self.name, project_key=project_key, tests=suite_tests)
-=======
-            suite_tests.append(SuiteTestDTO(testId=create_test_function_id(t.test_func), testInputs=inputs))
-        self.id = client.save_test_suite(TestSuiteNewDTO(name=self.name, project_key=project_key, tests=suite_tests))
-        return self
->>>>>>> 210d0020
 
     def add_test(self, test_fn: Union[Callable[[Any], Union[bool]], GiskardTest], **params):
         """
