import logging
import posixpath
import tempfile
import uuid
from pathlib import Path
from typing import Callable, Dict, Optional, List

import pandas as pd
import yaml
from zstandard import ZstdDecompressor

from giskard.client.giskard_client import GiskardClient
from giskard.client.io_utils import save_df, compress
from giskard.core.core import DatasetMeta, SupportedFeatureTypes
from giskard.settings import settings

logger = logging.getLogger(__name__)


class Dataset:
    name: str
    target: str
    feature_types: Dict[str, str]
    df: pd.DataFrame

    def __init__(
            self,
            df: pd.DataFrame,
            name: Optional[str] = None,
            target: Optional[str] = None,
            cat_columns: Optional[List[str]] = None,
            feature_types: Optional[Dict[str, str]] = None
    ) -> None:
        self.name = name
        self.df = pd.DataFrame(df)
        self.target = target
        self.column_types = self.extract_column_types(self.df)
        if cat_columns:
            self.feature_types = {f: SupportedFeatureTypes.CATEGORY for f in cat_columns}
        else:
            self.feature_types = feature_types

    @staticmethod
    def extract_column_types(df):
        return df.dtypes.apply(lambda x: x.name).to_dict()

    def save(self, client: GiskardClient, project_key: str):
        from giskard.core.dataset_validation import validate_dataset
        validate_dataset(self)

        dataset_id = str(uuid.uuid4())
        with tempfile.TemporaryDirectory(prefix="giskard-dataset-") as local_path:
            original_size_bytes, compressed_size_bytes = self._save_to_local_dir(Path(local_path), dataset_id)
            client.log_artifacts(local_path, posixpath.join(project_key, "datasets", dataset_id))
            client.save_dataset_meta(project_key,
                                     dataset_id,
                                     self.meta,
                                     original_size_bytes=original_size_bytes,
                                     compressed_size_bytes=compressed_size_bytes)
        return dataset_id

    @property
    def meta(self):
        return DatasetMeta(name=self.name,
                           target=self.target,
                           feature_types=self.feature_types,
                           column_types=self.column_types)

    @staticmethod
    def cast_column_to_types(df, column_types):
        current_types = df.dtypes.apply(lambda x: x.name).to_dict()
        # TODO: Make sure that this message doesn't appear in the notebook upon dataset.save()
        logger.info(f"Casting dataframe columns from {current_types} to {column_types}")
        if column_types:
            try:
                df = df.astype(column_types)
            except Exception as e:
                raise ValueError("Failed to apply column types to dataset") from e
        return df

    @classmethod
    def _read_dataset_from_local_dir(cls, local_path: str):
        with open(local_path, 'rb') as ds_stream:
            return pd.read_csv(
                ZstdDecompressor().stream_reader(ds_stream),
                keep_default_na=False,
                na_values=["_GSK_NA_"],
            )

    @classmethod
    def load(cls, client: GiskardClient, project_key, dataset_id):
        local_dir = settings.home_dir / settings.cache_dir / project_key / "datasets" / dataset_id

        if client is None:
            # internal worker case, no token based http client
            assert local_dir.exists(), f"Cannot find existing dataset {project_key}.{dataset_id}"
            with open(Path(local_dir) / 'giskard-dataset-meta.yaml') as f:
                saved_meta = yaml.load(f, Loader=yaml.Loader)
                meta = DatasetMeta(
                    name=saved_meta["name"],
                    target=saved_meta["target"],
                    feature_types=saved_meta["feature_types"],
                    column_types=saved_meta["column_types"],
                )
        else:
            client.load_artifact(local_dir, posixpath.join(project_key, "datasets", dataset_id))
            meta: DatasetMeta = client.load_dataset_meta(project_key, dataset_id)

        df = cls._read_dataset_from_local_dir(local_dir / "data.csv.zst")
        df = cls.cast_column_to_types(df, meta.column_types)
        return cls(
            df=df,
            name=meta.name,
            target=meta.target,
            feature_types=meta.feature_types)

    @staticmethod
    def _cat_columns(meta):
<<<<<<< HEAD
        return [fname for (fname, ftype) in meta.column_meanings.items() if
                ftype == SupportedColumnMeanings.CATEGORY] if meta.column_meanings else None
=======
        return [fname for (fname, ftype) in meta.feature_types.items() if
                ftype == SupportedFeatureTypes.CATEGORY]
>>>>>>> 0d8e2ac2

    @property
    def cat_columns(self):
        return self._cat_columns(self.meta)

    def _save_to_local_dir(self, local_path: Path, dataset_id):
        with open(local_path / "data.csv.zst", 'wb') as f:
            uncompressed_bytes = save_df(self.df)
            compressed_bytes = compress(uncompressed_bytes)
            f.write(compressed_bytes)
            original_size_bytes, compressed_size_bytes = len(uncompressed_bytes), len(compressed_bytes)

            with open(Path(local_path) / 'giskard-dataset-meta.yaml', 'w') as meta_f:
                yaml.dump({
                    "id": dataset_id,
                    "name": self.meta.name,
                    "target": self.meta.target,
                    "feature_types": self.meta.feature_types,
                    "column_types": self.meta.column_types,
                    "original_size_bytes": original_size_bytes,
                    "compressed_size_bytes": compressed_size_bytes,
                }, meta_f, default_flow_style=False)
            return original_size_bytes, compressed_size_bytes

    @property
    def columns(self):
        return self.df.columns

    def slice(self, slice_fn: Callable):
        if slice_fn is None:
            return self
        return Dataset(
            df=slice_fn(self.df),
            name=self.name,
            target=self.target,
            feature_types=self.feature_types
        )

    def __len__(self):
        return len(self.df)<|MERGE_RESOLUTION|>--- conflicted
+++ resolved
@@ -116,13 +116,8 @@
 
     @staticmethod
     def _cat_columns(meta):
-<<<<<<< HEAD
-        return [fname for (fname, ftype) in meta.column_meanings.items() if
-                ftype == SupportedColumnMeanings.CATEGORY] if meta.column_meanings else None
-=======
         return [fname for (fname, ftype) in meta.feature_types.items() if
-                ftype == SupportedFeatureTypes.CATEGORY]
->>>>>>> 0d8e2ac2
+                ftype == SupportedFeatureTypes.CATEGORY] if meta.column_meanings else None
 
     @property
     def cat_columns(self):
