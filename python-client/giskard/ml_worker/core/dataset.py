--- conflicted
+++ resolved
@@ -44,15 +44,6 @@
     def extract_feature_types(all_columns, cat_columns):
         feature_types = {}
         if cat_columns:
-<<<<<<< HEAD
-            self.feature_types = {f: SupportedFeatureTypes.CATEGORY for f in cat_columns}
-        else:
-            self.feature_types = feature_types
-        if id is None:
-            self.id = uuid.uuid4()
-        else:
-            self.id = id
-=======
             for cat_col in cat_columns:
                 feature_types[cat_col] = SupportedFeatureTypes.CATEGORY.value
             for col in all_columns:
@@ -63,7 +54,10 @@
                 feature_types[col] = SupportedFeatureTypes.NUMERIC.value if type(col) != str else SupportedFeatureTypes.TEXT.value
 
         return feature_types
->>>>>>> ff3bcabc
+        if id is None:
+            self.id = uuid.uuid4()
+        else:
+            self.id = id
 
     @staticmethod
     def extract_column_types(df):
@@ -77,14 +71,9 @@
         dataset_id = str(self.id)
 
         with tempfile.TemporaryDirectory(prefix="giskard-dataset-") as local_path:
-<<<<<<< HEAD
-            original_size_bytes, compressed_size_bytes = self._save_to_local_dir(Path(local_path), dataset_id)
+            original_size_bytes, compressed_size_bytes = self.save(Path(local_path), dataset_id)
             if client is not None:
                 client.log_artifacts(local_path, posixpath.join(project_key, "datasets", dataset_id))
-=======
-            original_size_bytes, compressed_size_bytes = self.save(Path(local_path), dataset_id)
-            client.log_artifacts(local_path, posixpath.join(project_key, "datasets", dataset_id))
->>>>>>> ff3bcabc
             client.save_dataset_meta(
                 project_key,
                 dataset_id,
