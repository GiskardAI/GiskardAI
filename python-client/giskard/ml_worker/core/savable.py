--- conflicted
+++ resolved
@@ -1,26 +1,19 @@
 import inspect
 import logging
 import os
+import pickle
 import posixpath
-<<<<<<< HEAD
-=======
 import sys
->>>>>>> f0611a3f
 from abc import ABC, abstractmethod
 from pathlib import Path
 from typing import Optional, Generic
 
-<<<<<<< HEAD
-from giskard.client.giskard_client import GiskardClient
-from giskard.core.core import SMT, SavableMeta
-=======
 import cloudpickle
 import yaml
 
 from giskard.client.giskard_client import GiskardClient
 from giskard.core.core import SMT, SavableMeta
 from giskard.ml_worker.testing.registry.registry import tests_registry
->>>>>>> f0611a3f
 from giskard.settings import settings
 
 logger = logging.getLogger(__name__)
@@ -32,17 +25,12 @@
     def __init__(self, meta: SMT):
         self.meta = meta
 
-<<<<<<< HEAD
-    @abstractmethod
-    def save(self, local_dit: Path):
-=======
     def save(self, local_dir: Path):
         self._save_locally(local_dir)
         self._save_meta_locally(local_dir)
 
     @abstractmethod
     def _save_locally(self, local_dit: Path):
->>>>>>> f0611a3f
         ...
 
     @classmethod
@@ -66,12 +54,7 @@
             return posixpath.join("project", project_key, cls._get_name(), uuid)
 
     def _save_meta_locally(self, local_dir):
-<<<<<<< HEAD
-        with open(Path(local_dir) / 'meta.yaml', 'wb') as f:
-            import yaml
-=======
         with open(Path(local_dir) / 'meta.yaml', 'w') as f:
->>>>>>> f0611a3f
             yaml.dump(self.meta, f)
 
     @classmethod
@@ -81,9 +64,6 @@
             return None
 
         with open(file, 'r') as f:
-<<<<<<< HEAD
-            import yaml
-
             return cls._get_meta_class(**yaml.load(f, Loader=yaml.FullLoader))
 
     def upload(self, client: GiskardClient, project_key: Optional[str] = None) -> str:
@@ -91,15 +71,6 @@
 
         local_dir = settings.home_dir / settings.cache_dir / (project_key or "global") / name / self.meta.uuid
 
-=======
-            return cls._get_meta_class(**yaml.load(f, Loader=yaml.FullLoader))
-
-    def upload(self, client: GiskardClient, project_key: Optional[str] = None) -> str:
-        name = self._get_name()
-
-        local_dir = settings.home_dir / settings.cache_dir / (project_key or "global") / name / self.meta.uuid
-
->>>>>>> f0611a3f
         if not local_dir.exists():
             os.makedirs(local_dir)
         self.save(local_dir)
@@ -130,10 +101,6 @@
             assert client is not None, f"Cannot find existing {name} {uuid}"
             client.load_artifact(local_dir, posixpath.join(project_key or "global", name, uuid))
             data = cls.load(local_dir, uuid, meta)
-<<<<<<< HEAD
-
-        return data
-=======
 
         return data
 
@@ -174,5 +141,4 @@
 
         tests_registry.register(_function.meta)
 
-        return _function
->>>>>>> f0611a3f
+        return _function