--- conflicted
+++ resolved
@@ -210,7 +210,6 @@
         logger.info(f"Executing {test.meta.display_name or f'{test.meta.module}.{test.meta.name}'}")
         test_result = test.get_builder()(**arguments).execute()
 
-<<<<<<< HEAD
         if test_result.output_df:  # if debug is True and test has failed
             debug_info = extract_debug_info(request.arguments)
             test_result.output_df.name += debug_info['suffix']
@@ -220,11 +219,6 @@
             # for now, we won't return output_df from grpc, rather upload it
             test_result.output_df = None
 
-        return ml_worker_pb2.TestResultMessage(results=[
-            ml_worker_pb2.NamedSingleTestResult(testUuid=test.meta.uuid,
-                                                result=map_result_to_single_test_result(test_result))
-        ])
-=======
         return ml_worker_pb2.TestResultMessage(
             results=[
                 ml_worker_pb2.NamedSingleTestResult(
@@ -232,7 +226,6 @@
                 )
             ]
         )
->>>>>>> 9a529418
 
     def datasetProcessing(
         self, request: ml_worker_pb2.DatasetProcessingRequest, context: grpc.ServicerContext
