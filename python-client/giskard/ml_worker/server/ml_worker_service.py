import logging
import os
import platform
import re
import sys
import time
from io import StringIO
from typing import List

<<<<<<< HEAD
=======
import google
>>>>>>> 9f21f686
import grpc
import numpy as np
import pandas as pd
import pkg_resources
import psutil
import tqdm
from google.protobuf.wrappers_pb2 import Int32Value, DoubleValue

import giskard
from giskard.client.giskard_client import GiskardClient
from giskard.core.model import Model
from giskard.ml_worker.core.dataset import Dataset
from giskard.ml_worker.core.model_explanation import (
    explain,
    explain_text,
)
from giskard.ml_worker.core.suite import Suite
from giskard.ml_worker.core.test_result import TestResult, TestMessageLevel
from giskard.ml_worker.exceptions.IllegalArgumentError import IllegalArgumentError
from giskard.ml_worker.exceptions.giskard_exception import GiskardException
from giskard.ml_worker.generated import ml_worker_pb2
from giskard.ml_worker.generated.ml_worker_pb2_grpc import MLWorkerServicer
from giskard.ml_worker.testing.registry.giskard_test import GiskardTest
from giskard.ml_worker.utils.logging import Timer
from giskard.path_utils import model_path, dataset_path

logger = logging.getLogger(__name__)


def file_already_exists(meta: ml_worker_pb2.FileUploadMetadata):
    if meta.file_type == ml_worker_pb2.FileType.MODEL:
        path = model_path(meta.project_key, meta.name)
    elif meta.file_type == ml_worker_pb2.FileType.DATASET:
        path = dataset_path(meta.project_key, meta.name)
    else:
        raise ValueError(f"Illegal file type: {meta.file_type}")
    return path.exists(), path


class MLWorkerServiceImpl(MLWorkerServicer):
    def __init__(self, client: GiskardClient, address=None, remote=None) -> None:
        super().__init__()
        self.address = address
        self.remote = remote
        self.client = client

    def echo_orig(self, request, context):
        logger.debug(f"echo: {request.msg}")
        return ml_worker_pb2.EchoMsg(msg=request.msg)

    def upload(self, request_iterator, context: grpc.ServicerContext):
        meta = None
        path = None
        progress = None
        for upload_msg in request_iterator:
            if upload_msg.HasField("metadata"):
                meta = upload_msg.metadata
                file_exists, path = file_already_exists(meta)
                if not file_exists:
                    progress = tqdm.tqdm(
                        desc=f"Receiving {upload_msg.metadata.name}",
                        unit="B",
                        unit_scale=True,
                        unit_divisor=1024,
                    )
                    yield ml_worker_pb2.UploadStatus(code=ml_worker_pb2.StatusCode.CacheMiss)
                else:
                    logger.info(f"File already exists: {path}")
                    break
            elif upload_msg.HasField("chunk"):
                try:
                    path.parent.mkdir(exist_ok=True, parents=True)
                    with open(path, 'ab') as f:
                        f.write(upload_msg.chunk.content)
                    progress.update(len(upload_msg.chunk.content))
                except Exception as e:
                    if progress is not None:
                        progress.close()
                    logger.exception(f"Failed to upload file {meta.name}", e)
                    yield ml_worker_pb2.UploadStatus(code=ml_worker_pb2.StatusCode.Failed)

        if progress is not None:
            progress.close()
        yield ml_worker_pb2.UploadStatus(code=ml_worker_pb2.StatusCode.Ok)

    def getInfo(self, request: ml_worker_pb2.MLWorkerInfoRequest, context):
        logger.info("Collecting ML Worker info")
        installed_packages = (
            {p.project_name: p.version for p in pkg_resources.working_set}
            if request.list_packages
            else None
        )
        current_process = psutil.Process(os.getpid())
        return ml_worker_pb2.MLWorkerInfo(
            platform=ml_worker_pb2.PlatformInfo(
                machine=platform.uname().machine,
                node=platform.uname().node,
                processor=platform.uname().processor,
                release=platform.uname().release,
                system=platform.uname().system,
                version=platform.uname().version,
            ),
            giskard_client_version=giskard.__version__,
            pid=os.getpid(),
            process_start_time=int(current_process.create_time()),
            interpreter=sys.executable,
            interpreter_version=platform.python_version(),
            installed_packages=installed_packages,
            internal_grpc_address=self.address,
            is_remote=self.remote,
        )

    def echo(self, request: ml_worker_pb2.EchoMsg, context: grpc.ServicerContext) -> ml_worker_pb2.EchoMsg:
        return request

    def runAdHocTest(self, request: ml_worker_pb2.RunAdHocTestRequest,
                     context: grpc.ServicerContext) -> ml_worker_pb2.TestResultMessage:

        test: GiskardTest = GiskardTest.load(request.testUuid, self.client, None)

        arguments = self.parse_test_arguments(request.arguments)

        logger.info(f"Executing {test.name}")
        test_result = test.fn(**arguments)
<<<<<<< HEAD
        return ml_worker_pb2.TestResultMessage(results=[ml_worker_pb2.NamedSingleTestResult(name=test.id, result=test_result)])
        logger.info(f"Executing {test.meta.display_name or f'{test.meta.module}.{test.meta.name}'}")
        test_result = test.set_params(**arguments).execute()

        return TestResultMessage(results=[
            NamedSingleTestResult(testUuid=test.meta.uuid, result=map_result_to_single_test_result(test_result))
        ])
=======

        return ml_worker_pb2.TestResultMessage(
            results=[ml_worker_pb2.NamedSingleTestResult(
                name=test.id, result=map_result_to_single_test_result(test_result)
            )]
        )
>>>>>>> 9f21f686

    def runTestSuite(self, request: ml_worker_pb2.RunTestSuiteRequest,
                     context: grpc.ServicerContext) -> ml_worker_pb2.TestSuiteResultMessage:
        tests: List[GiskardTest] = list(
            map(lambda test_uuid: GiskardTest.load(test_uuid, self.client, None), request.testUuid)
        )

        global_arguments = self.parse_test_arguments(request.globalArguments)

        logger.info(
            f"Executing test suite: {list(map(lambda t: t.meta.display_name or f'{t.meta.module}.{t.meta.name}', tests))}")

        suite = Suite()
        for test in tests:
            fixed_arguments = self.parse_test_arguments(
                next(x for x in request.fixedArguments if x.testUuid == test.meta.uuid).arguments
            )
            suite.add_test(test.set_params(**fixed_arguments))

        is_pass, results = suite.run(**global_arguments)

        result_list = list(results.values())

        named_single_test_result = []
        for i in range(len(tests)):
            named_single_test_result.append(
<<<<<<< HEAD
                ml_worker_pb2.NamedSingleTestResult(testUuid=tests[i].meta.uuid, result=map_result_to_single_test_result(results[i]))
=======
                ml_worker_pb2.NamedSingleTestResult(name=tests[i].id,
                                                    result=map_result_to_single_test_result(result_list[i]))
>>>>>>> 9f21f686
            )

        return ml_worker_pb2.TestSuiteResultMessage(is_pass=is_pass, results=named_single_test_result)

    def parse_test_arguments(self, request_arguments):
        arguments = {}
        for arg in request_arguments:
            if arg.HasField('dataset'):
                value = Dataset.load(self.client, arg.dataset.project_key, arg.dataset.id)
            elif arg.HasField('model'):
                value = Model.download(self.client, arg.model.project_key, arg.model.id)
            elif arg.HasField('float'):
                value = float(arg.float)
            elif arg.HasField('int'):
                value = int(arg.int)
            elif arg.HasField('str'):
                value = str(arg.str)
            elif arg.HasField('bool'):
                value = bool(arg.bool)
            else:
                raise IllegalArgumentError("Unknown argument type")
            arguments[arg.name] = value
        return arguments

    def runTest(self, request: ml_worker_pb2.RunTestRequest,
                context: grpc.ServicerContext) -> ml_worker_pb2.TestResultMessage:
        from giskard.ml_worker.testing.functions import GiskardTestFunctions
        model = Model.download(self.client, request.model.project_key, request.model.id)

        tests = GiskardTestFunctions()
        _globals = {"model": model, "tests": tests}
        if request.reference_ds.id:
            _globals["reference_ds"] = \
                Dataset.load(self.client, request.reference_ds.project_key, request.reference_ds.id)
        if request.actual_ds.id:
            _globals["actual_ds"] = \
                Dataset.load(self.client, request.actual_ds.project_key, request.actual_ds.id)
        try:
            timer = Timer()
            exec(request.code, _globals)
            timer.stop(f"Test {tests.tests_results[0].name}")
        except NameError as e:
            missing_name = re.findall(r"name '(\w+)' is not defined", str(e))[0]
            if missing_name == "reference_ds":
                raise IllegalArgumentError("Reference Dataset is not specified")
            if missing_name == "actual_ds":
                raise IllegalArgumentError("Actual Dataset is not specified")
            raise e

        return ml_worker_pb2.TestResultMessage(results=tests.tests_results)

    def explain(self, request: ml_worker_pb2.ExplainRequest, context) -> ml_worker_pb2.ExplainResponse:
        model = Model.download(self.client, request.model.project_key, request.model.id)
        dataset = Dataset.load(self.client, request.dataset.project_key, request.dataset.id)
        explanations = explain(model, dataset, request.columns)

        return ml_worker_pb2.ExplainResponse(
            explanations={
                k: ml_worker_pb2.ExplainResponse.Explanation(per_feature=v)
                for k, v in explanations["explanations"].items()
            }
        )

    def explainText(self, request: ml_worker_pb2.ExplainTextRequest, context) -> ml_worker_pb2.ExplainTextResponse:
        n_samples = 500 if request.n_samples <= 0 else request.n_samples
        model = Model.download(self.client, request.model.project_key, request.model.id)
        text_column = request.feature_name

        if request.feature_types[text_column] != "text":
            raise ValueError(f"Column {text_column} is not of type text")
        text_document = request.columns[text_column]
        input_df = pd.DataFrame({k: [v] for k, v in request.columns.items()})
        if model.feature_names:
            input_df = input_df[model.feature_names]
        (list_words, list_weights) = explain_text(model, input_df, text_column, text_document, n_samples)
        map_features_weight = dict(zip(model.meta.classification_labels, list_weights))
        return ml_worker_pb2.ExplainTextResponse(
            weights={
                k: ml_worker_pb2.ExplainTextResponse.WeightsPerFeature(
                    weights=[weight for weight in map_features_weight[k]])
                for k in map_features_weight},
            words=list_words
        )

    def runModelForDataFrame(self, request: ml_worker_pb2.RunModelForDataFrameRequest, context):
        model = Model.download(self.client, request.model.project_key, request.model.id)
        ds = Dataset(
            pd.DataFrame([r.columns for r in request.dataframe.rows]),
            target=request.target,
            feature_types=request.feature_types,
        )
        predictions = model.predict(ds)
        if model.is_classification:
            return ml_worker_pb2.RunModelForDataFrameResponse(
                all_predictions=self.pandas_df_to_proto_df(predictions.all_predictions),
                prediction=predictions.prediction.astype(str),
            )
        else:
            return ml_worker_pb2.RunModelForDataFrameResponse(
                prediction=predictions.prediction.astype(str), raw_prediction=predictions.prediction
            )

    def runModel(self, request: ml_worker_pb2.RunModelRequest, context) -> ml_worker_pb2.RunModelResponse:
        try:
            model = Model.download(self.client, request.model.project_key, request.model.id)
            dataset = Dataset.load(self.client, request.dataset.project_key, request.dataset.id)
        except ValueError as e:
            if "unsupported pickle protocol" in str(e):
                raise ValueError('Unable to unpickle object, '
                                 'Make sure that Python version of client code is the same as the Python version in ML Worker.'
                                 'To change Python version, please refer to https://docs.giskard.ai/start/guides/configuration'
                                 f'\nOriginal Error: {e}') from e
            raise e
        except ModuleNotFoundError as e:
            raise GiskardException(f"Failed to import '{e.name}'. "
                                   f"Make sure it's installed in the ML Worker environment."
                                   "To install it, refer to https://docs.giskard.ai/start/guides/configuration") from e
        prediction_results = model.predict(dataset)

        if model.is_classification:
            results = prediction_results.all_predictions
            labels = {k: v for k, v in enumerate(model.meta.classification_labels)}
            label_serie = dataset.df[dataset.target] if dataset.target else None
            if len(model.meta.classification_labels) > 2 or model.meta.classification_threshold is None:
                preds_serie = prediction_results.all_predictions.idxmax(axis="columns")
                sorted_predictions = np.sort(prediction_results.all_predictions.values)
                abs_diff = pd.Series(
                    sorted_predictions[:, -1] - sorted_predictions[:, -2], name="absDiff"
                )
            else:
                diff = (
                        prediction_results.all_predictions.iloc[:, 1] - model.meta.classification_threshold
                )
                preds_serie = (diff >= 0).astype(int).map(labels).rename("predictions")
                abs_diff = pd.Series(diff.abs(), name="absDiff")
            calculated = pd.concat([preds_serie, label_serie, abs_diff], axis=1)
        else:
            results = pd.Series(prediction_results.prediction)
            preds_serie = results
            if dataset.target and dataset.target in dataset.df.columns:
                target_serie = dataset.df[dataset.target]
                diff = preds_serie - target_serie
                diff_percent = pd.Series(diff / target_serie, name="diffPercent")
                abs_diff = pd.Series(diff.abs(), name="absDiff")
                abs_diff_percent = pd.Series(abs_diff / target_serie, name="absDiffPercent")
                calculated = pd.concat(
                    [preds_serie, target_serie, abs_diff, abs_diff_percent, diff_percent], axis=1
                )
            else:
                calculated = pd.concat([preds_serie], axis=1)

        return ml_worker_pb2.RunModelResponse(
            results_csv=results.to_csv(index=False), calculated_csv=calculated.to_csv(index=False)
        )

    def filterDataset(self, request_iterator, context: grpc.ServicerContext):
        filterfunc = {}
        meta = None

        times = []  # This is an array of chunk execution times for performance stats
        column_types = []

        for filter_msg in request_iterator:
            if filter_msg.HasField("meta"):
                meta = filter_msg.meta
                try:
                    exec(meta.function, None, filterfunc)
                except Exception as e:
                    yield ml_worker_pb2.FilterDatasetResponse(code=ml_worker_pb2.StatusCode.Failed,
                                                              error_message=str(e))
                column_types = meta.column_types
                logger.info(f"Filtering dataset with {meta}")
                yield ml_worker_pb2.FilterDatasetResponse(code=ml_worker_pb2.StatusCode.Ready)
            elif filter_msg.HasField("data"):
                logger.info("Got chunk " + str(filter_msg.idx))
                time_start = time.perf_counter()
                data_as_string = filter_msg.data.content.decode('utf-8')
                data_as_string = meta.headers + "\n" + data_as_string
                # CSV => Dataframe
                data = StringIO(data_as_string)  # Wrap using StringIO to avoid creating file
                df = pd.read_csv(data, keep_default_na=False, na_values=["_GSK_NA_"])
                df = df.astype(column_types)
                # Iterate over rows, applying filter_row func
                try:
                    rows_to_keep = df.apply(filterfunc["filter_row"], axis=1)[lambda x: x == True].index.array
                except Exception as e:
                    yield ml_worker_pb2.FilterDatasetResponse(code=ml_worker_pb2.StatusCode.Failed,
                                                              error_message=str(e))
                time_end = time.perf_counter()
                times.append(time_end - time_start)
                # Send NEXT code
                yield ml_worker_pb2.FilterDatasetResponse(code=ml_worker_pb2.StatusCode.Next, idx=filter_msg.idx,
                                                          rows=rows_to_keep)

        logger.info(f"Filter dataset finished. Avg chunk time: {sum(times) / len(times)}")
        yield ml_worker_pb2.FilterDatasetResponse(code=ml_worker_pb2.StatusCode.Ok)

    @staticmethod
    def pandas_df_to_proto_df(df):
        return ml_worker_pb2.DataFrame(
            rows=[ml_worker_pb2.DataRow(columns=r.astype(str).to_dict()) for _, r in df.iterrows()])

    @staticmethod
    def pandas_series_to_proto_series(self, series):
        return


def map_result_to_single_test_result(result) -> ml_worker_pb2.SingleTestResult:
    if isinstance(result, ml_worker_pb2.SingleTestResult):
        return result
    elif isinstance(result, TestResult):
        return ml_worker_pb2.SingleTestResult(
            passed=result.passed,
            messages=[
                ml_worker_pb2.TestMessage(
                    type=ml_worker_pb2.TestMessageType.ERROR if message.type == TestMessageLevel.ERROR else ml_worker_pb2.TestMessageType.INFO,
                    text=message.text
                )
                for message
                in result.messages
            ],
            props=result.props,
            metric=result.metric,
<<<<<<< HEAD
            missing_count=result.missing_count,
            missing_percent=result.missing_percent,
            unexpected_count=result.unexpected_count,
            unexpected_percent=result.unexpected_percent,
            unexpected_percent_total=result.unexpected_percent_total,
            unexpected_percent_nonmissing=result.unexpected_percent_nonmissing,
=======
            missing_count=Int32Value(value=result.missing_count),
            missing_percent=DoubleValue(value=result.missing_percent),
            unexpected_count=Int32Value(value=result.unexpected_count),
            unexpected_percent=DoubleValue(value=result.unexpected_percent),
            unexpected_percent_total=DoubleValue(value=result.unexpected_percent_total),
            unexpected_percent_nonmissing=DoubleValue(value=result.unexpected_percent_nonmissing),
>>>>>>> 9f21f686
            partial_unexpected_index_list=[
                ml_worker_pb2.Partial_unexpected_counts(
                    value=puc.value,
                    count=puc.count
                )
                for puc
                in result.partial_unexpected_index_list
            ],
            unexpected_index_list=result.unexpected_index_list,
            output_df=result.output_df,
            number_of_perturbed_rows=result.number_of_perturbed_rows,
            actual_slices_size=result.actual_slices_size,
            reference_slices_size=result.reference_slices_size,
        )
    elif isinstance(result, bool):
        return ml_worker_pb2.SingleTestResult(passed=result)
    else:
<<<<<<< HEAD
        raise ValueError("Result of test can only be 'TestResult' or 'bool'")
=======
        raise ValueError("Result of test can only be 'GiskardTestResult' or 'bool'")
>>>>>>> 9f21f686
<|MERGE_RESOLUTION|>--- conflicted
+++ resolved
@@ -7,17 +7,12 @@
 from io import StringIO
 from typing import List
 
-<<<<<<< HEAD
-=======
-import google
->>>>>>> 9f21f686
 import grpc
 import numpy as np
 import pandas as pd
 import pkg_resources
 import psutil
 import tqdm
-from google.protobuf.wrappers_pb2 import Int32Value, DoubleValue
 
 import giskard
 from giskard.client.giskard_client import GiskardClient
@@ -133,24 +128,12 @@
 
         arguments = self.parse_test_arguments(request.arguments)
 
-        logger.info(f"Executing {test.name}")
-        test_result = test.fn(**arguments)
-<<<<<<< HEAD
-        return ml_worker_pb2.TestResultMessage(results=[ml_worker_pb2.NamedSingleTestResult(name=test.id, result=test_result)])
         logger.info(f"Executing {test.meta.display_name or f'{test.meta.module}.{test.meta.name}'}")
         test_result = test.set_params(**arguments).execute()
 
-        return TestResultMessage(results=[
-            NamedSingleTestResult(testUuid=test.meta.uuid, result=map_result_to_single_test_result(test_result))
+        return ml_worker_pb2.TestResultMessage(results=[
+            ml_worker_pb2.NamedSingleTestResult(testUuid=test.meta.uuid, result=map_result_to_single_test_result(test_result))
         ])
-=======
-
-        return ml_worker_pb2.TestResultMessage(
-            results=[ml_worker_pb2.NamedSingleTestResult(
-                name=test.id, result=map_result_to_single_test_result(test_result)
-            )]
-        )
->>>>>>> 9f21f686
 
     def runTestSuite(self, request: ml_worker_pb2.RunTestSuiteRequest,
                      context: grpc.ServicerContext) -> ml_worker_pb2.TestSuiteResultMessage:
@@ -177,12 +160,8 @@
         named_single_test_result = []
         for i in range(len(tests)):
             named_single_test_result.append(
-<<<<<<< HEAD
-                ml_worker_pb2.NamedSingleTestResult(testUuid=tests[i].meta.uuid, result=map_result_to_single_test_result(results[i]))
-=======
-                ml_worker_pb2.NamedSingleTestResult(name=tests[i].id,
+                ml_worker_pb2.NamedSingleTestResult(name=tests[i].uuid,
                                                     result=map_result_to_single_test_result(result_list[i]))
->>>>>>> 9f21f686
             )
 
         return ml_worker_pb2.TestSuiteResultMessage(is_pass=is_pass, results=named_single_test_result)
@@ -406,21 +385,12 @@
             ],
             props=result.props,
             metric=result.metric,
-<<<<<<< HEAD
             missing_count=result.missing_count,
             missing_percent=result.missing_percent,
             unexpected_count=result.unexpected_count,
             unexpected_percent=result.unexpected_percent,
             unexpected_percent_total=result.unexpected_percent_total,
             unexpected_percent_nonmissing=result.unexpected_percent_nonmissing,
-=======
-            missing_count=Int32Value(value=result.missing_count),
-            missing_percent=DoubleValue(value=result.missing_percent),
-            unexpected_count=Int32Value(value=result.unexpected_count),
-            unexpected_percent=DoubleValue(value=result.unexpected_percent),
-            unexpected_percent_total=DoubleValue(value=result.unexpected_percent_total),
-            unexpected_percent_nonmissing=DoubleValue(value=result.unexpected_percent_nonmissing),
->>>>>>> 9f21f686
             partial_unexpected_index_list=[
                 ml_worker_pb2.Partial_unexpected_counts(
                     value=puc.value,
@@ -438,8 +408,4 @@
     elif isinstance(result, bool):
         return ml_worker_pb2.SingleTestResult(passed=result)
     else:
-<<<<<<< HEAD
-        raise ValueError("Result of test can only be 'TestResult' or 'bool'")
-=======
-        raise ValueError("Result of test can only be 'GiskardTestResult' or 'bool'")
->>>>>>> 9f21f686
+        raise ValueError("Result of test can only be 'TestResult' or 'bool'")