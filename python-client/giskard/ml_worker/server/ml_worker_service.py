--- conflicted
+++ resolved
@@ -24,29 +24,7 @@
 )
 from giskard.ml_worker.exceptions.IllegalArgumentError import IllegalArgumentError
 from giskard.ml_worker.exceptions.giskard_exception import GiskardException
-<<<<<<< HEAD
-from giskard.ml_worker.generated.ml_worker_pb2 import (
-    DataFrame,
-    DataRow,
-    EchoMsg,
-    ExplainRequest,
-    ExplainResponse,
-    ExplainTextRequest,
-    ExplainTextResponse,
-    MLWorkerInfo,
-    MLWorkerInfoRequest,
-    PlatformInfo,
-    RunModelForDataFrameRequest,
-    RunModelForDataFrameResponse,
-    RunModelRequest,
-    RunModelResponse,
-    RunTestRequest,
-    TestResultMessage,
-    UploadStatus,
-    FileUploadMetadata, FileType, StatusCode, FilterDatasetResponse, )
-=======
 from giskard.ml_worker.generated.ml_worker_pb2 import *
->>>>>>> 2851e23f
 from giskard.ml_worker.generated.ml_worker_pb2_grpc import MLWorkerServicer
 from giskard.ml_worker.testing.registry.registry import tests_registry
 from giskard.ml_worker.utils.logging import Timer
@@ -290,7 +268,6 @@
             results_csv=results.to_csv(index=False), calculated_csv=calculated.to_csv(index=False)
         )
 
-<<<<<<< HEAD
     def filterDataset(self, request_iterator, context: grpc.ServicerContext) -> FilterDatasetResponse:
         filterfunc = {}
         meta = None
@@ -329,7 +306,7 @@
 
         logger.info(f"Filter dataset finished. Avg chunk time: {sum(times) / len(times)}")
         yield FilterDatasetResponse(code=StatusCode.Ok)
-=======
+
     def getTestRegistry(self, request: google.protobuf.empty_pb2.Empty,
                         context: grpc.ServicerContext) -> TestRegistryResponse:
         globals()["echo_count"] += 1
@@ -354,7 +331,6 @@
             )
             for test in tests_registry.get_all().values()
         })
->>>>>>> 2851e23f
 
     @staticmethod
     def pandas_df_to_proto_df(df):
