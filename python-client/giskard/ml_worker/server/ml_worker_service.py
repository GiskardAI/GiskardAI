--- conflicted
+++ resolved
@@ -19,14 +19,9 @@
 
 import giskard
 from giskard.client.giskard_client import GiskardClient
-<<<<<<< HEAD
-from giskard.core.model import Model
-from giskard.ml_worker.core.dataset import Dataset
-from giskard.ml_worker.core.log_listener import LogListener
-=======
 from giskard.models.base import BaseModel
 from giskard.datasets.base import Dataset
->>>>>>> c4f8fbe6
+from giskard.ml_worker.core.log_listener import LogListener
 from giskard.ml_worker.core.model_explanation import (
     explain,
     explain_text,
