import asyncio
import logging
import math
import os
import platform
import posixpath
import shutil
import sys
import tempfile
import time
from typing import List
from io import StringIO
from pathlib import Path

import google
import grpc
import numpy as np
import pandas as pd
import pkg_resources
import psutil
import tqdm
from mlflow.store.artifact.artifact_repo import verify_artifact_path

import giskard
from giskard.client.giskard_client import GiskardClient
from giskard.core.suite import Suite, ModelInput, DatasetInput, SuiteInput
from giskard.datasets.base import Dataset
from giskard.ml_worker.core.log_listener import LogListener
from giskard.ml_worker.exceptions.IllegalArgumentError import IllegalArgumentError
from giskard.ml_worker.exceptions.giskard_exception import GiskardException
from giskard.ml_worker.generated import ml_worker_pb2
from giskard.ml_worker.generated.ml_worker_pb2_grpc import MLWorkerServicer
from giskard.ml_worker.ml_worker import MLWorker
from giskard.ml_worker.testing.registry.giskard_test import GiskardTest
from giskard.ml_worker.testing.registry.registry import tests_registry
from giskard.ml_worker.testing.registry.slicing_function import SlicingFunction
from giskard.ml_worker.testing.registry.transformation_function import (
    TransformationFunction,
)
from giskard.ml_worker.testing.test_result import TestResult, TestMessageLevel
from giskard.ml_worker.utils.file_utils import get_file_name
from giskard.ml_worker import websocket
from giskard.ml_worker.websocket.listener import websocket_actor, MLWorkerAction
from giskard.models.base import BaseModel
from giskard.models.model_explanation import (
    explain,
    explain_text,
)
from giskard.path_utils import model_path, dataset_path, projects_dir

logger = logging.getLogger(__name__)


def file_already_exists(meta: ml_worker_pb2.FileUploadMetadata):
    if meta.file_type == ml_worker_pb2.FileType.MODEL:
        path = model_path(meta.project_key, meta.name)
    elif meta.file_type == ml_worker_pb2.FileType.DATASET:
        path = dataset_path(meta.project_key, meta.name)
    else:
        raise ValueError(f"Illegal file type: {meta.file_type}")
    return path.exists(), path


def map_function_meta(callable_type):
    return {
        test.uuid: ml_worker_pb2.FunctionMeta(
            uuid=test.uuid,
            name=test.name,
            displayName=test.display_name,
            module=test.module,
            doc=test.doc,
            code=test.code,
            moduleDoc=test.module_doc,
            tags=test.tags,
            type=test.type,
            args=[
                ml_worker_pb2.TestFunctionArgument(
                    name=a.name,
                    type=a.type,
                    optional=a.optional,
                    default=str(a.default),
                    argOrder=a.argOrder,
                )
                for a in test.args.values()
            ],
        )
        for test in tests_registry.get_all().values()
        if test.type == callable_type
    }


def map_function_meta_ws(callable_type):
    return {
        test.uuid: websocket.FunctionMeta(
            uuid=test.uuid,
            name=test.name,
            displayName=test.display_name,
            module=test.module,
            doc=test.doc,
            code=test.code,
            moduleDoc=test.module_doc,
            tags=test.tags,
            type=test.type,
            args=[
                websocket.TestFunctionArgument(
                    name=a.name,
                    type=a.type,
                    optional=a.optional,
                    default=str(a.default),
                    argOrder=a.argOrder,
                )
                for a in test.args.values()
            ],
        )
        for test in tests_registry.get_all().values()
        if test.type == callable_type
    }


def log_artifact_local(local_file, artifact_path=None):
    # Log artifact locally from an internal worker
    verify_artifact_path(artifact_path)

    file_name = os.path.basename(local_file)

    paths = (projects_dir, artifact_path, file_name) if artifact_path else (projects_dir, file_name)
    artifact_file = posixpath.join("/", *paths)
    Path(artifact_file).parent.mkdir(parents=True, exist_ok=True)

    shutil.copy(local_file, artifact_file)


def map_dataset_process_function_meta(callable_type):
    return {
        test.uuid: ml_worker_pb2.DatasetProcessFunctionMeta(
            uuid=test.uuid,
            name=test.name,
            displayName=test.display_name,
            module=test.module,
            doc=test.doc,
            code=test.code,
            moduleDoc=test.module_doc,
            tags=test.tags,
            type=test.type,
            args=[
                ml_worker_pb2.TestFunctionArgument(
                    name=a.name,
                    type=a.type,
                    optional=a.optional,
                    default=str(a.default),
                    argOrder=a.argOrder,
                )
                for a in test.args.values()
            ],
            cellLevel=test.cell_level,
            columnType=test.column_type,
            processType=test.process_type.name,
        )
        for test in tests_registry.get_all().values()
        if test.type == callable_type
    }


def map_dataset_process_function_meta_ws(callable_type):
    return {
        test.uuid: websocket.DatasetProcessFunctionMeta(
            uuid=test.uuid,
            name=test.name,
            displayName=test.display_name,
            module=test.module,
            doc=test.doc,
            code=test.code,
            moduleDoc=test.module_doc,
            tags=test.tags,
            type=test.type,
            args=[
                websocket.TestFunctionArgument(
                    name=a.name,
                    type=a.type,
                    optional=a.optional,
                    default=str(a.default),
                    argOrder=a.argOrder,
                )
                for a in test.args.values()
            ],
            cellLevel=test.cell_level,
            columnType=test.column_type,
            processType=test.process_type.name,
        )
        for test in tests_registry.get_all().values()
        if test.type == callable_type
    }


class MLWorkerServiceImpl(MLWorkerServicer):
    def __init__(
        self,
        ml_worker: MLWorker,
        client: GiskardClient,
        address=None,
        remote=None,
        loop=asyncio.get_event_loop(),
    ) -> None:
        super().__init__()
        self.ml_worker = ml_worker
        self.address = address
        self.remote = remote
        self.client = client
        self.loop = loop

    def echo_orig(self, request, context):
        logger.debug(f"echo: {request.msg}")
        return ml_worker_pb2.EchoMsg(msg=request.msg)

    def upload(self, request_iterator, context: grpc.ServicerContext):
        meta = None
        path = None
        progress = None
        for upload_msg in request_iterator:
            if upload_msg.HasField("metadata"):
                meta = upload_msg.metadata
                file_exists, path = file_already_exists(meta)
                if not file_exists:
                    progress = tqdm.tqdm(
                        desc=f"Receiving {upload_msg.metadata.name}",
                        unit="B",
                        unit_scale=True,
                        unit_divisor=1024,
                    )
                    yield ml_worker_pb2.UploadStatus(code=ml_worker_pb2.StatusCode.CacheMiss)
                else:
                    logger.info(f"File already exists: {path}")
                    break
            elif upload_msg.HasField("chunk"):
                try:
                    path.parent.mkdir(exist_ok=True, parents=True)
                    with open(path, "ab") as f:
                        f.write(upload_msg.chunk.content)
                    progress.update(len(upload_msg.chunk.content))
                except Exception as e:
                    if progress is not None:
                        progress.close()
                    logger.exception(f"Failed to upload file {meta.name}", e)
                    yield ml_worker_pb2.UploadStatus(code=ml_worker_pb2.StatusCode.Failed)

        if progress is not None:
            progress.close()
        yield ml_worker_pb2.UploadStatus(code=ml_worker_pb2.StatusCode.Ok)

    def getInfo(self, request: ml_worker_pb2.MLWorkerInfoRequest, context):
        logger.info("Collecting ML Worker info")
        installed_packages = (
            {p.project_name: p.version for p in pkg_resources.working_set} if request.list_packages else None
        )
        current_process = psutil.Process(os.getpid())
        return ml_worker_pb2.MLWorkerInfo(
            platform=ml_worker_pb2.PlatformInfo(
                machine=platform.uname().machine,
                node=platform.uname().node,
                processor=platform.uname().processor,
                release=platform.uname().release,
                system=platform.uname().system,
                version=platform.uname().version,
            ),
            giskard_client_version=giskard.__version__,
            pid=os.getpid(),
            process_start_time=int(current_process.create_time()),
            interpreter=sys.executable,
            interpreter_version=platform.python_version(),
            installed_packages=installed_packages,
            internal_grpc_address=self.address,
            is_remote=self.remote,
        )

    def echo(self, request: ml_worker_pb2.EchoMsg, context: grpc.ServicerContext) -> ml_worker_pb2.EchoMsg:
        return request

    def runAdHocTest(
        self, request: ml_worker_pb2.RunAdHocTestRequest, context: grpc.ServicerContext
    ) -> ml_worker_pb2.TestResultMessage:
        test: GiskardTest = GiskardTest.download(request.testUuid, self.client, None)

        arguments = self.parse_function_arguments(request.arguments)

        logger.info(f"Executing {test.meta.display_name or f'{test.meta.module}.{test.meta.name}'}")
        test_result = test.get_builder()(**arguments).execute()

        return ml_worker_pb2.TestResultMessage(
            results=[
                ml_worker_pb2.NamedSingleTestResult(
                    testUuid=test.meta.uuid,
                    result=map_result_to_single_test_result(test_result),
                )
            ]
        )

    def datasetProcessing(
        self,
        request: ml_worker_pb2.DatasetProcessingRequest,
        context: grpc.ServicerContext,
    ) -> ml_worker_pb2.DatasetProcessingResultMessage:
        dataset = Dataset.download(
            self.client,
            request.dataset.project_key,
            request.dataset.id,
            request.dataset.sample,
        )

        for function in request.functions:
            arguments = self.parse_function_arguments(function.arguments)
            if function.HasField("slicingFunction"):
                dataset.add_slicing_function(
                    SlicingFunction.download(
                        function.slicingFunction.id,
                        self.client,
                        function.slicingFunction.project_key or None,
                    )(**arguments)
                )
            else:
                dataset.add_transformation_function(
                    TransformationFunction.download(
                        function.transformationFunction.id,
                        self.client,
                        function.transformationFunction.project_key or None,
                    )(**arguments)
                )

        result = dataset.process()

        filtered_rows_idx = dataset.df.index.difference(result.df.index)
        modified_rows = result.df[dataset.df.iloc[result.df.index].ne(result.df)].dropna(how="all")

        return ml_worker_pb2.DatasetProcessingResultMessage(
            datasetId=request.dataset.id,
            totalRows=len(dataset.df.index),
            filteredRows=filtered_rows_idx,
            modifications=[
                ml_worker_pb2.DatasetRowModificationResult(
                    rowId=row[0],
                    modifications={
                        key: str(value)
                        for key, value in row[1].items()
                        if not type(value) == float or not math.isnan(value)
                    },
                )
                for row in modified_rows.iterrows()
            ],
        )

    def runTestSuite(
        self, request: ml_worker_pb2.RunTestSuiteRequest, context: grpc.ServicerContext
    ) -> ml_worker_pb2.TestSuiteResultMessage:
        log_listener = LogListener()
        try:
            tests = [
                {
                    "test": GiskardTest.download(t.testUuid, self.client, None),
                    "arguments": self.parse_function_arguments(t.arguments),
                    "id": t.id,
                }
                for t in request.tests
            ]

            global_arguments = self.parse_function_arguments(request.globalArguments)

            test_names = list(
                map(
                    lambda t: t["test"].meta.display_name or f"{t['test'].meta.module + '.' + t['test'].meta.name}",
                    tests,
                )
            )
            logger.info(f"Executing test suite: {test_names}")

            suite = Suite()
            for t in tests:
                suite.add_test(t["test"].get_builder()(**t["arguments"]), t["id"])

            is_pass, results = suite.run(**global_arguments)

            identifier_single_test_results = []
            for identifier, result in results:
                identifier_single_test_results.append(
                    ml_worker_pb2.IdentifierSingleTestResult(
                        id=identifier, result=map_result_to_single_test_result(result)
                    )
                )

            return ml_worker_pb2.TestSuiteResultMessage(
                is_error=False,
                is_pass=is_pass,
                results=identifier_single_test_results,
                logs=log_listener.close(),
            )

        except Exception as exc:
            logger.exception("An error occurred during the test suite execution: %s", exc)
            return ml_worker_pb2.TestSuiteResultMessage(
                is_error=True, is_pass=False, results=[], logs=log_listener.close()
            )

    def parse_function_arguments(self, request_arguments):
        arguments = dict()

        for arg in request_arguments:
            if arg.none:
                continue
            if arg.HasField("dataset"):
                arguments[arg.name] = Dataset.download(
                    self.client,
                    arg.dataset.project_key,
                    arg.dataset.id,
                    arg.dataset.sample,
                )
            elif arg.HasField("model"):
                arguments[arg.name] = BaseModel.download(self.client, arg.model.project_key, arg.model.id)
            elif arg.HasField("slicingFunction"):
                arguments[arg.name] = SlicingFunction.download(arg.slicingFunction.id, self.client, None)(
                    **self.parse_function_arguments(arg.args)
                )
            elif arg.HasField("transformationFunction"):
                arguments[arg.name] = TransformationFunction.download(arg.transformationFunction.id, self.client, None)(
                    **self.parse_function_arguments(arg.args)
                )
            elif arg.HasField("float"):
                arguments[arg.name] = float(arg.float)
            elif arg.HasField("int"):
                arguments[arg.name] = int(arg.int)
            elif arg.HasField("str"):
                arguments[arg.name] = str(arg.str)
            elif arg.HasField("bool"):
                arguments[arg.name] = bool(arg.bool)
            elif arg.HasField("kwargs"):
                kwargs = dict()
                exec(arg.kwargs, {"kwargs": kwargs})
                arguments.update(kwargs)
            else:
                raise IllegalArgumentError("Unknown argument type")
        return arguments

    def explain(self, request: ml_worker_pb2.ExplainRequest, context) -> ml_worker_pb2.ExplainResponse:
        model = BaseModel.download(self.client, request.model.project_key, request.model.id)
        dataset = Dataset.download(
            self.client,
            request.dataset.project_key,
            request.dataset.id,
            request.dataset.sample,
        )
        explanations = explain(model, dataset, request.columns)

        return ml_worker_pb2.ExplainResponse(
            explanations={
                str(k): ml_worker_pb2.ExplainResponse.Explanation(per_feature=v)
                for k, v in explanations["explanations"].items()
            }
        )

    def explainText(self, request: ml_worker_pb2.ExplainTextRequest, context) -> ml_worker_pb2.ExplainTextResponse:
        model = BaseModel.download(self.client, request.model.project_key, request.model.id)
        text_column = request.feature_name

        if request.column_types[text_column] != "text":
            raise ValueError(f"Column {text_column} is not of type text")

        text_document = request.columns[text_column]
        input_df = pd.DataFrame({k: [v] for k, v in request.columns.items()})
        if model.meta.feature_names:
            input_df = input_df[model.meta.feature_names]
        (list_words, list_weights) = explain_text(model, input_df, text_column, text_document)
        map_features_weight = (
            dict(zip(model.meta.classification_labels, list_weights))
            if model.is_classification
            else {"WEIGHTS": list_weights}
        )
        return ml_worker_pb2.ExplainTextResponse(
            weights={
                str(k): ml_worker_pb2.ExplainTextResponse.WeightsPerFeature(
                    weights=[weight for weight in map_features_weight[k]]
                )
                for k in map_features_weight
            },
            words=list_words,
        )

    def runModelForDataFrame(self, request: ml_worker_pb2.RunModelForDataFrameRequest, context):
        model = BaseModel.download(self.client, request.model.project_key, request.model.id)
        df = pd.DataFrame.from_records([r.columns for r in request.dataframe.rows])
        ds = Dataset(
            model.prepare_dataframe(df, column_dtypes=request.column_dtypes),
            target=None,
            column_types=request.column_types,
        )
        predictions = model.predict(ds)
        if model.is_classification:
            return ml_worker_pb2.RunModelForDataFrameResponse(
                all_predictions=self.pandas_df_to_proto_df(predictions.all_predictions),
                prediction=predictions.prediction.astype(str),
            )
        else:
            return ml_worker_pb2.RunModelForDataFrameResponse(
                prediction=predictions.prediction.astype(str),
                raw_prediction=predictions.prediction,
            )

    def runModel(self, request: ml_worker_pb2.RunModelRequest, context) -> ml_worker_pb2.RunModelResponse:
        try:
            model = BaseModel.download(self.client, request.model.project_key, request.model.id)
            dataset = Dataset.download(
                self.client,
                request.dataset.project_key,
                request.dataset.id,
                sample=request.dataset.sample,
            )
        except ValueError as e:
            if "unsupported pickle protocol" in str(e):
                raise ValueError(
                    "Unable to unpickle object, "
                    "Make sure that Python version of client code is the same as the Python version in ML Worker."
                    "To change Python version, please refer to https://docs.giskard.ai/start/guides/configuration"
                    f"\nOriginal Error: {e}"
                ) from e
            raise e
        except ModuleNotFoundError as e:
            raise GiskardException(
                f"Failed to import '{e.name}'. "
                f"Make sure it's installed in the ML Worker environment."
                "To have more information on ML Worker, please see: https://docs.giskard.ai/start/guides/installation/ml-worker"
            ) from e
        prediction_results = model.predict(dataset)

        if model.is_classification:
            results = prediction_results.all_predictions
            labels = {k: v for k, v in enumerate(model.meta.classification_labels)}
            label_serie = dataset.df[dataset.target] if dataset.target else None
            if len(model.meta.classification_labels) > 2 or model.meta.classification_threshold is None:
                preds_serie = prediction_results.all_predictions.idxmax(axis="columns")
                sorted_predictions = np.sort(prediction_results.all_predictions.values)
                abs_diff = pd.Series(
                    sorted_predictions[:, -1] - sorted_predictions[:, -2],
                    name="absDiff",
                )
            else:
                diff = prediction_results.all_predictions.iloc[:, 1] - model.meta.classification_threshold
                preds_serie = (diff >= 0).astype(int).map(labels).rename("predictions")
                abs_diff = pd.Series(diff.abs(), name="absDiff")
            calculated = pd.concat([preds_serie, label_serie, abs_diff], axis=1)
        else:
            results = pd.Series(prediction_results.prediction)
            preds_serie = results
            if dataset.target and dataset.target in dataset.df.columns:
                target_serie = dataset.df[dataset.target]

                diff = preds_serie - target_serie
<<<<<<< HEAD
                diff_percent = pd.Series(diff / target_serie, name="diffPercent")
                abs_diff = pd.Series(diff.abs(), name="absDiff")
                abs_diff_percent = pd.Series(abs_diff / target_serie, name="absDiffPercent")
=======
                diff_percent = pd.Series(
                    diff / target_serie,
                    name="diffPercent",
                    dtype=np.float64,
                ).replace([np.inf, -np.inf], np.nan)
                abs_diff = pd.Series(
                    diff.abs(),
                    name="absDiff",
                    dtype=np.float64,
                )
                abs_diff_percent = pd.Series(
                    abs_diff / target_serie,
                    name="absDiffPercent",
                    dtype=np.float64,
                ).replace([np.inf, -np.inf], np.nan)
>>>>>>> 9385f8e5
                calculated = pd.concat(
                    [
                        preds_serie,
                        target_serie,
                        abs_diff,
                        abs_diff_percent,
                        diff_percent,
                    ],
                    axis=1,
                )
            else:
                calculated = pd.concat([preds_serie], axis=1)

        with tempfile.TemporaryDirectory(prefix="giskard-") as f:
            dir = Path(f)
            predictions_csv = get_file_name("predictions", "csv", request.dataset.sample)
            results.to_csv(index=False, path_or_buf=dir / predictions_csv)
            if self.ml_worker.tunnel:
                self.ml_worker.tunnel.client.log_artifact(
                    dir / predictions_csv,
                    f"{request.project_key}/models/inspections/{request.inspectionId}",
                )
            else:
                log_artifact_local(
                    dir / predictions_csv,
                    f"{request.project_key}/models/inspections/{request.inspectionId}",
                )

            calculated_csv = get_file_name("calculated", "csv", request.dataset.sample)
            calculated.to_csv(index=False, path_or_buf=dir / calculated_csv)
            if self.ml_worker.tunnel:
                self.ml_worker.tunnel.client.log_artifact(
                    dir / calculated_csv,
                    f"{request.project_key}/models/inspections/{request.inspectionId}",
                )
            else:
                log_artifact_local(
                    dir / calculated_csv,
                    f"{request.project_key}/models/inspections/{request.inspectionId}",
                )
        return google.protobuf.empty_pb2.Empty()

    def filterDataset(self, request_iterator, context: grpc.ServicerContext):
        filterfunc = {}
        meta = None

        times = []  # This is an array of chunk execution times for performance stats
        column_dtypes = []

        for filter_msg in request_iterator:
            if filter_msg.HasField("meta"):
                meta = filter_msg.meta
                try:
                    exec(meta.function, None, filterfunc)
                except Exception as e:
                    yield ml_worker_pb2.FilterDatasetResponse(
                        code=ml_worker_pb2.StatusCode.Failed, error_message=str(e)
                    )
                column_dtypes = meta.column_dtypes
                logger.info(f"Filtering dataset with {meta}")

                def filter_wrapper(row):
                    try:
                        return bool(filterfunc["filter_row"](row))
                    except Exception as e:  # noqa # NOSONAR
                        raise ValueError("Failed to execute user defined filtering function") from e

                yield ml_worker_pb2.FilterDatasetResponse(code=ml_worker_pb2.StatusCode.Ready)
            elif filter_msg.HasField("data"):
                logger.info("Got chunk " + str(filter_msg.idx))
                time_start = time.perf_counter()
                data_as_string = filter_msg.data.content.decode("utf-8")
                data_as_string = meta.headers + "\n" + data_as_string
                # CSV => Dataframe
                data = StringIO(data_as_string)  # Wrap using StringIO to avoid creating file
                df = pd.read_csv(data, keep_default_na=False, na_values=["_GSK_NA_"])
                df = df.astype(column_dtypes)
                # Iterate over rows, applying filter_row func
                try:
                    rows_to_keep = df[df.apply(filter_wrapper, axis=1)].index.array
                except Exception as e:
                    yield ml_worker_pb2.FilterDatasetResponse(
                        code=ml_worker_pb2.StatusCode.Failed, error_message=str(e)
                    )
                time_end = time.perf_counter()
                times.append(time_end - time_start)
                # Send NEXT code
                yield ml_worker_pb2.FilterDatasetResponse(
                    code=ml_worker_pb2.StatusCode.Next,
                    idx=filter_msg.idx,
                    rows=rows_to_keep,
                )

        logger.info(f"Filter dataset finished. Avg chunk time: {sum(times) / len(times)}")
        yield ml_worker_pb2.FilterDatasetResponse(code=ml_worker_pb2.StatusCode.Ok)

    @staticmethod
    def map_suite_input(i: ml_worker_pb2.SuiteInput):
        if i.type == "Model" and i.model_meta is not None:
            return ModelInput(i.name, i.model_meta.model_type)
        elif i.type == "Dataset" and i.dataset_meta is not None:
            return DatasetInput(i.name, i.dataset_meta.target)
        else:
            return SuiteInput(i.name, i.type)

    def generateTestSuite(
        self,
        request: ml_worker_pb2.GenerateTestSuiteRequest,
        context: grpc.ServicerContext,
    ) -> ml_worker_pb2.GenerateTestSuiteResponse:
        inputs = [self.map_suite_input(i) for i in request.inputs]

        suite = Suite().generate_tests(inputs).to_dto(self.client, request.project_key)

        return ml_worker_pb2.GenerateTestSuiteResponse(
            tests=[
                ml_worker_pb2.GeneratedTest(
                    test_uuid=test.testUuid,
                    inputs=[
                        ml_worker_pb2.GeneratedTestInput(name=i.name, value=i.value, is_alias=i.is_alias)
                        for i in test.functionInputs.values()
                    ],
                )
                for test in suite.tests
            ]
        )

    def stopWorker(
        self, request: google.protobuf.empty_pb2.Empty, context: grpc.ServicerContext
    ) -> google.protobuf.empty_pb2.Empty:
        logger.info("Received request to stop the worker")
        self.loop.create_task(self.ml_worker.stop())
        return google.protobuf.empty_pb2.Empty()

    def getCatalog(
        self, request: google.protobuf.empty_pb2.Empty, context: grpc.ServicerContext
    ) -> ml_worker_pb2.CatalogResponse:
        return ml_worker_pb2.CatalogResponse(
            tests=map_function_meta("TEST"),
            slices=map_dataset_process_function_meta("SLICE"),
            transformations=map_dataset_process_function_meta("TRANSFORMATION"),
        )

    @staticmethod
    def pandas_df_to_proto_df(df):
        return ml_worker_pb2.DataFrame(
            rows=[
                ml_worker_pb2.DataRow(columns={str(k): v for k, v in r.astype(str).to_dict().items()})
                for _, r in df.iterrows()
            ]
        )

    @staticmethod
    def pandas_series_to_proto_series(self, series):
        return


def map_result_to_single_test_result(result) -> ml_worker_pb2.SingleTestResult:
    if isinstance(result, ml_worker_pb2.SingleTestResult):
        return result
    elif isinstance(result, TestResult):
        return ml_worker_pb2.SingleTestResult(
            passed=result.passed,
            is_error=result.is_error,
            messages=[
                ml_worker_pb2.TestMessage(
                    type=ml_worker_pb2.TestMessageType.ERROR
                    if message.type == TestMessageLevel.ERROR
                    else ml_worker_pb2.TestMessageType.INFO,
                    text=message.text,
                )
                for message in result.messages
            ]
            if result.messages is not None
            else [],
            props=result.props,
            metric=result.metric,
            missing_count=result.missing_count,
            missing_percent=result.missing_percent,
            unexpected_count=result.unexpected_count,
            unexpected_percent=result.unexpected_percent,
            unexpected_percent_total=result.unexpected_percent_total,
            unexpected_percent_nonmissing=result.unexpected_percent_nonmissing,
            partial_unexpected_index_list=[
                ml_worker_pb2.Partial_unexpected_counts(value=puc.value, count=puc.count)
                for puc in result.partial_unexpected_index_list
            ],
            unexpected_index_list=result.unexpected_index_list,
            output_df=result.output_df,
            number_of_perturbed_rows=result.number_of_perturbed_rows,
            actual_slices_size=result.actual_slices_size,
            reference_slices_size=result.reference_slices_size,
        )
    elif isinstance(result, bool):
        return ml_worker_pb2.SingleTestResult(passed=result)
    else:
        raise ValueError("Result of test can only be 'TestResult' or 'bool'")


@websocket_actor(MLWorkerAction.runModel)
def runModel(ml_worker, request: websocket.RunModelParam, *args, **kwargs) -> websocket.Empty:
    try:
        model = BaseModel.download(ml_worker.client, request.model.project_key, request.model.id)
        dataset = Dataset.download(
            ml_worker.client,
            request.dataset.project_key,
            request.dataset.id,
            sample=request.dataset.sample,
        )
    except ValueError as e:
        if "unsupported pickle protocol" in str(e):
            raise ValueError(
                "Unable to unpickle object, "
                "Make sure that Python version of client code is the same as the Python version in ML Worker."
                "To change Python version, please refer to https://docs.giskard.ai/start/guides/configuration"
                f"\nOriginal Error: {e}"
            ) from e
        raise e
    except ModuleNotFoundError as e:
        raise GiskardException(
            f"Failed to import '{e.name}'. "
            f"Make sure it's installed in the ML Worker environment."
            "To have more information on ML Worker, please see: https://docs.giskard.ai/start/guides/installation/ml-worker"
        ) from e
    prediction_results = model.predict(dataset)

    if model.is_classification:
        results = prediction_results.all_predictions
        labels = {k: v for k, v in enumerate(model.meta.classification_labels)}
        label_serie = dataset.df[dataset.target] if dataset.target else None
        if len(model.meta.classification_labels) > 2 or model.meta.classification_threshold is None:
            preds_serie = prediction_results.all_predictions.idxmax(axis="columns")
            sorted_predictions = np.sort(prediction_results.all_predictions.values)
            abs_diff = pd.Series(
                sorted_predictions[:, -1] - sorted_predictions[:, -2],
                name="absDiff",
            )
        else:
            diff = prediction_results.all_predictions.iloc[:, 1] - model.meta.classification_threshold
            preds_serie = (diff >= 0).astype(int).map(labels).rename("predictions")
            abs_diff = pd.Series(diff.abs(), name="absDiff")
        calculated = pd.concat([preds_serie, label_serie, abs_diff], axis=1)
    else:
        results = pd.Series(prediction_results.prediction)
        preds_serie = results
        if dataset.target and dataset.target in dataset.df.columns:
            target_serie = dataset.df[dataset.target]
            diff = preds_serie - target_serie
            diff_percent = pd.Series(diff / target_serie, name="diffPercent")
            abs_diff = pd.Series(diff.abs(), name="absDiff")
            abs_diff_percent = pd.Series(abs_diff / target_serie, name="absDiffPercent")
            calculated = pd.concat(
                [
                    preds_serie,
                    target_serie,
                    abs_diff,
                    abs_diff_percent,
                    diff_percent,
                ],
                axis=1,
            )
        else:
            calculated = pd.concat([preds_serie], axis=1)

    with tempfile.TemporaryDirectory(prefix="giskard-") as f:
        dir = Path(f)
        predictions_csv = get_file_name("predictions", "csv", request.dataset.sample)
        results.to_csv(index=False, path_or_buf=dir / predictions_csv)
        if ml_worker.client:
            ml_worker.client.log_artifact(
                dir / predictions_csv,
                f"{request.project_key}/models/inspections/{request.inspectionId}",
            )
        else:
            log_artifact_local(
                dir / predictions_csv,
                f"{request.project_key}/models/inspections/{request.inspectionId}",
            )

        calculated_csv = get_file_name("calculated", "csv", request.dataset.sample)
        calculated.to_csv(index=False, path_or_buf=dir / calculated_csv)
        if ml_worker.client:
            ml_worker.client.log_artifact(
                dir / calculated_csv,
                f"{request.project_key}/models/inspections/{request.inspectionId}",
            )
        else:
            log_artifact_local(
                dir / calculated_csv,
                f"{request.project_key}/models/inspections/{request.inspectionId}",
            )
    return websocket.Empty()


@websocket_actor(MLWorkerAction.runModelForDataFrame)
def runModelForDataFrame(
    ml_worker, params: websocket.RunModelForDataFrameParam, *args, **kwargs
) -> websocket.RunModelForDataFrame:
    model = BaseModel.download(ml_worker.client, params.model.project_key, params.model.id)
    df = pd.DataFrame.from_records([r.columns for r in params.dataframe.rows])
    ds = Dataset(
        model.prepare_dataframe(df, column_dtypes=params.column_dtypes),
        target=None,
        column_types=params.column_types,
    )
    predictions = model.predict(ds)
    if model.is_classification:
        return websocket.RunModelForDataFrame(
            all_predictions=websocket.DataFrame(
                rows=[
                    websocket.DataRow(columns={str(k): v for k, v in r.astype(str).to_dict().items()})
                    for _, r in predictions.all_predictions.iterrows()
                ]
            ),
            prediction=list(predictions.prediction.astype(str)),
        )
    else:
        return websocket.RunModelForDataFrame(
            prediction=list(predictions.prediction.astype(str)),
            raw_prediction=list(predictions.prediction),
        )


@websocket_actor(MLWorkerAction.explain)
def explain_ws(ml_worker, params: websocket.ExplainParam, *args, **kwargs) -> websocket.Explain:
    model = BaseModel.download(ml_worker.client, params.model.project_key, params.model.id)
    dataset = Dataset.download(ml_worker.client, params.dataset.project_key, params.dataset.id, params.dataset.sample)
    explanations = explain(model, dataset, params.columns)

    return websocket.Explain(
        explanations={str(k): websocket.Explanation(per_feature=v) for k, v in explanations["explanations"].items()}
    )


@websocket_actor(MLWorkerAction.explainText)
def explain_text_ws(ml_worker, params: websocket.ExplainTextParam, *args, **kwargs) -> websocket.ExplainText:
    n_samples = 500 if params.n_samples <= 0 else params.n_samples
    model = BaseModel.download(ml_worker.client, params.model.project_key, params.model.id)
    text_column = params.feature_name

    if params.column_types[text_column] != "text":
        raise ValueError(f"Column {text_column} is not of type text")
    text_document = params.columns[text_column]
    input_df = pd.DataFrame({k: [v] for k, v in params.columns.items()})
    if model.meta.feature_names:
        input_df = input_df[model.meta.feature_names]
    (list_words, list_weights) = explain_text(model, input_df, text_column, text_document, n_samples)
    map_features_weight = dict(zip(model.meta.classification_labels, list_weights))
    return websocket.ExplainText(
        weights={
            str(k): websocket.WeightsPerFeature(weights=[weight for weight in map_features_weight[k]])
            for k in map_features_weight
        },
        words=list_words,
    )


@websocket_actor(MLWorkerAction.getCatalog)
def getCatalog(*args, **kwargs) -> websocket.Catalog:
    return websocket.Catalog(
        tests=map_function_meta_ws("TEST"),
        slices=map_dataset_process_function_meta_ws("SLICE"),
        transformations=map_dataset_process_function_meta_ws("TRANSFORMATION"),
    )


def parse_function_arguments(ml_worker, request_arguments: List[websocket.FuncArgument]):
    arguments = dict()

    # Processing empty list
    if not request_arguments:
        return arguments

    for arg in request_arguments:
        if arg.is_none:
            continue
        if arg.dataset:
            arguments[arg.name] = Dataset.download(
                ml_worker.client,
                arg.dataset.project_key,
                arg.dataset.id,
                arg.dataset.sample,
            )
        elif arg.model:
            arguments[arg.name] = BaseModel.download(ml_worker.client, arg.model.project_key, arg.model.id)
        elif arg.slicingFunction:
            arguments[arg.name] = SlicingFunction.download(arg.slicingFunction.id, ml_worker.client, None)(
                **parse_function_arguments(arg.args)
            )
        elif arg.transformationFunction:
            arguments[arg.name] = TransformationFunction.download(
                arg.transformationFunction.id, ml_worker.client, None
            )(**parse_function_arguments(arg.args))
        elif arg.float_arg:
            arguments[arg.name] = float(arg.float_arg)
        elif arg.int_arg:
            arguments[arg.name] = int(arg.int_arg)
        elif arg.str_arg:
            arguments[arg.name] = str(arg.str_arg)
        elif arg.bool_arg:
            arguments[arg.name] = bool(arg.bool_arg)
        elif arg.kwargs:
            kwargs = dict()
            exec(arg.kwargs, {"kwargs": kwargs})
            arguments.update(kwargs)
        else:
            raise IllegalArgumentError("Unknown argument type")
    return arguments


@websocket_actor(MLWorkerAction.datasetProcessing)
def datasetProcessing(ml_worker, params: websocket.DatesetProcessingParam, *args, **kwargs):
    dataset = Dataset.download(ml_worker.client, params.dataset.project_key, params.dataset.id, params.dataset.sample)

    for function in params.functions:
        arguments = parse_function_arguments(ml_worker, function.arguments)
        if function.slicingFunction:
            dataset.add_slicing_function(
                SlicingFunction.download(function.slicingFunction.id, ml_worker.client, None)(**arguments)
            )
        else:
            dataset.add_transformation_function(
                TransformationFunction.download(function.transformationFunction.id, ml_worker.client, None)(**arguments)
            )

    result = dataset.process()

    filtered_rows_idx = dataset.df.index.difference(result.df.index)
    modified_rows = result.df[dataset.df.iloc[result.df.index].ne(result.df)].dropna(how="all")

    return websocket.DatasetProcessing(
        datasetId=params.dataset.id,
        totalRows=len(dataset.df.index),
        filteredRows=list(filtered_rows_idx),
        modifications=[
            websocket.DatasetRowModificationResult(
                rowId=row[0],
                modifications={
                    key: str(value)
                    for key, value in row[1].items()
                    if not type(value) == float or not math.isnan(value)
                },
            )
            for row in modified_rows.iterrows()
        ],
    )


def map_result_to_single_test_result_ws(result) -> websocket.SingleTestResult:
    if isinstance(result, TestResult):
        return websocket.SingleTestResult(
            passed=result.passed,
            is_error=result.is_error,
            messages=[
                websocket.TestMessage(
                    type=websocket.TestMessageType.ERROR
                    if message.type == TestMessageLevel.ERROR.value
                    else websocket.TestMessageType.INFO,
                    text=message.text,
                )
                for message in result.messages
            ]
            if result.messages is not None
            else [],
            props=result.props,
            metric=result.metric,
            missing_count=result.missing_count,
            missing_percent=result.missing_percent,
            unexpected_count=result.unexpected_count,
            unexpected_percent=result.unexpected_percent,
            unexpected_percent_total=result.unexpected_percent_total,
            unexpected_percent_nonmissing=result.unexpected_percent_nonmissing,
            partial_unexpected_index_list=[
                websocket.PartialUnexpectedCounts(value=puc.value, count=puc.count)
                for puc in result.partial_unexpected_index_list
            ],
            unexpected_index_list=result.unexpected_index_list,
            output_df=result.output_df,
            number_of_perturbed_rows=result.number_of_perturbed_rows,
            actual_slices_size=result.actual_slices_size,
            reference_slices_size=result.reference_slices_size,
        )
    elif isinstance(result, bool):
        return websocket.SingleTestResult(passed=result)
    else:
        raise ValueError("Result of test can only be 'TestResult' or 'bool'")


@websocket_actor(MLWorkerAction.runAdHocTest)
def runAdHocTest(ml_worker, params: websocket.RunAdHocTestParam, *args, **kwargs):
    test: GiskardTest = GiskardTest.download(params.testUuid, ml_worker.client, None)

    arguments = parse_function_arguments(ml_worker, params.arguments)

    logger.info(f"Executing {test.meta.display_name or f'{test.meta.module}.{test.meta.name}'}")
    test_result = test.get_builder()(**arguments).execute()

    return websocket.RunAdHocTest(
        results=[
            websocket.NamedSingleTestResult(
                testUuid=test.meta.uuid, result=map_result_to_single_test_result_ws(test_result)
            )
        ]
    )


@websocket_actor(MLWorkerAction.runTestSuite)
def runTestSuite(ml_worker, params: websocket.TestSuiteParam, *args, **kwargs):
    log_listener = LogListener()
    try:
        tests = [
            {
                "test": GiskardTest.download(t.testUuid, ml_worker.client, None),
                "arguments": parse_function_arguments(ml_worker, t.arguments),
                "id": t.id,
            }
            for t in params.tests
        ]

        global_arguments = parse_function_arguments(ml_worker, params.globalArguments)

        test_names = list(
            map(
                lambda t: t["test"].meta.display_name or f"{t['test'].meta.module + '.' + t['test'].meta.name}",
                tests,
            )
        )
        logger.info(f"Executing test suite: {test_names}")

        suite = Suite()
        for t in tests:
            suite.add_test(t["test"].get_builder()(**t["arguments"]), t["id"])

        is_pass, results = suite.run(**global_arguments)

        identifier_single_test_results = []
        for identifier, result in results:
            identifier_single_test_results.append(
                websocket.IdentifierSingleTestResult(id=identifier, result=map_result_to_single_test_result_ws(result))
            )

        return websocket.TestSuite(
            is_error=False,
            is_pass=is_pass,
            results=identifier_single_test_results,
            logs=log_listener.close(),
        )

    except Exception as exc:
        logger.exception("An error occurred during the test suite execution: %s", exc)
        return websocket.TestSuite(is_error=True, is_pass=False, results=[], logs=log_listener.close())


def map_suite_input_ws(i: websocket.SuiteInput):
    if i.type == "Model" and i.model_meta is not None:
        return ModelInput(i.name, i.model_meta.model_type)
    elif i.type == "Dataset" and i.dataset_meta is not None:
        return DatasetInput(i.name, i.dataset_meta.target)
    else:
        return SuiteInput(i.name, i.type)


@websocket_actor(MLWorkerAction.generateTestSuite)
def generateTestSuite(
    ml_worker, params: websocket.GenerateTestSuiteParam, *args, **kwargs
) -> websocket.GenerateTestSuite:
    inputs = [map_suite_input_ws(i) for i in params.inputs]

    suite = Suite().generate_tests(inputs).to_dto(ml_worker.client, params.project_key)

    return websocket.GenerateTestSuite(
        tests=[
            websocket.GeneratedTestSuite(
                test_uuid=test.testUuid,
                inputs=[
                    websocket.GeneratedTestInput(name=i.name, value=i.value, is_alias=i.is_alias)
                    for i in test.functionInputs.values()
                ],
            )
            for test in suite.tests
        ]
    )


@websocket_actor(MLWorkerAction.echo)
def echo(params: websocket.EchoMsg, *args, **kwargs) -> websocket.EchoMsg:
    return params<|MERGE_RESOLUTION|>--- conflicted
+++ resolved
@@ -550,11 +550,6 @@
                 target_serie = dataset.df[dataset.target]
 
                 diff = preds_serie - target_serie
-<<<<<<< HEAD
-                diff_percent = pd.Series(diff / target_serie, name="diffPercent")
-                abs_diff = pd.Series(diff.abs(), name="absDiff")
-                abs_diff_percent = pd.Series(abs_diff / target_serie, name="absDiffPercent")
-=======
                 diff_percent = pd.Series(
                     diff / target_serie,
                     name="diffPercent",
@@ -570,7 +565,6 @@
                     name="absDiffPercent",
                     dtype=np.float64,
                 ).replace([np.inf, -np.inf], np.nan)
->>>>>>> 9385f8e5
                 calculated = pd.concat(
                     [
                         preds_serie,
@@ -819,9 +813,21 @@
         if dataset.target and dataset.target in dataset.df.columns:
             target_serie = dataset.df[dataset.target]
             diff = preds_serie - target_serie
-            diff_percent = pd.Series(diff / target_serie, name="diffPercent")
-            abs_diff = pd.Series(diff.abs(), name="absDiff")
-            abs_diff_percent = pd.Series(abs_diff / target_serie, name="absDiffPercent")
+            diff_percent = pd.Series(
+                diff / target_serie,
+                name="diffPercent",
+                dtype=np.float64,
+            ).replace([np.inf, -np.inf], np.nan)
+            abs_diff = pd.Series(
+                diff.abs(),
+                name="absDiff",
+                dtype=np.float64,
+            )
+            abs_diff_percent = pd.Series(
+                abs_diff / target_serie,
+                name="absDiffPercent",
+                dtype=np.float64,
+            ).replace([np.inf, -np.inf], np.nan)
             calculated = pd.concat(
                 [
                     preds_serie,
