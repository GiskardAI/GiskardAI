--- conflicted
+++ resolved
@@ -24,11 +24,6 @@
 )
 from giskard.ml_worker.exceptions.IllegalArgumentError import IllegalArgumentError
 from giskard.ml_worker.exceptions.giskard_exception import GiskardException
-<<<<<<< HEAD
-from giskard.ml_worker.generated.ml_worker_pb2 import *
-from giskard.ml_worker.generated.ml_worker_pb2_grpc import MLWorkerServicer
-from giskard.ml_worker.testing.registry.registry import tests_registry
-=======
 from giskard.ml_worker.generated.ml_worker_pb2 import (
     DataFrame,
     DataRow,
@@ -49,7 +44,7 @@
     UploadStatus,
     FileUploadMetadata, FileType, StatusCode, FilterDatasetResponse, )
 from giskard.ml_worker.generated.ml_worker_pb2_grpc import MLWorkerServicer
->>>>>>> 2d1c1785
+from giskard.ml_worker.testing.registry.registry import tests_registry
 from giskard.ml_worker.utils.logging import Timer
 from giskard.path_utils import model_path, dataset_path
 
@@ -73,15 +68,9 @@
         self.remote = remote
         self.client = client
 
-<<<<<<< HEAD
     def echo_orig(self, request, context):
-        globals()["echo_count"] += 1
-        return EchoMsg(msg=f"Response {echo_count}: {request.msg}")
-=======
-    def echo(self, request, context):
         logger.debug(f"echo: {request.msg}")
         return EchoMsg(msg=request.msg)
->>>>>>> 2d1c1785
 
     def upload(self, request_iterator, context: grpc.ServicerContext):
         meta = None
@@ -295,32 +284,6 @@
             results_csv=results.to_csv(index=False), calculated_csv=calculated.to_csv(index=False)
         )
 
-<<<<<<< HEAD
-    def getTestRegistry(self, request: google.protobuf.empty_pb2.Empty,
-                        context: grpc.ServicerContext) -> TestRegistryResponse:
-        globals()["echo_count"] += 1
-        return TestRegistryResponse(tests={
-            test.id: TestFunction(
-                id=test.id,
-                name=test.name,
-                module=test.module,
-                doc=test.doc,
-                code=test.code,
-                module_doc=test.module_doc,
-                tags=test.tags,
-                arguments={
-                    a.name: TestFunctionArgument(
-                        name=a.name,
-                        type=a.type,
-                        optional=a.optional,
-                        default=str(a.default)
-                    ) for a
-                    in test.args.values()}
-
-            )
-            for test in tests_registry.get_all().values()
-        })
-=======
     def filterDataset(self, request_iterator, context: grpc.ServicerContext):
         filterfunc = {}
         meta = None
@@ -359,7 +322,31 @@
 
         logger.info(f"Filter dataset finished. Avg chunk time: {sum(times) / len(times)}")
         yield FilterDatasetResponse(code=StatusCode.Ok)
->>>>>>> 2d1c1785
+
+    def getTestRegistry(self, request: google.protobuf.empty_pb2.Empty,
+                        context: grpc.ServicerContext) -> TestRegistryResponse:
+        globals()["echo_count"] += 1
+        return TestRegistryResponse(tests={
+            test.id: TestFunction(
+                id=test.id,
+                name=test.name,
+                module=test.module,
+                doc=test.doc,
+                code=test.code,
+                module_doc=test.module_doc,
+                tags=test.tags,
+                arguments={
+                    a.name: TestFunctionArgument(
+                        name=a.name,
+                        type=a.type,
+                        optional=a.optional,
+                        default=str(a.default)
+                    ) for a
+                    in test.args.values()}
+
+            )
+            for test in tests_registry.get_all().values()
+        })
 
     @staticmethod
     def pandas_df_to_proto_df(df):
