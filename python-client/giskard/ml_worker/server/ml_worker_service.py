import asyncio
import logging
import math
import os
import platform
import posixpath
import shutil
import sys
import tempfile
import time
from io import StringIO
from pathlib import Path
from typing import Dict, Any

import google
import grpc
import numpy as np
import pandas as pd
import pkg_resources
import psutil
import tqdm
from mlflow.store.artifact.artifact_repo import verify_artifact_path

import giskard
from giskard.client.giskard_client import GiskardClient
from giskard.core.suite import Suite, ModelInput, DatasetInput, SuiteInput
from giskard.datasets.base import Dataset
from giskard.ml_worker.core.log_listener import LogListener
from giskard.ml_worker.exceptions.IllegalArgumentError import IllegalArgumentError
from giskard.ml_worker.exceptions.giskard_exception import GiskardException
from giskard.ml_worker.generated import ml_worker_pb2
<<<<<<< HEAD
from giskard.ml_worker.generated.ml_worker_pb2 import PushKind, CallToActionKind
=======
from giskard.ml_worker.generated.ml_worker_pb2 import ArtifactRef, FuncArgument
>>>>>>> 938d0a29
from giskard.ml_worker.generated.ml_worker_pb2_grpc import MLWorkerServicer
from giskard.ml_worker.ml_worker import MLWorker
from giskard.ml_worker.testing.registry.giskard_test import GiskardTest
from giskard.ml_worker.testing.registry.registry import tests_registry
from giskard.ml_worker.testing.registry.slicing_function import SlicingFunction
from giskard.ml_worker.testing.registry.transformation_function import (
    TransformationFunction,
)
from giskard.ml_worker.testing.test_result import TestResult, TestMessageLevel
from giskard.ml_worker.utils.file_utils import get_file_name
from giskard.models.base import BaseModel
from giskard.models.model_explanation import (
    explain,
    explain_text,
)
from giskard.path_utils import model_path, dataset_path, projects_dir

logger = logging.getLogger(__name__)


def extract_debug_info(request_arguments):
    template_info = " | <xxx:xxx_id>"
    info = {"suffix": "", "project_key": ""}
    for arg in request_arguments:
        if arg.HasField("model"):
            filled_info = template_info.replace('xxx', arg.name)
            info["suffix"] += filled_info.replace(arg.name + '_id', arg.model.id)
            info['project_key'] = arg.model.project_key  # in case model is in the args and dataset is not
        elif arg.HasField("dataset"):
            filled_info = template_info.replace('xxx', arg.name)
            info["suffix"] += filled_info.replace(arg.name + '_id', arg.dataset.id)
            info['project_key'] = arg.dataset.project_key  # in case dataset is in the args and model is not
    return info


def file_already_exists(meta: ml_worker_pb2.FileUploadMetadata):
    if meta.file_type == ml_worker_pb2.FileType.MODEL:
        path = model_path(meta.project_key, meta.name)
    elif meta.file_type == ml_worker_pb2.FileType.DATASET:
        path = dataset_path(meta.project_key, meta.name)
    else:
        raise ValueError(f"Illegal file type: {meta.file_type}")
    return path.exists(), path


def map_function_meta(callable_type):
    return {
        test.uuid: ml_worker_pb2.FunctionMeta(
            uuid=test.uuid,
            name=test.name,
            displayName=test.display_name,
            module=test.module,
            doc=test.doc,
            code=test.code,
            moduleDoc=test.module_doc,
            tags=test.tags,
            type=test.type,
            args=[
                ml_worker_pb2.TestFunctionArgument(
                    name=a.name,
                    type=a.type,
                    optional=a.optional,
                    default=str(a.default),
                    argOrder=a.argOrder,
                )
                for a in test.args.values()
            ],
        )
        for test in tests_registry.get_all().values()
        if test.type == callable_type
    }


def log_artifact_local(local_file, artifact_path=None):
    # Log artifact locally from an internal worker
    verify_artifact_path(artifact_path)

    file_name = os.path.basename(local_file)

    paths = (projects_dir, artifact_path, file_name) if artifact_path else (projects_dir, file_name)
    artifact_file = posixpath.join("/", *paths)
    Path(artifact_file).parent.mkdir(parents=True, exist_ok=True)

    shutil.copy(local_file, artifact_file)


def map_dataset_process_function_meta(callable_type):
    return {
        test.uuid: ml_worker_pb2.DatasetProcessFunctionMeta(
            uuid=test.uuid,
            name=test.name,
            displayName=test.display_name,
            module=test.module,
            doc=test.doc,
            code=test.code,
            moduleDoc=test.module_doc,
            tags=test.tags,
            type=test.type,
            args=[
                ml_worker_pb2.TestFunctionArgument(
                    name=a.name,
                    type=a.type,
                    optional=a.optional,
                    default=str(a.default),
                    argOrder=a.argOrder,
                )
                for a in test.args.values()
            ],
            cellLevel=test.cell_level,
            columnType=test.column_type,
            processType=test.process_type.name,
        )
        for test in tests_registry.get_all().values()
        if test.type == callable_type
    }


class MLWorkerServiceImpl(MLWorkerServicer):
    def __init__(
            self,
            ml_worker: MLWorker,
            client: GiskardClient,
            address=None,
            remote=None,
            loop=asyncio.get_event_loop(),
    ) -> None:
        super().__init__()
        self.ml_worker = ml_worker
        self.address = address
        self.remote = remote
        self.client = client
        self.loop = loop

    def echo_orig(self, request, context):
        logger.debug(f"echo: {request.msg}")
        return ml_worker_pb2.EchoMsg(msg=request.msg)

    def upload(self, request_iterator, context: grpc.ServicerContext):
        meta = None
        path = None
        progress = None
        for upload_msg in request_iterator:
            if upload_msg.HasField("metadata"):
                meta = upload_msg.metadata
                file_exists, path = file_already_exists(meta)
                if not file_exists:
                    progress = tqdm.tqdm(
                        desc=f"Receiving {upload_msg.metadata.name}",
                        unit="B",
                        unit_scale=True,
                        unit_divisor=1024,
                    )
                    yield ml_worker_pb2.UploadStatus(code=ml_worker_pb2.StatusCode.CacheMiss)
                else:
                    logger.info(f"File already exists: {path}")
                    break
            elif upload_msg.HasField("chunk"):
                try:
                    path.parent.mkdir(exist_ok=True, parents=True)
                    with open(path, "ab") as f:
                        f.write(upload_msg.chunk.content)
                    progress.update(len(upload_msg.chunk.content))
                except Exception as e:
                    if progress is not None:
                        progress.close()
                    logger.exception(f"Failed to upload file {meta.name}", e)
                    yield ml_worker_pb2.UploadStatus(code=ml_worker_pb2.StatusCode.Failed)

        if progress is not None:
            progress.close()
        yield ml_worker_pb2.UploadStatus(code=ml_worker_pb2.StatusCode.Ok)

    def getInfo(self, request: ml_worker_pb2.MLWorkerInfoRequest, context):
        logger.info("Collecting ML Worker info")
        installed_packages = (
            {p.project_name: p.version for p in pkg_resources.working_set} if request.list_packages else None
        )
        current_process = psutil.Process(os.getpid())
        return ml_worker_pb2.MLWorkerInfo(
            platform=ml_worker_pb2.PlatformInfo(
                machine=platform.uname().machine,
                node=platform.uname().node,
                processor=platform.uname().processor,
                release=platform.uname().release,
                system=platform.uname().system,
                version=platform.uname().version,
            ),
            giskard_client_version=giskard.__version__,
            pid=os.getpid(),
            process_start_time=int(current_process.create_time()),
            interpreter=sys.executable,
            interpreter_version=platform.python_version(),
            installed_packages=installed_packages,
            internal_grpc_address=self.address,
            is_remote=self.remote,
        )

    def echo(self, request: ml_worker_pb2.EchoMsg, context: grpc.ServicerContext) -> ml_worker_pb2.EchoMsg:
        return request

    def runAdHocTest(
            self, request: ml_worker_pb2.RunAdHocTestRequest, context: grpc.ServicerContext
    ) -> ml_worker_pb2.TestResultMessage:
        test: GiskardTest = GiskardTest.download(request.testUuid, self.client, None)

        arguments = self.parse_function_arguments(request.arguments)

<<<<<<< HEAD
        logger.info(f"Executing {test.meta.display_name or f'{test.meta.module}.{test.meta.name}'}")
        test_result = test.get_builder()(**arguments).execute()
=======
        arguments["debug"] = request.debug if request.debug else None
        debug_info = extract_debug_info(request.arguments) if request.debug else None

        test_result = self.do_run_adhoc_test(self.client, arguments, test, debug_info)
>>>>>>> 938d0a29

        return ml_worker_pb2.TestResultMessage(
            results=[
                ml_worker_pb2.NamedSingleTestResult(
                    testUuid=test.meta.uuid,
                    result=map_result_to_single_test_result(test_result),
                )
            ]
        )

    @staticmethod
    def do_run_adhoc_test(client, arguments, test, debug_info=None):

        logger.info(f"Executing {test.meta.display_name or f'{test.meta.module}.{test.meta.name}'}")
        test_result = test.get_builder()(**arguments).execute()
        if test_result.output_df is not None:  # i.e. if debug is True and test has failed

            if debug_info is None:
                raise ValueError("You have requested to debug the test, "
                                 "but extract_debug_info did not return the information needed.")

            test_result.output_df.name += debug_info['suffix']

            test_result.output_df_id = test_result.output_df.upload(client=client,
                                                                    project_key=debug_info['project_key'])
            # for now, we won't return output_df from grpc, rather upload it
            test_result.output_df = None
        elif arguments["debug"]:
            raise ValueError("This test does not return any examples to debug. "
                             "Check the debugging method associated to this test at "
                             "https://docs.giskard.ai/en/latest/reference/tests/index.html")

        return test_result

    def datasetProcessing(
            self,
            request: ml_worker_pb2.DatasetProcessingRequest,
            context: grpc.ServicerContext,
    ) -> ml_worker_pb2.DatasetProcessingResultMessage:
        dataset = Dataset.download(
            self.client,
            request.dataset.project_key,
            request.dataset.id,
            request.dataset.sample,
        )

        for function in request.functions:
            arguments = self.parse_function_arguments(function.arguments)
            if function.HasField("slicingFunction"):
                dataset.add_slicing_function(
                    SlicingFunction.download(
                        function.slicingFunction.id,
                        self.client,
                        function.slicingFunction.project_key or None,
                    )(**arguments)
                )
            else:
                dataset.add_transformation_function(
                    TransformationFunction.download(
                        function.transformationFunction.id,
                        self.client,
                        function.transformationFunction.project_key or None,
                    )(**arguments)
                )

        result = dataset.process()

        filtered_rows_idx = dataset.df.index.difference(result.df.index)
        modified_rows = result.df[dataset.df.iloc[result.df.index].ne(result.df)].dropna(how="all")

        return ml_worker_pb2.DatasetProcessingResultMessage(
            datasetId=request.dataset.id,
            totalRows=len(dataset.df.index),
            filteredRows=filtered_rows_idx,
            modifications=[
                ml_worker_pb2.DatasetRowModificationResult(
                    rowId=row[0],
                    modifications={
                        key: str(value)
                        for key, value in row[1].items()
                        if not type(value) == float or not math.isnan(value)
                    },
                )
                for row in modified_rows.iterrows()
            ],
        )

    def runTestSuite(
            self, request: ml_worker_pb2.RunTestSuiteRequest, context: grpc.ServicerContext
    ) -> ml_worker_pb2.TestSuiteResultMessage:
        log_listener = LogListener()
        try:
            tests = [
                {
                    "test": GiskardTest.download(t.testUuid, self.client, None),
                    "arguments": self.parse_function_arguments(t.arguments),
                    "id": t.id,
                }
                for t in request.tests
            ]

            global_arguments = self.parse_function_arguments(request.globalArguments)

            test_names = list(
                map(
                    lambda t: t["test"].meta.display_name or f"{t['test'].meta.module + '.' + t['test'].meta.name}",
                    tests,
                )
            )
            logger.info(f"Executing test suite: {test_names}")

            suite = Suite()
            for t in tests:
                suite.add_test(t["test"].get_builder()(**t["arguments"]), t["id"])

            is_pass, results = suite.run(**global_arguments)

            identifier_single_test_results = []
            for identifier, result, args in results:
                identifier_single_test_results.append(
                    ml_worker_pb2.IdentifierSingleTestResult(
                        id=identifier, result=map_result_to_single_test_result(result),
                        arguments=function_argument_to_proto(args)
                    )
                )

            return ml_worker_pb2.TestSuiteResultMessage(
                is_error=False,
                is_pass=is_pass,
                results=identifier_single_test_results,
                logs=log_listener.close(),
            )

        except Exception as exc:
            logger.exception("An error occurred during the test suite execution: %s", exc)
            return ml_worker_pb2.TestSuiteResultMessage(
                is_error=True, is_pass=False, results=[], logs=log_listener.close()
            )

    def parse_function_arguments(self, request_arguments):
        arguments = dict()

        for arg in request_arguments:
            if arg.none:
                continue
            if arg.HasField("dataset"):
                arguments[arg.name] = Dataset.download(
                    self.client,
                    arg.dataset.project_key,
                    arg.dataset.id,
                    arg.dataset.sample,
                )
            elif arg.HasField("model"):
                arguments[arg.name] = BaseModel.download(self.client, arg.model.project_key, arg.model.id)
            elif arg.HasField("slicingFunction"):
                arguments[arg.name] = SlicingFunction.download(arg.slicingFunction.id, self.client, None)(
                    **self.parse_function_arguments(arg.args)
                )
            elif arg.HasField("transformationFunction"):
                arguments[arg.name] = TransformationFunction.download(arg.transformationFunction.id, self.client, None)(
                    **self.parse_function_arguments(arg.args)
                )
            elif arg.HasField("float"):
                arguments[arg.name] = float(arg.float)
            elif arg.HasField("int"):
                arguments[arg.name] = int(arg.int)
            elif arg.HasField("str"):
                arguments[arg.name] = str(arg.str)
            elif arg.HasField("bool"):
                arguments[arg.name] = bool(arg.bool)
            elif arg.HasField("kwargs"):
                kwargs = dict()
                exec(arg.kwargs, {"kwargs": kwargs})
                arguments.update(kwargs)
            else:
                raise IllegalArgumentError("Unknown argument type")
        return arguments

    def explain(self, request: ml_worker_pb2.ExplainRequest, context) -> ml_worker_pb2.ExplainResponse:
        model = BaseModel.download(self.client, request.model.project_key, request.model.id)
        dataset = Dataset.download(
            self.client,
            request.dataset.project_key,
            request.dataset.id,
            request.dataset.sample,
        )
        explanations = explain(model, dataset, request.columns)

        return ml_worker_pb2.ExplainResponse(
            explanations={
                str(k): ml_worker_pb2.ExplainResponse.Explanation(per_feature=v)
                for k, v in explanations["explanations"].items()
            }
        )

    def explainText(self, request: ml_worker_pb2.ExplainTextRequest, context) -> ml_worker_pb2.ExplainTextResponse:
        model = BaseModel.download(self.client, request.model.project_key, request.model.id)
        text_column = request.feature_name

        if request.column_types[text_column] != "text":
            raise ValueError(f"Column {text_column} is not of type text")

        text_document = request.columns[text_column]
        input_df = pd.DataFrame({k: [v] for k, v in request.columns.items()})
        if model.meta.feature_names:
            input_df = input_df[model.meta.feature_names]
        (list_words, list_weights) = explain_text(model, input_df, text_column, text_document)
        map_features_weight = (
            dict(zip(model.meta.classification_labels, list_weights))
            if model.is_classification
            else {"WEIGHTS": list_weights}
        )
        return ml_worker_pb2.ExplainTextResponse(
            weights={
                str(k): ml_worker_pb2.ExplainTextResponse.WeightsPerFeature(
                    weights=[weight for weight in map_features_weight[k]]
                )
                for k in map_features_weight
            },
            words=list_words,
        )

    def runModelForDataFrame(self, request: ml_worker_pb2.RunModelForDataFrameRequest, context):
        model = BaseModel.download(self.client, request.model.project_key, request.model.id)
        df = pd.DataFrame.from_records([r.columns for r in request.dataframe.rows])
        ds = Dataset(
            model.prepare_dataframe(df, column_dtypes=request.column_dtypes),
            target=None,
            column_types=request.column_types,
        )
        predictions = model.predict(ds)
        if model.is_classification:
            return ml_worker_pb2.RunModelForDataFrameResponse(
                all_predictions=self.pandas_df_to_proto_df(predictions.all_predictions),
                prediction=predictions.prediction.astype(str),
            )
        else:
            return ml_worker_pb2.RunModelForDataFrameResponse(
                prediction=predictions.prediction.astype(str),
                raw_prediction=predictions.prediction,
            )

    def runModel(self, request: ml_worker_pb2.RunModelRequest, context) -> ml_worker_pb2.RunModelResponse:
        try:
            model = BaseModel.download(self.client, request.model.project_key, request.model.id)
            dataset = Dataset.download(
                self.client,
                request.dataset.project_key,
                request.dataset.id,
                sample=request.dataset.sample,
            )
        except ValueError as e:
            if "unsupported pickle protocol" in str(e):
                raise ValueError(
                    "Unable to unpickle object, "
                    "Make sure that Python version of client code is the same as the Python version in ML Worker."
                    "To change Python version, please refer to https://docs.giskard.ai/start/guides/configuration"
                    f"\nOriginal Error: {e}"
                ) from e
            raise e
        except ModuleNotFoundError as e:
            raise GiskardException(
                f"Failed to import '{e.name}'. "
                f"Make sure it's installed in the ML Worker environment."
                "To have more information on ML Worker, please see: https://docs.giskard.ai/start/guides/installation/ml-worker"
            ) from e
        prediction_results = model.predict(dataset)

        if model.is_classification:
            results = prediction_results.all_predictions
            labels = {k: v for k, v in enumerate(model.meta.classification_labels)}
            label_serie = dataset.df[dataset.target] if dataset.target else None
            if len(model.meta.classification_labels) > 2 or model.meta.classification_threshold is None:
                preds_serie = prediction_results.all_predictions.idxmax(axis="columns")
                sorted_predictions = np.sort(prediction_results.all_predictions.values)
                abs_diff = pd.Series(
                    sorted_predictions[:, -1] - sorted_predictions[:, -2],
                    name="absDiff",
                )
            else:
                diff = prediction_results.all_predictions.iloc[:, 1] - model.meta.classification_threshold
                preds_serie = (diff >= 0).astype(int).map(labels).rename("predictions")
                abs_diff = pd.Series(diff.abs(), name="absDiff")
            calculated = pd.concat([preds_serie, label_serie, abs_diff], axis=1)
        else:
            results = pd.Series(prediction_results.prediction)
            preds_serie = results
            if dataset.target and dataset.target in dataset.df.columns:
                target_serie = dataset.df[dataset.target]

                diff = preds_serie - target_serie
<<<<<<< HEAD
                diff_percent = pd.Series(diff / target_serie, name="diffPercent")
                abs_diff = pd.Series(diff.abs(), name="absDiff")
                abs_diff_percent = pd.Series(abs_diff / target_serie, name="absDiffPercent")
=======
                diff_percent = pd.Series(
                    diff / target_serie,
                    name="diffPercent",
                    dtype=np.float64,
                ).replace([np.inf, -np.inf], np.nan)
                abs_diff = pd.Series(
                    diff.abs(),
                    name="absDiff",
                    dtype=np.float64,
                )
                abs_diff_percent = pd.Series(
                    abs_diff / target_serie,
                    name="absDiffPercent",
                    dtype=np.float64,
                ).replace([np.inf, -np.inf], np.nan)
>>>>>>> 938d0a29
                calculated = pd.concat(
                    [
                        preds_serie,
                        target_serie,
                        abs_diff,
                        abs_diff_percent,
                        diff_percent,
                    ],
                    axis=1,
                )
            else:
                calculated = pd.concat([preds_serie], axis=1)

        with tempfile.TemporaryDirectory(prefix="giskard-") as f:
            dir = Path(f)
            predictions_csv = get_file_name("predictions", "csv", request.dataset.sample)
            results.to_csv(index=False, path_or_buf=dir / predictions_csv)
            if self.ml_worker.tunnel:
                self.ml_worker.tunnel.client.log_artifact(
                    dir / predictions_csv,
                    f"{request.project_key}/models/inspections/{request.inspectionId}",
                )
            else:
                log_artifact_local(
                    dir / predictions_csv,
                    f"{request.project_key}/models/inspections/{request.inspectionId}",
                )

            calculated_csv = get_file_name("calculated", "csv", request.dataset.sample)
            calculated.to_csv(index=False, path_or_buf=dir / calculated_csv)
            if self.ml_worker.tunnel:
                self.ml_worker.tunnel.client.log_artifact(
                    dir / calculated_csv,
                    f"{request.project_key}/models/inspections/{request.inspectionId}",
                )
            else:
                log_artifact_local(
                    dir / calculated_csv,
                    f"{request.project_key}/models/inspections/{request.inspectionId}",
                )
        return google.protobuf.empty_pb2.Empty()

    def filterDataset(self, request_iterator, context: grpc.ServicerContext):
        filterfunc = {}
        meta = None

        times = []  # This is an array of chunk execution times for performance stats
        column_dtypes = []

        for filter_msg in request_iterator:
            if filter_msg.HasField("meta"):
                meta = filter_msg.meta
                try:
                    exec(meta.function, None, filterfunc)
                except Exception as e:
                    yield ml_worker_pb2.FilterDatasetResponse(
                        code=ml_worker_pb2.StatusCode.Failed, error_message=str(e)
                    )
                column_dtypes = meta.column_dtypes
                logger.info(f"Filtering dataset with {meta}")

                def filter_wrapper(row):
                    try:
                        return bool(filterfunc["filter_row"](row))
                    except Exception as e:  # noqa # NOSONAR
                        raise ValueError("Failed to execute user defined filtering function") from e

                yield ml_worker_pb2.FilterDatasetResponse(code=ml_worker_pb2.StatusCode.Ready)
            elif filter_msg.HasField("data"):
                logger.info("Got chunk " + str(filter_msg.idx))
                time_start = time.perf_counter()
                data_as_string = filter_msg.data.content.decode("utf-8")
                data_as_string = meta.headers + "\n" + data_as_string
                # CSV => Dataframe
                data = StringIO(data_as_string)  # Wrap using StringIO to avoid creating file
                df = pd.read_csv(data, keep_default_na=False, na_values=["_GSK_NA_"])
                df = df.astype(column_dtypes)
                # Iterate over rows, applying filter_row func
                try:
                    rows_to_keep = df[df.apply(filter_wrapper, axis=1)].index.array
                except Exception as e:
                    yield ml_worker_pb2.FilterDatasetResponse(
                        code=ml_worker_pb2.StatusCode.Failed, error_message=str(e)
                    )
                time_end = time.perf_counter()
                times.append(time_end - time_start)
                # Send NEXT code
                yield ml_worker_pb2.FilterDatasetResponse(
                    code=ml_worker_pb2.StatusCode.Next,
                    idx=filter_msg.idx,
                    rows=rows_to_keep,
                )

        logger.info(f"Filter dataset finished. Avg chunk time: {sum(times) / len(times)}")
        yield ml_worker_pb2.FilterDatasetResponse(code=ml_worker_pb2.StatusCode.Ok)

    def suggestFilter(self, request: ml_worker_pb2.SuggestFilterRequest, context):
        uuid = ""
        try:
            model = BaseModel.download(self.client, request.model.project_key, request.model.id)
            dataset = Dataset.download(self.client, request.model.project_key, request.dataset.id)

            df = pd.DataFrame.from_records([r.columns for r in request.dataframe.rows])
            if request.column_dtypes:
                for missing_column in [
                    column_name for column_name in request.column_dtypes.keys() if column_name not in df.columns
                ]:
                    df[missing_column] = np.nan
                df = Dataset.cast_column_to_dtypes(df, request.column_dtypes)

        except ValueError as e:
            if "unsupported pickle protocol" in str(e):
                raise ValueError(
                    "Unable to unpickle object, "
                    "Make sure that Python version of client code is the same as the Python version in ML Worker."
                    "To change Python version, please refer to https://docs.giskard.ai/start/guides/configuration"
                    f"\nOriginal Error: {e}"
                ) from e
            raise e
        except ModuleNotFoundError as e:
            raise GiskardException(
                f"Failed to import '{e.name}'. "
                f"Make sure it's installed in the ML Worker environment."
                "To have more information on ML Worker, please see: https://docs.giskard.ai/start/guides/installation/ml-worker"
            ) from e

        # if df is empty, return early
        if df.empty:
            return ml_worker_pb2.SuggestFilterResponse(
                contribution=None,
                perturbation=None,
                overconfidence=None,
                borderline=None,
                object_uuid=None
            )

        from giskard.push.contribution import create_contribution_push
        from giskard.push.perturbation import create_perturbation_push
        from giskard.push.prediction import create_overconfidence_push
        from giskard.push.prediction import create_borderline_push

        contribs = create_contribution_push(model, dataset, df)
        perturbs = create_perturbation_push(model, dataset, df)
        overconf = create_overconfidence_push(model, dataset, df)
        borderl = create_borderline_push(model, dataset, df)

        if contribs is not None:
            contrib_grpc = contribs.to_grpc()
        else:
            contrib_grpc = None

        if perturbs is not None:
            perturb_grpc = perturbs.to_grpc()
        else:
            perturb_grpc = None

        if overconf is not None:
            overconf_grpc = overconf.to_grpc()
        else:
            overconf_grpc = None

        if borderl is not None:
            borderl_grpc = borderl.to_grpc()
        else:
            borderl_grpc = None

        if request.cta_kind > 0 and request.push_kind > 0:
            if request.push_kind == PushKind.Perturbation:
                push = perturbs
            elif request.push_kind == PushKind.Contribution:
                push = contribs
            elif request.push_kind == PushKind.Overconfidence:
                push = overconf
            elif request.push_kind == PushKind.Borderline:
                push = borderl
            else:
                raise ValueError("Invalid push kind")

            logger.info("Handling push kind: " + str(request.push_kind) + " with cta kind: " + str(request.cta_kind))

            # Upload related object depending on CTA type
            # if cta kind is CreateSlice or CreateSliceOpenDebugger
            if (
                    request.cta_kind == CallToActionKind.CreateSlice
                    or request.cta_kind == CallToActionKind.CreateSliceOpenDebugger
            ):
                push.slicing_function.meta.tags.append("generated")
                uuid = push.slicing_function.upload(self.client)
            if request.cta_kind == CallToActionKind.SavePerturbation:
                for perturbation in push.transformation_function:
                    uuid = perturbation.upload(self.client)
            if request.cta_kind == CallToActionKind.SaveExample:
                uuid = push.saved_example.upload(self.client, request.project_key)
            if (
                    request.cta_kind == CallToActionKind.CreateTest
                    or request.cta_kind == CallToActionKind.AddTestToCatalog
            ):
                for test in push.tests:
                    uuid = test.upload(self.client)

            if uuid != "":
                logger.info(f"Uploaded object for CTA with uuid: {uuid}")

        return ml_worker_pb2.SuggestFilterResponse(
            contribution=contrib_grpc,
            perturbation=perturb_grpc,
            overconfidence=overconf_grpc,
            borderline=borderl_grpc,
            object_uuid=uuid,
        )

    @staticmethod
    def map_suite_input(i: ml_worker_pb2.SuiteInput):
        if i.type == "Model" and i.model_meta is not None:
            return ModelInput(i.name, i.model_meta.model_type)
        elif i.type == "Dataset" and i.dataset_meta is not None:
            return DatasetInput(i.name, i.dataset_meta.target)
        else:
            return SuiteInput(i.name, i.type)

    def generateTestSuite(
            self,
            request: ml_worker_pb2.GenerateTestSuiteRequest,
            context: grpc.ServicerContext,
    ) -> ml_worker_pb2.GenerateTestSuiteResponse:
        inputs = [self.map_suite_input(i) for i in request.inputs]

        suite = Suite().generate_tests(inputs).to_dto(self.client, request.project_key)

        return ml_worker_pb2.GenerateTestSuiteResponse(
            tests=[
                ml_worker_pb2.GeneratedTest(
                    test_uuid=test.testUuid,
                    inputs=[
                        ml_worker_pb2.GeneratedTestInput(name=i.name, value=i.value, is_alias=i.is_alias)
                        for i in test.functionInputs.values()
                    ],
                )
                for test in suite.tests
            ]
        )

    def stopWorker(
            self, request: google.protobuf.empty_pb2.Empty, context: grpc.ServicerContext
    ) -> google.protobuf.empty_pb2.Empty:
        logger.info("Received request to stop the worker")
        self.loop.create_task(self.ml_worker.stop())
        return google.protobuf.empty_pb2.Empty()

    def getCatalog(
            self, request: google.protobuf.empty_pb2.Empty, context: grpc.ServicerContext
    ) -> ml_worker_pb2.CatalogResponse:
        return ml_worker_pb2.CatalogResponse(
            tests=map_function_meta("TEST"),
            slices=map_dataset_process_function_meta("SLICE"),
            transformations=map_dataset_process_function_meta("TRANSFORMATION"),
        )

    @staticmethod
    def pandas_df_to_proto_df(df):
        return ml_worker_pb2.DataFrame(
            rows=[
                ml_worker_pb2.DataRow(columns={str(k): v for k, v in r.astype(str).to_dict().items()})
                for _, r in df.iterrows()
            ]
        )

    @staticmethod
    def pandas_series_to_proto_series(self, series):
        return


def map_result_to_single_test_result(result) -> ml_worker_pb2.SingleTestResult:
    if isinstance(result, ml_worker_pb2.SingleTestResult):
        return result
    elif isinstance(result, TestResult):
        return ml_worker_pb2.SingleTestResult(
            passed=bool(result.passed),
            is_error=result.is_error,
            messages=[
                ml_worker_pb2.TestMessage(
                    type=ml_worker_pb2.TestMessageType.ERROR
                    if message.type == TestMessageLevel.ERROR
                    else ml_worker_pb2.TestMessageType.INFO,
                    text=message.text,
                )
                for message in result.messages
            ]
            if result.messages is not None
            else [],
            props=result.props,
            metric=result.metric,
            missing_count=result.missing_count,
            missing_percent=result.missing_percent,
            unexpected_count=result.unexpected_count,
            unexpected_percent=result.unexpected_percent,
            unexpected_percent_total=result.unexpected_percent_total,
            unexpected_percent_nonmissing=result.unexpected_percent_nonmissing,
            partial_unexpected_index_list=[
                ml_worker_pb2.Partial_unexpected_counts(value=puc.value, count=puc.count)
                for puc in result.partial_unexpected_index_list
            ],
            unexpected_index_list=result.unexpected_index_list,
            output_df=None,
            number_of_perturbed_rows=result.number_of_perturbed_rows,
            actual_slices_size=result.actual_slices_size,
            reference_slices_size=result.reference_slices_size,
            output_df_id=result.output_df_id
        )
    elif isinstance(result, bool):
        return ml_worker_pb2.SingleTestResult(passed=result)
    else:
        raise ValueError("Result of test can only be 'TestResult' or 'bool'")


def function_argument_to_proto(value: Dict[str, Any]):
    args = list()

    for v in value:
        obj = value[v]
        if isinstance(obj, Dataset):
            funcargs = FuncArgument(name=v, dataset=ArtifactRef(project_key="test", id=str(obj.id)))
        elif isinstance(obj, BaseModel):
            funcargs = FuncArgument(name=v, model=ArtifactRef(project_key="test", id=str(obj.id)))
        elif isinstance(obj, SlicingFunction):
            funcargs = FuncArgument(name=v, slicingFunction=ArtifactRef(project_key="test", id=str(obj.meta.uuid)),
                                    args=function_argument_to_proto(obj.params))
        #     arguments[arg.name] = SlicingFunction.load(arg.slicingFunction.id, self.client, None)(
        #         **self.parse_function_arguments(arg.args))
        elif isinstance(obj, TransformationFunction):
            funcargs = FuncArgument(name=v,
                                    transformationFunction=ArtifactRef(project_key="test", id=str(obj.meta.uuid)),
                                    args=function_argument_to_proto(obj.params))
        #     arguments[arg.name] = TransformationFunction.load(arg.transformationFunction.id, self.client, None)(
        #         **self.parse_function_arguments(arg.args))
        elif isinstance(obj, float):
            funcargs = FuncArgument(name=v, float=obj)
        elif isinstance(obj, int):
            funcargs = FuncArgument(name=v, int=obj)
        elif isinstance(obj, str):
            funcargs = FuncArgument(name=v, str=obj)
        elif isinstance(obj, bool):
            funcargs = FuncArgument(name=v, bool=obj)
        elif isinstance(obj, dict):
            funcargs = FuncArgument(name=v, kwargs=str(obj))
        else:
            raise IllegalArgumentError("Unknown argument type")
        args.append(funcargs)

    return args<|MERGE_RESOLUTION|>--- conflicted
+++ resolved
@@ -29,11 +29,7 @@
 from giskard.ml_worker.exceptions.IllegalArgumentError import IllegalArgumentError
 from giskard.ml_worker.exceptions.giskard_exception import GiskardException
 from giskard.ml_worker.generated import ml_worker_pb2
-<<<<<<< HEAD
-from giskard.ml_worker.generated.ml_worker_pb2 import PushKind, CallToActionKind
-=======
-from giskard.ml_worker.generated.ml_worker_pb2 import ArtifactRef, FuncArgument
->>>>>>> 938d0a29
+from giskard.ml_worker.generated.ml_worker_pb2 import ArtifactRef, FuncArgument, PushKind, CallToActionKind
 from giskard.ml_worker.generated.ml_worker_pb2_grpc import MLWorkerServicer
 from giskard.ml_worker.ml_worker import MLWorker
 from giskard.ml_worker.testing.registry.giskard_test import GiskardTest
@@ -241,15 +237,10 @@
 
         arguments = self.parse_function_arguments(request.arguments)
 
-<<<<<<< HEAD
-        logger.info(f"Executing {test.meta.display_name or f'{test.meta.module}.{test.meta.name}'}")
-        test_result = test.get_builder()(**arguments).execute()
-=======
         arguments["debug"] = request.debug if request.debug else None
         debug_info = extract_debug_info(request.arguments) if request.debug else None
 
         test_result = self.do_run_adhoc_test(self.client, arguments, test, debug_info)
->>>>>>> 938d0a29
 
         return ml_worker_pb2.TestResultMessage(
             results=[
@@ -541,11 +532,6 @@
                 target_serie = dataset.df[dataset.target]
 
                 diff = preds_serie - target_serie
-<<<<<<< HEAD
-                diff_percent = pd.Series(diff / target_serie, name="diffPercent")
-                abs_diff = pd.Series(diff.abs(), name="absDiff")
-                abs_diff_percent = pd.Series(abs_diff / target_serie, name="absDiffPercent")
-=======
                 diff_percent = pd.Series(
                     diff / target_serie,
                     name="diffPercent",
@@ -555,13 +541,9 @@
                     diff.abs(),
                     name="absDiff",
                     dtype=np.float64,
-                )
-                abs_diff_percent = pd.Series(
-                    abs_diff / target_serie,
-                    name="absDiffPercent",
+                )abs_diff_percent = pd.Series(abs_diff / target_serie, name="absDiffPercent",
                     dtype=np.float64,
                 ).replace([np.inf, -np.inf], np.nan)
->>>>>>> 938d0a29
                 calculated = pd.concat(
                     [
                         preds_serie,
