--- conflicted
+++ resolved
@@ -6,6 +6,7 @@
 import time
 from io import StringIO
 
+import google.protobuf
 import grpc
 import numpy as np
 import pandas as pd
@@ -21,13 +22,10 @@
     explain,
     explain_text,
 )
-<<<<<<< HEAD
+from giskard.ml_worker.core.suite import Suite
+from giskard.ml_worker.core.test_runner import run_test
 from giskard.ml_worker.core.test_function import TestFunction
 from giskard.ml_worker.core.test_result import TestResult, TestMessageLevel
-=======
-from giskard.ml_worker.core.suite import Suite
-from giskard.ml_worker.core.test_runner import run_test
->>>>>>> 353cfea8
 from giskard.ml_worker.exceptions.IllegalArgumentError import IllegalArgumentError
 from giskard.ml_worker.exceptions.giskard_exception import GiskardException
 from giskard.ml_worker.generated.ml_worker_pb2 import (
@@ -48,7 +46,9 @@
     RunTestRequest,
     TestResultMessage,
     UploadStatus,
-    FileUploadMetadata, FileType, StatusCode, FilterDatasetResponse, )
+    FileUploadMetadata, FileType, StatusCode, FilterDatasetResponse, RunAdHocTestRequest, NamedSingleTestResult,
+    RunTestSuiteRequest, TestSuiteResultMessage, SingleTestResult, TestMessage, TestMessageType,
+    Partial_unexpected_counts, )
 from giskard.ml_worker.generated.ml_worker_pb2_grpc import MLWorkerServicer
 from giskard.ml_worker.testing.registry.registry import tests_registry
 from giskard.ml_worker.utils.logging import Timer
@@ -143,16 +143,16 @@
     def runAdHocTest(self, request: RunAdHocTestRequest,
                      context: grpc.ServicerContext) -> TestResultMessage:
 
-<<<<<<< HEAD
-        test = TestFunction.load(self.client, request.testUuid)
-=======
         test = tests_registry.get_test(request.testId)
 
         arguments = self.parse_test_arguments(request.arguments)
 
         logger.info(f"Executing {test.name}")
         test_result = run_test(test.fn, arguments)
-        return TestResultMessage(results=[NamedSingleTestResult(name=test.id, result=test_result)])
+
+        return TestResultMessage(results=[
+            NamedSingleTestResult(name=test.meta.uuid, result=map_result_to_single_test_result(test_result))
+        ])
 
     def runTestSuite(self, request: RunTestSuiteRequest,
                      context: grpc.ServicerContext) -> TestSuiteResultMessage:
@@ -172,14 +172,14 @@
 
         named_single_test_result = []
         for i in range(len(tests)):
-            named_single_test_result.append(NamedSingleTestResult(name=tests[i].id, result=results[i]))
+            named_single_test_result.append(NamedSingleTestResult(name=tests[i].uuid,
+                                                                  result=map_result_to_single_test_result(results[i])))
 
         return TestSuiteResultMessage(is_pass=is_pass, results=named_single_test_result)
 
-    def parse_test_arguments(self, request_arguments):
->>>>>>> 353cfea8
+    def parse_test_arguments(self, request):
         arguments = {}
-        for arg in request_arguments:
+        for arg in request.arguments:
             if arg.HasField('dataset'):
                 value = Dataset.load(self.client, arg.dataset.project_key, arg.dataset.id)
             elif arg.HasField('model'):
@@ -191,15 +191,7 @@
             else:
                 raise IllegalArgumentError("Unknown argument type")
             arguments[arg.name] = value
-<<<<<<< HEAD
-        logger.info(f"Executing {test.meta.display_name or f'{test.meta.module}.{test.meta.name}' }")
-        test_result = test.func(**arguments)
-        return TestResultMessage(results=[
-            NamedSingleTestResult(name=test.meta.uuid, result=map_result_to_single_test_result(test_result))
-        ])
-=======
         return arguments
->>>>>>> 353cfea8
 
     def runTest(self, request: RunTestRequest, context: grpc.ServicerContext) -> TestResultMessage:
         from giskard.ml_worker.testing.functions import GiskardTestFunctions
@@ -368,31 +360,6 @@
 
         logger.info(f"Filter dataset finished. Avg chunk time: {sum(times) / len(times)}")
         yield FilterDatasetResponse(code=StatusCode.Ok)
-
-    def getTestRegistry(self, request: google.protobuf.empty_pb2.Empty,
-                        context: grpc.ServicerContext) -> TestRegistryResponse:
-        globals()["echo_count"] += 1
-        return TestRegistryResponse(tests={
-            test.id: TestFunction(
-                id=test.id,
-                name=test.name,
-                module=test.module,
-                doc=test.doc,
-                code=test.code,
-                module_doc=test.module_doc,
-                tags=test.tags,
-                arguments={
-                    a.name: TestFunctionArgument(
-                        name=a.name,
-                        type=a.type,
-                        optional=a.optional,
-                        default=str(a.default)
-                    ) for a
-                    in test.args.values()}
-
-            )
-            for test in tests_registry.get_all().values()
-        })
 
     @staticmethod
     def pandas_df_to_proto_df(df):
