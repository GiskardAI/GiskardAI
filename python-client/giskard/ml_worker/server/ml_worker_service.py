--- conflicted
+++ resolved
@@ -5,10 +5,6 @@
 import sys
 import time
 from io import StringIO
-<<<<<<< HEAD
-from typing import Generator
-=======
->>>>>>> 6b99ffb7
 
 import grpc
 import numpy as np
