--- conflicted
+++ resolved
@@ -168,14 +168,7 @@
             else:
                 raise IllegalArgumentError("Unknown argument type")
             arguments[arg.name] = value
-<<<<<<< HEAD
         return arguments
-=======
-        logger.info(f"Executing {test.name}")
-        test_result = test.fn(**arguments)
-        return ml_worker_pb2.TestResultMessage(
-            results=[ml_worker_pb2.NamedSingleTestResult(name=test.id, result=test_result)])
->>>>>>> b616561a
 
     def runTest(self, request: ml_worker_pb2.RunTestRequest,
                 context: grpc.ServicerContext) -> ml_worker_pb2.TestResultMessage:
