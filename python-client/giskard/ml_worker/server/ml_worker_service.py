import logging
import os
import platform
import re
import sys
import time
from io import StringIO

import google
import grpc
import numpy as np
import pandas as pd
import pkg_resources
import psutil
import tqdm
from google.protobuf.wrappers_pb2 import Int32Value, DoubleValue

import giskard
from giskard.client.giskard_client import GiskardClient
from giskard.core.model import Model
from giskard.ml_worker.core.dataset import Dataset
from giskard.ml_worker.core.log_listener import LogListener
from giskard.ml_worker.core.model_explanation import (
    explain,
    explain_text,
)
from giskard.ml_worker.core.suite import Suite, ModelInput, DatasetInput, SuiteInput
from giskard.ml_worker.core.test_result import TestResult, TestMessageLevel
from giskard.ml_worker.core.test_runner import run_test
from giskard.ml_worker.exceptions.IllegalArgumentError import IllegalArgumentError
from giskard.ml_worker.exceptions.giskard_exception import GiskardException
from giskard.ml_worker.generated import ml_worker_pb2
from giskard.ml_worker.generated.ml_worker_pb2_grpc import MLWorkerServicer
from giskard.ml_worker.testing.registry.registry import tests_registry
from giskard.ml_worker.utils.logging import Timer
from giskard.path_utils import model_path, dataset_path

logger = logging.getLogger(__name__)


def file_already_exists(meta: ml_worker_pb2.FileUploadMetadata):
    if meta.file_type == ml_worker_pb2.FileType.MODEL:
        path = model_path(meta.project_key, meta.name)
    elif meta.file_type == ml_worker_pb2.FileType.DATASET:
        path = dataset_path(meta.project_key, meta.name)
    else:
        raise ValueError(f"Illegal file type: {meta.file_type}")
    return path.exists(), path


class MLWorkerServiceImpl(MLWorkerServicer):
    def __init__(self, client: GiskardClient, address=None, remote=None) -> None:
        super().__init__()
        self.address = address
        self.remote = remote
        self.client = client

    def echo_orig(self, request, context):
        logger.debug(f"echo: {request.msg}")
        return ml_worker_pb2.EchoMsg(msg=request.msg)

    def upload(self, request_iterator, context: grpc.ServicerContext):
        meta = None
        path = None
        progress = None
        for upload_msg in request_iterator:
            if upload_msg.HasField("metadata"):
                meta = upload_msg.metadata
                file_exists, path = file_already_exists(meta)
                if not file_exists:
                    progress = tqdm.tqdm(
                        desc=f"Receiving {upload_msg.metadata.name}",
                        unit="B",
                        unit_scale=True,
                        unit_divisor=1024,
                    )
                    yield ml_worker_pb2.UploadStatus(code=ml_worker_pb2.StatusCode.CacheMiss)
                else:
                    logger.info(f"File already exists: {path}")
                    break
            elif upload_msg.HasField("chunk"):
                try:
                    path.parent.mkdir(exist_ok=True, parents=True)
                    with open(path, "ab") as f:
                        f.write(upload_msg.chunk.content)
                    progress.update(len(upload_msg.chunk.content))
                except Exception as e:
                    if progress is not None:
                        progress.close()
                    logger.exception(f"Failed to upload file {meta.name}", e)
                    yield ml_worker_pb2.UploadStatus(code=ml_worker_pb2.StatusCode.Failed)

        if progress is not None:
            progress.close()
        yield ml_worker_pb2.UploadStatus(code=ml_worker_pb2.StatusCode.Ok)

    def getInfo(self, request: ml_worker_pb2.MLWorkerInfoRequest, context):
        logger.info("Collecting ML Worker info")
        installed_packages = (
            {p.project_name: p.version for p in pkg_resources.working_set} if request.list_packages else None
        )
        current_process = psutil.Process(os.getpid())
        return ml_worker_pb2.MLWorkerInfo(
            platform=ml_worker_pb2.PlatformInfo(
                machine=platform.uname().machine,
                node=platform.uname().node,
                processor=platform.uname().processor,
                release=platform.uname().release,
                system=platform.uname().system,
                version=platform.uname().version,
            ),
            giskard_client_version=giskard.__version__,
            pid=os.getpid(),
            process_start_time=int(current_process.create_time()),
            interpreter=sys.executable,
            interpreter_version=platform.python_version(),
            installed_packages=installed_packages,
            internal_grpc_address=self.address,
            is_remote=self.remote,
        )

    def echo(self, request: ml_worker_pb2.EchoMsg, context: grpc.ServicerContext) -> ml_worker_pb2.EchoMsg:
        return request

    def runAdHocTest(
            self, request: ml_worker_pb2.RunAdHocTestRequest, context: grpc.ServicerContext
    ) -> ml_worker_pb2.TestResultMessage:

        test = tests_registry.get_test(request.testId)

        arguments = self.parse_test_arguments(request.arguments)

        logger.info(f"Executing {test.name}")
        test_result = run_test(test.fn, arguments)

        return ml_worker_pb2.TestResultMessage(
            results=[
                ml_worker_pb2.NamedSingleTestResult(name=test.id, result=map_result_to_single_test_result(test_result))
            ]
        )

    def runTestSuite(
            self, request: ml_worker_pb2.RunTestSuiteRequest, context: grpc.ServicerContext
    ) -> ml_worker_pb2.TestSuiteResultMessage:
<<<<<<< HEAD
        tests = [{
            'test': tests_registry.get_test(t.testId),
            'arguments': self.parse_test_arguments(t.arguments),
            'id': t.id
        } for t in request.tests]
=======
        log_listener = LogListener()
>>>>>>> 5053f36f

        try:
            tests = list(map(tests_registry.get_test, request.testId))

<<<<<<< HEAD
        logger.info(f"Executing test suite: {list(map(lambda t: t['test'].name, tests))}")

        suite = Suite()
        for t in tests:
            suite.add_test(t['test'].fn, t['id'], **t['arguments'])
=======
            logger.info(f"Executing test suite: {list(map(lambda t: t.name, tests))}")

            global_arguments = self.parse_test_arguments(request.globalArguments)

            suite = Suite()
            for test in tests:
                fixed_arguments = self.parse_test_arguments(
                    next(x for x in request.fixedArguments if x.testId == test.id).arguments
                )
                suite.add_test(test.fn, **fixed_arguments)
>>>>>>> 5053f36f

            is_pass, results = suite.run(**global_arguments)

<<<<<<< HEAD
        identifier_single_test_results = []
        for identifier, result in results.items():
            identifier_single_test_results.append(
                ml_worker_pb2.IdentifierSingleTestResult(
                    id=identifier, result=map_result_to_single_test_result(result)
=======
            result_list = list(results.values())

            named_single_test_result = []
            for i in range(len(tests)):
                named_single_test_result.append(
                    ml_worker_pb2.NamedSingleTestResult(
                        name=tests[i].id, result=map_result_to_single_test_result(result_list[i])
                    )
>>>>>>> 5053f36f
                )

<<<<<<< HEAD
        return ml_worker_pb2.TestSuiteResultMessage(is_pass=is_pass, results=identifier_single_test_results)
=======
            return ml_worker_pb2.TestSuiteResultMessage(
                is_error=False,
                is_pass=is_pass,
                results=named_single_test_result,
                logs=log_listener.close()
            )
        except Exception as exc:
            logger.error("An unexpected error arose during the test suite execution: %s", exc)
            return ml_worker_pb2.TestSuiteResultMessage(
                is_error=True,
                is_pass=False,
                results=[],
                logs=log_listener.close()
            )
>>>>>>> 5053f36f

    def parse_test_arguments(self, request_arguments):
        arguments = {}
        for arg in request_arguments:
            if arg.HasField("dataset"):
                value = Dataset.load(self.client, arg.dataset.project_key, arg.dataset.id)
            elif arg.HasField("model"):
                value = Model.download(self.client, arg.model.project_key, arg.model.id)
            elif arg.HasField("float"):
                value = float(arg.float)
            elif arg.HasField("int"):
                value = int(arg.int)
            elif arg.HasField("str"):
                value = str(arg.str)
            elif arg.HasField("bool"):
                value = bool(arg.bool)
            else:
                raise IllegalArgumentError("Unknown argument type")
            arguments[arg.name] = value
        return arguments

    def runTest(
            self, request: ml_worker_pb2.RunTestRequest, context: grpc.ServicerContext
    ) -> ml_worker_pb2.TestResultMessage:
        from giskard.ml_worker.testing.functions import GiskardTestFunctions

        model = Model.download(self.client, request.model.project_key, request.model.id)

        tests = GiskardTestFunctions()
        _globals = {"model": model, "tests": tests}
        if request.reference_ds.id:
            _globals["reference_ds"] = Dataset.load(
                self.client, request.reference_ds.project_key, request.reference_ds.id
            )
        if request.actual_ds.id:
            _globals["actual_ds"] = Dataset.load(self.client, request.actual_ds.project_key, request.actual_ds.id)
        try:
            timer = Timer()
            exec(request.code, _globals)
            timer.stop(f"Test {tests.tests_results[0].name}")
        except NameError as e:
            missing_name = re.findall(r"name '(\w+)' is not defined", str(e))[0]
            if missing_name == "reference_ds":
                raise IllegalArgumentError("Reference Dataset is not specified")
            if missing_name == "actual_ds":
                raise IllegalArgumentError("Actual Dataset is not specified")
            raise e

        return ml_worker_pb2.TestResultMessage(results=tests.tests_results)

    def explain(self, request: ml_worker_pb2.ExplainRequest, context) -> ml_worker_pb2.ExplainResponse:
        model = Model.download(self.client, request.model.project_key, request.model.id)
        dataset = Dataset.load(self.client, request.dataset.project_key, request.dataset.id)
        explanations = explain(model, dataset, request.columns)

        return ml_worker_pb2.ExplainResponse(
            explanations={
                k: ml_worker_pb2.ExplainResponse.Explanation(per_feature=v)
                for k, v in explanations["explanations"].items()
            }
        )

    def explainText(self, request: ml_worker_pb2.ExplainTextRequest, context) -> ml_worker_pb2.ExplainTextResponse:
        n_samples = 500 if request.n_samples <= 0 else request.n_samples
        model = Model.download(self.client, request.model.project_key, request.model.id)
        text_column = request.feature_name

        if request.feature_types[text_column] != "text":
            raise ValueError(f"Column {text_column} is not of type text")
        text_document = request.columns[text_column]
        input_df = pd.DataFrame({k: [v] for k, v in request.columns.items()})
        if model.meta.feature_names:
            input_df = input_df[model.meta.feature_names]
        (list_words, list_weights) = explain_text(model, input_df, text_column, text_document, n_samples)
        map_features_weight = dict(zip(model.meta.classification_labels, list_weights))
        return ml_worker_pb2.ExplainTextResponse(
            weights={
                k: ml_worker_pb2.ExplainTextResponse.WeightsPerFeature(
                    weights=[weight for weight in map_features_weight[k]]
                )
                for k in map_features_weight
            },
            words=list_words,
        )

    def runModelForDataFrame(self, request: ml_worker_pb2.RunModelForDataFrameRequest, context):
        model = Model.download(self.client, request.model.project_key, request.model.id)
        ds = Dataset(
            pd.DataFrame([r.columns for r in request.dataframe.rows]),
            target=request.target,
            feature_types=request.feature_types,
        )
        predictions = model.predict(ds)
        if model.is_classification:
            return ml_worker_pb2.RunModelForDataFrameResponse(
                all_predictions=self.pandas_df_to_proto_df(predictions.all_predictions),
                prediction=predictions.prediction.astype(str),
            )
        else:
            return ml_worker_pb2.RunModelForDataFrameResponse(
                prediction=predictions.prediction.astype(str), raw_prediction=predictions.prediction
            )

    def runModel(self, request: ml_worker_pb2.RunModelRequest, context) -> ml_worker_pb2.RunModelResponse:
        try:
            model = Model.download(self.client, request.model.project_key, request.model.id)
            dataset = Dataset.load(self.client, request.dataset.project_key, request.dataset.id)
        except ValueError as e:
            if "unsupported pickle protocol" in str(e):
                raise ValueError(
                    "Unable to unpickle object, "
                    "Make sure that Python version of client code is the same as the Python version in ML Worker."
                    "To change Python version, please refer to https://docs.giskard.ai/start/guides/configuration"
                    f"\nOriginal Error: {e}"
                ) from e
            raise e
        except ModuleNotFoundError as e:
            raise GiskardException(
                f"Failed to import '{e.name}'. "
                f"Make sure it's installed in the ML Worker environment."
                "To have more information on ML Worker, please see: https://docs.giskard.ai/start/guides/installation/ml-worker"
            ) from e
        prediction_results = model.predict(dataset)

        if model.is_classification:
            results = prediction_results.all_predictions
            labels = {k: v for k, v in enumerate(model.meta.classification_labels)}
            label_serie = dataset.df[dataset.target] if dataset.target else None
            if len(model.meta.classification_labels) > 2 or model.meta.classification_threshold is None:
                preds_serie = prediction_results.all_predictions.idxmax(axis="columns")
                sorted_predictions = np.sort(prediction_results.all_predictions.values)
                abs_diff = pd.Series(sorted_predictions[:, -1] - sorted_predictions[:, -2], name="absDiff")
            else:
                diff = prediction_results.all_predictions.iloc[:, 1] - model.meta.classification_threshold
                preds_serie = (diff >= 0).astype(int).map(labels).rename("predictions")
                abs_diff = pd.Series(diff.abs(), name="absDiff")
            calculated = pd.concat([preds_serie, label_serie, abs_diff], axis=1)
        else:
            results = pd.Series(prediction_results.prediction)
            preds_serie = results
            if dataset.target and dataset.target in dataset.df.columns:
                target_serie = dataset.df[dataset.target]
                diff = preds_serie - target_serie
                diff_percent = pd.Series(diff / target_serie, name="diffPercent")
                abs_diff = pd.Series(diff.abs(), name="absDiff")
                abs_diff_percent = pd.Series(abs_diff / target_serie, name="absDiffPercent")
                calculated = pd.concat([preds_serie, target_serie, abs_diff, abs_diff_percent, diff_percent], axis=1)
            else:
                calculated = pd.concat([preds_serie], axis=1)

        return ml_worker_pb2.RunModelResponse(
            results_csv=results.to_csv(index=False), calculated_csv=calculated.to_csv(index=False)
        )

    def filterDataset(self, request_iterator, context: grpc.ServicerContext):
        filterfunc = {}
        meta = None

        times = []  # This is an array of chunk execution times for performance stats
        column_types = []

        for filter_msg in request_iterator:
            if filter_msg.HasField("meta"):
                meta = filter_msg.meta
                try:
                    exec(meta.function, None, filterfunc)
                except Exception as e:
                    yield ml_worker_pb2.FilterDatasetResponse(
                        code=ml_worker_pb2.StatusCode.Failed, error_message=str(e)
                    )
                column_types = meta.column_types
                logger.info(f"Filtering dataset with {meta}")

                def filter_wrapper(row):
                    try:
                        return bool(filterfunc["filter_row"](row))
                    except Exception as e:  # noqa # NOSONAR
                        raise ValueError("Failed to execute user defined filtering function") from e

                yield ml_worker_pb2.FilterDatasetResponse(code=ml_worker_pb2.StatusCode.Ready)
            elif filter_msg.HasField("data"):
                logger.info("Got chunk " + str(filter_msg.idx))
                time_start = time.perf_counter()
                data_as_string = filter_msg.data.content.decode("utf-8")
                data_as_string = meta.headers + "\n" + data_as_string
                # CSV => Dataframe
                data = StringIO(data_as_string)  # Wrap using StringIO to avoid creating file
                df = pd.read_csv(data, keep_default_na=False, na_values=["_GSK_NA_"])
                df = df.astype(column_types)
                # Iterate over rows, applying filter_row func
                try:
                    rows_to_keep = df[df.apply(filter_wrapper, axis=1)].index.array
                except Exception as e:
                    yield ml_worker_pb2.FilterDatasetResponse(
                        code=ml_worker_pb2.StatusCode.Failed, error_message=str(e)
                    )
                time_end = time.perf_counter()
                times.append(time_end - time_start)
                # Send NEXT code
                yield ml_worker_pb2.FilterDatasetResponse(
                    code=ml_worker_pb2.StatusCode.Next, idx=filter_msg.idx, rows=rows_to_keep
                )

        logger.info(f"Filter dataset finished. Avg chunk time: {sum(times) / len(times)}")
        yield ml_worker_pb2.FilterDatasetResponse(code=ml_worker_pb2.StatusCode.Ok)

    def getTestRegistry(
            self, request: google.protobuf.empty_pb2.Empty, context: grpc.ServicerContext
    ) -> ml_worker_pb2.TestRegistryResponse:
        return ml_worker_pb2.TestRegistryResponse(
            tests={
                test.id: ml_worker_pb2.TestFunction(
                    id=test.id,
                    name=test.name,
                    module=test.module,
                    doc=test.doc,
                    code=test.code,
                    module_doc=test.module_doc,
                    tags=test.tags,
                    arguments={
                        a.name: ml_worker_pb2.TestFunctionArgument(
                            name=a.name, type=a.type, optional=a.optional, default=str(a.default)
                        )
                        for a in test.args.values()
                    },
                )
                for test in tests_registry.get_all().values()
            }
        )

    @staticmethod
    def map_suite_input(i: ml_worker_pb2.SuiteInput):
        if i.type == 'Model' and i.model_meta is not None:
            return ModelInput(i.name, i.model_meta.model_type)
        elif i.type == 'Dataset' and i.dataset_meta is not None:
            return DatasetInput(i.name, i.dataset_meta.target)
        else:
            return SuiteInput(i.name, i.type)

    def generateTestSuite(
            self,
            request: ml_worker_pb2.GenerateTestSuiteRequest,
            context: grpc.ServicerContext,
    ) -> ml_worker_pb2.GenerateTestSuiteResponse:
        inputs = [self.map_suite_input(i) for i in request.inputs]

        suite = Suite().generate_tests(inputs).to_dto(self.client, request.project_key)

        return ml_worker_pb2.GenerateTestSuiteResponse(
            tests=[
                ml_worker_pb2.GeneratedTest(
                    test_id=test.testId,
                    inputs=[
                        ml_worker_pb2.GeneratedTestInput(
                            name=i.name,
                            value=i.value,
                            is_alias=i.is_alias
                        )
                        for i in test.testInputs.values()
                    ]
                )
                for test in suite.tests
            ]
        )

    @staticmethod
    def pandas_df_to_proto_df(df):
        return ml_worker_pb2.DataFrame(
            rows=[ml_worker_pb2.DataRow(columns=r.astype(str).to_dict()) for _, r in df.iterrows()]
        )

    @staticmethod
    def pandas_series_to_proto_series(self, series):
        return


def map_result_to_single_test_result(result) -> ml_worker_pb2.SingleTestResult:
    if isinstance(result, ml_worker_pb2.SingleTestResult):
        return result
    elif isinstance(result, TestResult):
        return ml_worker_pb2.SingleTestResult(
            passed=result.passed,
            messages=[
                ml_worker_pb2.TestMessage(
                    type=ml_worker_pb2.TestMessageType.ERROR
                    if message.type == TestMessageLevel.ERROR
                    else ml_worker_pb2.TestMessageType.INFO,
                    text=message.text,
                )
                for message in result.messages
            ],
            props=result.props,
            metric=result.metric,
            missing_count=Int32Value(value=result.missing_count),
            missing_percent=DoubleValue(value=result.missing_percent),
            unexpected_count=Int32Value(value=result.unexpected_count),
            unexpected_percent=DoubleValue(value=result.unexpected_percent),
            unexpected_percent_total=DoubleValue(value=result.unexpected_percent_total),
            unexpected_percent_nonmissing=DoubleValue(value=result.unexpected_percent_nonmissing),
            partial_unexpected_index_list=[
                ml_worker_pb2.Partial_unexpected_counts(value=puc.value, count=puc.count)
                for puc in result.partial_unexpected_index_list
            ],
            unexpected_index_list=result.unexpected_index_list,
            output_df=result.output_df,
            number_of_perturbed_rows=result.number_of_perturbed_rows,
            actual_slices_size=result.actual_slices_size,
            reference_slices_size=result.reference_slices_size,
        )
    elif isinstance(result, bool):
        return ml_worker_pb2.SingleTestResult(passed=result)
    else:
        raise ValueError("Result of test can only be 'GiskardTestResult' or 'bool'")<|MERGE_RESOLUTION|>--- conflicted
+++ resolved
@@ -142,65 +142,39 @@
     def runTestSuite(
             self, request: ml_worker_pb2.RunTestSuiteRequest, context: grpc.ServicerContext
     ) -> ml_worker_pb2.TestSuiteResultMessage:
-<<<<<<< HEAD
-        tests = [{
+        log_listener = LogListener()
+
+        try:
+            tests = [{
             'test': tests_registry.get_test(t.testId),
             'arguments': self.parse_test_arguments(t.arguments),
             'id': t.id
         } for t in request.tests]
-=======
-        log_listener = LogListener()
->>>>>>> 5053f36f
-
-        try:
-            tests = list(map(tests_registry.get_test, request.testId))
-
-<<<<<<< HEAD
-        logger.info(f"Executing test suite: {list(map(lambda t: t['test'].name, tests))}")
-
-        suite = Suite()
-        for t in tests:
-            suite.add_test(t['test'].fn, t['id'], **t['arguments'])
-=======
+
             logger.info(f"Executing test suite: {list(map(lambda t: t.name, tests))}")
 
             global_arguments = self.parse_test_arguments(request.globalArguments)
 
+            logger.info(f"Executing test suite: {list(map(lambda t: t['test'].name, tests))}")
+
             suite = Suite()
-            for test in tests:
-                fixed_arguments = self.parse_test_arguments(
-                    next(x for x in request.fixedArguments if x.testId == test.id).arguments
-                )
-                suite.add_test(test.fn, **fixed_arguments)
->>>>>>> 5053f36f
-
-            is_pass, results = suite.run(**global_arguments)
-
-<<<<<<< HEAD
-        identifier_single_test_results = []
-        for identifier, result in results.items():
-            identifier_single_test_results.append(
-                ml_worker_pb2.IdentifierSingleTestResult(
-                    id=identifier, result=map_result_to_single_test_result(result)
-=======
-            result_list = list(results.values())
-
-            named_single_test_result = []
-            for i in range(len(tests)):
-                named_single_test_result.append(
-                    ml_worker_pb2.NamedSingleTestResult(
-                        name=tests[i].id, result=map_result_to_single_test_result(result_list[i])
+            for t in tests:
+                suite.add_test(t['test'].fn, t['id'], **t['arguments'])
+
+                is_pass, results = suite.run(**global_arguments)
+
+            identifier_single_test_results = []
+            for identifier, result in results.items():
+                identifier_single_test_results.append(
+                    ml_worker_pb2.IdentifierSingleTestResult(
+                        id=identifier, result=map_result_to_single_test_result(result)
+                        )
                     )
->>>>>>> 5053f36f
-                )
-
-<<<<<<< HEAD
-        return ml_worker_pb2.TestSuiteResultMessage(is_pass=is_pass, results=identifier_single_test_results)
-=======
+
             return ml_worker_pb2.TestSuiteResultMessage(
                 is_error=False,
                 is_pass=is_pass,
-                results=named_single_test_result,
+                results=identifier_single_test_results,
                 logs=log_listener.close()
             )
         except Exception as exc:
@@ -211,7 +185,6 @@
                 results=[],
                 logs=log_listener.close()
             )
->>>>>>> 5053f36f
 
     def parse_test_arguments(self, request_arguments):
         arguments = {}
