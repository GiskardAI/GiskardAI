--- conflicted
+++ resolved
@@ -154,16 +154,12 @@
 
 class MLWorkerServiceImpl(MLWorkerServicer):
     def __init__(
-<<<<<<< HEAD
-            self, ml_worker: MLWorker, client: GiskardClient, address=None, remote=None, loop=asyncio.get_event_loop()
-=======
         self,
         ml_worker: MLWorker,
         client: GiskardClient,
         address=None,
         remote=None,
         loop=asyncio.get_event_loop(),
->>>>>>> 431ac92d
     ) -> None:
         super().__init__()
         self.ml_worker = ml_worker
@@ -254,17 +250,10 @@
 
         arguments = self.parse_function_arguments(request.arguments)
 
-<<<<<<< HEAD
         arguments["debug"] = request.debug if request.debug else None
         debug_info = extract_debug_info(request.arguments) if request.debug else None
 
         test_result = self.do_run_adhoc_test(self.client, arguments, test, debug_info)
-=======
-        logger.info(
-            f"Executing {test.meta.display_name or f'{test.meta.module}.{test.meta.name}'}"
-        )
-        test_result = test.get_builder()(**arguments).execute()
->>>>>>> 431ac92d
 
         return ml_worker_pb2.TestResultMessage(
             results=[
@@ -298,13 +287,9 @@
         return test_result
 
     def datasetProcessing(
-<<<<<<< HEAD
-            self, request: ml_worker_pb2.DatasetProcessingRequest, context: grpc.ServicerContext
-=======
         self,
         request: ml_worker_pb2.DatasetProcessingRequest,
         context: grpc.ServicerContext,
->>>>>>> 431ac92d
     ) -> ml_worker_pb2.DatasetProcessingResultMessage:
         dataset = Dataset.download(
             self.client,
