--- conflicted
+++ resolved
@@ -108,12 +108,9 @@
     'transformation_function',
     'SuiteInput',
     'SlicingFunction',
-<<<<<<< HEAD
-    'scan'
-=======
+    'scan',
     'TestResult',
-    'GiskardTest'
->>>>>>> 03837e19
+    'GiskardTest',
 ]
 try:
     from giskard.models.catboost import CatboostModel
