import logging
import posixpath
import tempfile
import uuid
from enum import Enum
from pathlib import Path
from typing import Dict, Optional, List, Hashable, Union
from pandas.api.types import is_list_like

import pandas as pd
import yaml
from pandas.api.types import is_numeric_dtype
from zstandard import ZstdDecompressor

from giskard.client.giskard_client import GiskardClient
from giskard.client.io_utils import save_df, compress
from giskard.client.python_utils import warning
from giskard.core.core import DatasetMeta, SupportedColumnTypes, ColumnType
from giskard.core.validation import configured_validate_arguments
from giskard.ml_worker.testing.registry.slicing_function import SlicingFunction
from giskard.ml_worker.testing.registry.transformation_function import TransformationFunction
from giskard.settings import settings

logger = logging.getLogger(__name__)


class Nuniques(Enum):
    CATEGORY = 2
    NUMERIC = 100
    TEXT = 1000


class DataProcessor:
    """
    A class for processing tabular data using a pipeline of functions.

    The pipeline consists of slicing functions that extract subsets of the data and transformation functions that modify it.
    Slicing functions should take a pandas DataFrame as input and return a DataFrame, while transformation functions
    should take a DataFrame and return a modified version of it.

    Attributes:
        pipeline (List[Union[SlicingFunction, TransformationFunction]]): a list of functions to be applied to the data,
            in the order in which they were added.

    Methods:
        add_step(processor: Union[SlicingFunction, TransformationFunction]) -> DataProcessor:
            Add a function to the processing pipeline, if it is not already the last step in the pipeline. Return self.

        apply(dataset: Dataset, apply_only_last=False) -> Dataset:
            Apply the processing pipeline to the given dataset. If apply_only_last is True, apply only the last function
            in the pipeline. Return a new Dataset object containing the processed data.

        __repr__() -> str:
            Return a string representation of the DataProcessor object, showing the number of steps in its pipeline.
    """
    pipeline: List[Union[SlicingFunction, TransformationFunction]] = []

    @configured_validate_arguments
    def add_step(self, processor: Union[SlicingFunction, TransformationFunction]):
        if not len(self.pipeline) or self.pipeline[-1] != processor:
            self.pipeline.append(processor)
        return self

    def apply(self, dataset: "Dataset", apply_only_last=False):
        df = dataset.df.copy()

        while len(self.pipeline):
            step = self.pipeline.pop(-1 if apply_only_last else 0)

            df = step(df)

            if apply_only_last:
                break

        if df.empty:
            raise ValueError("Processing pipeline produced an empty dataset")

        ret = Dataset(df=df,
                      name=dataset.name,
                      target=dataset.target,
                      cat_columns=dataset.cat_columns,
                      column_types=dataset.column_types)

        if len(self.pipeline):
            ret.data_processor = self
        return ret

    def __repr__(self) -> str:
        return f"DataProcessor: {len(self.pipeline)} steps"


class Dataset:
    """
    A class for constructing and processing datasets.

    Attributes:
        dataset (pandas.DataFrame):
            The dataframe representing the dataset.
        name (Optional[str]):
            The name of the dataset. Default is None.
        target (Optional[str]):
            The column name in df corresponding to the actual target variable (ground truth). Default is None.
        cat_columns (Optional[List[str]]):
            A list of column names to be treated as categorical variables. Default is None.
        infer_column_types (Optional[bool]):
            If True, column data types will be inferred from the dataset. Default is False.
        column_types (Optional[Dict[str, str]]):
            A dictionary that maps column names to their data types. Default is None.
        data_processor (DataProcessor):
            An instance of the `DataProcessor` class used for data processing.
    """
    name: str
    target: str
    column_types: Dict[str, str]
    df: pd.DataFrame
    id: uuid.UUID
    data_processor: DataProcessor = DataProcessor()

    @configured_validate_arguments
    def __init__(
        self,
        df: pd.DataFrame,
        name: Optional[str] = None,
        target: Optional[str] = None,
        cat_columns: Optional[List[str]] = None,
        infer_column_types: Optional[bool] = False,
        column_types: Optional[Dict[str, str]] = None,
        id: Optional[uuid.UUID] = None,
    ) -> None:
        """
        Initializes a Dataset object.

        Args:
            df (pd.DataFrame): The input dataset as a pandas DataFrame.
            name (Optional[str]): The name of the dataset.
            target (Optional[str]): The column name in df corresponding to the actual target variable (ground truth).
            cat_columns (Optional[List[str]]): A list of column names that are categorical.
            infer_column_types (Optional[bool]): If True, attempts to infer column types automatically.
            column_types (Optional[Dict[str, str]]): A dictionary mapping column names to their types.
            id (Optional[uuid.UUID]): A UUID that uniquely identifies this dataset.

        Raises:
            ValueError: If the input DataFrame is empty.
            ValueError: If cat_columns contains a column that does not exist in the input DataFrame.

        Notes:
            - If infer_column_types is True and cat_columns is not specified, the algorithm assumes there are no categorical
              columns in the dataset.
            - If column_types is specified, it overrides the types inferred from cat_columns or infer_column_types.
            - Validates numeric columns of the Dataset object using `validate_numeric_columns` function.
        """
        if df.empty:
            raise ValueError("Please provide a non-empty df to construct the Dataset object.")
        if id is None:
            self.id = uuid.uuid4()
        else:
            self.id = id
        self.name = name
        self.df = pd.DataFrame(df)
        self.target = target
        if not self.target:
            warning(
                "You did not provide the optional argument 'target'. "
                "'target' is the column name in df corresponding to the actual target variable (ground truth)."
            )
        self.check_hashability(self.df)
        self.column_dtypes = self.extract_column_dtypes(self.df)
        if column_types:
            self.column_types = column_types
        elif cat_columns:
            if not set(cat_columns).issubset(list(df.columns)):
                raise ValueError("The provided 'cat_columns' are not all part of your dataset 'columns'. "
                                 "Please make sure that `cat_columns` refers to existing columns in your dataset.")
            self.column_types = self.extract_column_types(self.column_dtypes, cat_columns)
        elif infer_column_types:
            self.column_types = self.infer_column_types(self.df, self.column_dtypes)
        else:
            self.column_types = self.infer_column_types(self.df, self.column_dtypes, no_cat=True)
            warning(
                "You did not provide any of [column_types, cat_columns, infer_column_types = True] for your Dataset. "
                "In this case, we assume that there's no categorical columns in your Dataset."
            )

        from giskard.core.dataset_validation import validate_numeric_columns
        validate_numeric_columns(self)

    def add_slicing_function(self, slicing_function: SlicingFunction):
        """
        Adds a slicing function to the data processor.

        Args:
            slicing_function (SlicingFunction): A slicing function to add to the data processor.
        """
        self.data_processor.add_step(slicing_function)
        return self

    def add_transformation_function(self, transformation_function: TransformationFunction):
        """
        Add a transformation function to the data processor's list of steps.

        Args:
            transformation_function (TransformationFunction): A transformation function to add to the data processor.
        """
        self.data_processor.add_step(transformation_function)
        return self

    def slice(self, slicing_function: Optional[SlicingFunction] = None):
        """
        Slice the dataset using the specified `SlicingFunction`.

        Args:
            slicing_function (SlicingFunction, optional):
                The slicing function to use. It should take a pandas DataFrame and return a DataFrame with the same columns.

        Returns:
            Dataset:
                The sliced dataset as a `Dataset` object.
        """
        if slicing_function:
            return self.data_processor.add_step(slicing_function).apply(self, apply_only_last=True)
        else:
            return self

    @configured_validate_arguments
    def transform(self, transformation_function: TransformationFunction):
        """
        Transform the data in the current Dataset by applying a transformation function.

        Args:
            transformation_function (TransformationFunction): A function that takes a pandas DataFrame as input and returns a modified DataFrame.

        Returns:
            Dataset: A new Dataset object containing the transformed data.
        """
        return self.data_processor.add_step(transformation_function).apply(self, apply_only_last=True)

    def process(self):
        """
        Process the dataset by applying all the transformation and slicing functions in the defined order.

        Returns:
            The processed dataset after applying all the transformation and slicing functions.
        """
        return self.data_processor.apply(self)

    @staticmethod
    def check_hashability(df):
<<<<<<< HEAD
        df_objects = df.select_dtypes(include="object")
=======
        """
        This is a static method that checks if a given pandas DataFrame is hashable or not.
        It checks if all the columns containing object types in the input DataFrame are hashable or not.
        If any column is not hashable, it raises a TypeError indicating which columns are not hashable.

        Args:
        df (pandas.DataFrame): The DataFrame to be checked for hashability.

        Raises:
        TypeError: If any column containing object types in the input DataFrame is not hashable.
        """
        df_objects = df.select_dtypes(include='object')
>>>>>>> f6fa315d
        non_hashable_cols = []
        for col in df_objects.columns:
            if not isinstance(df[col].iat[0], Hashable):
                non_hashable_cols.append(col)

        if non_hashable_cols:
            raise TypeError(
                f"The following columns in your df: {non_hashable_cols} are not hashable. "
                f"We currently support only hashable column types such as int, bool, str, tuple and not list or dict."
            )

    @staticmethod
    def infer_column_types(df, column_dtypes, no_cat=False):
        """
        Infer column types of a given DataFrame based on the number of unique values and column data types.

        Args:
            df (pandas.DataFrame): The DataFrame to infer column types for.
            column_dtypes (dict): A dictionary that maps column names to their expected data types.
            no_cat (bool, optional): If True, do not infer categories and treat them as text instead.

        Returns:
            dict: A dictionary that maps column names to their inferred types, one of 'text', 'numeric', or 'category'.
        """
        # TODO: improve this method
        nuniques = df.nunique()
        column_types = {}
        for col, col_type in column_dtypes.items():
            if nuniques[col] <= Nuniques.CATEGORY.value and not no_cat:
                column_types[col] = SupportedColumnTypes.CATEGORY.value
            elif is_numeric_dtype(df[col]):
                column_types[col] = SupportedColumnTypes.NUMERIC.value
            else:
                column_types[col] = SupportedColumnTypes.TEXT.value
        return column_types

    @staticmethod
    def extract_column_types(column_dtypes, cat_columns):
        """
        Infer the types of the columns based on their dtype and category columns.

        Args:
            column_dtypes (Dict[str, Type]): A dictionary that maps column names to their respective data types.
            cat_columns (List[str]): A list of column names that are considered categorical.

        Returns:
            Dict[str, Type]: A dictionary that maps column names to their respective inferred types (numeric, text or category).
                The inferred data types can be one of the SupportedColumnTypes defined in the SupportedColumnTypes Enum.
        """
        column_types = {}
        for cat_col in cat_columns:
            column_types[cat_col] = SupportedColumnTypes.CATEGORY.value
        for col, col_type in column_dtypes.items():
            if col not in cat_columns:
                column_types[col] = (
                    SupportedColumnTypes.NUMERIC.value
                    if is_numeric_dtype(col_type)
                    else SupportedColumnTypes.TEXT.value
                )

        return column_types

    @staticmethod
    def extract_column_dtypes(df):
        """
        Extracts the column data types from a pandas DataFrame.

        Args:
            df (pandas.DataFrame): The input DataFrame.

        Returns:
            dict: A dictionary where the keys are the column names and the values are the corresponding data types as strings.
        """
        return df.dtypes.apply(lambda x: x.name).to_dict()

    def upload(self, client: GiskardClient, project_key: str):
        """
        Uploads the dataset to the specified Giskard project.

        Args:
            client: A GiskardClient instance for connecting to the Giskard API.
            project_key (str): The key of the project to upload the dataset to.

        Returns:
            str: The ID of the uploaded dataset.

        Raises:
            DatasetValidationError: If the dataset is not valid.
        """
        from giskard.core.dataset_validation import validate_dataset

        validate_dataset(self)

        dataset_id = str(self.id)

        with tempfile.TemporaryDirectory(prefix="giskard-dataset-") as local_path:
            original_size_bytes, compressed_size_bytes = self.save(Path(local_path), dataset_id)
            client.log_artifacts(local_path, posixpath.join(project_key, "datasets", dataset_id))
            client.save_dataset_meta(
                project_key,
                dataset_id,
                self.meta,
                original_size_bytes=original_size_bytes,
                compressed_size_bytes=compressed_size_bytes,
            )
        return dataset_id

    @property
    def meta(self):
        return DatasetMeta(
            name=self.name, target=self.target, column_types=self.column_types, column_dtypes=self.column_dtypes
        )

    @staticmethod
    def cast_column_to_dtypes(df, column_dtypes):
        current_types = df.dtypes.apply(lambda x: x.name).to_dict()
        logger.info(f"Casting dataframe columns from {current_types} to {column_dtypes}")
        if column_dtypes:
            try:
                df = df.astype(column_dtypes)
            except Exception as e:
                raise ValueError("Failed to apply column types to dataset") from e
        return df

    @classmethod
    def load(cls, local_path: str):
        with open(local_path, "rb") as ds_stream:
            return pd.read_csv(
                ZstdDecompressor().stream_reader(ds_stream),
                keep_default_na=False,
                na_values=["_GSK_NA_"],
            )

    @classmethod
    def download(cls, client: GiskardClient, project_key, dataset_id):
        """
        Downloads a dataset from a Giskard project and returns a Dataset object.
        If the client is None, then the function assumes that it is running in an internal worker and looks for the dataset locally.

        Args:
            client (GiskardClient or None): The GiskardClient instance to use for downloading the dataset.
                If None, the function looks for the dataset locally.
            project_key (str): The key of the Giskard project that the dataset belongs to.
            dataset_id (str): The ID of the dataset to download.

        Returns:
            Dataset: A Dataset object that represents the downloaded dataset.
        """
        local_dir = settings.home_dir / settings.cache_dir / project_key / "datasets" / dataset_id

        if client is None:
            # internal worker case, no token based http client
            assert local_dir.exists(), f"Cannot find existing dataset {project_key}.{dataset_id}"
            with open(Path(local_dir) / "giskard-dataset-meta.yaml") as f:
                saved_meta = yaml.load(f, Loader=yaml.Loader)
                meta = DatasetMeta(
                    name=saved_meta["name"],
                    target=saved_meta["target"],
                    column_types=saved_meta["column_types"],
                    column_dtypes=saved_meta["column_dtypes"],
                )
        else:
            client.load_artifact(local_dir, posixpath.join(project_key, "datasets", dataset_id))
            meta: DatasetMeta = client.load_dataset_meta(project_key, dataset_id)

        df = cls.load(local_dir / "data.csv.zst")
        df = cls.cast_column_to_dtypes(df, meta.column_dtypes)
        return cls(df=df, name=meta.name, target=meta.target, column_types=meta.column_types, id=uuid.UUID(dataset_id))

    @staticmethod
    def _cat_columns(meta):
        return (
            [fname for (fname, ftype) in meta.column_types.items() if ftype == SupportedColumnTypes.CATEGORY]
            if meta.column_types
            else None
        )

    @property
    def cat_columns(self):
        return self._cat_columns(self.meta)

    def save(self, local_path: Path, dataset_id):
        with open(local_path / "data.csv.zst", "wb") as f:
            uncompressed_bytes = save_df(self.df)
            compressed_bytes = compress(uncompressed_bytes)
            f.write(compressed_bytes)
            original_size_bytes, compressed_size_bytes = len(uncompressed_bytes), len(compressed_bytes)

            with open(Path(local_path) / "giskard-dataset-meta.yaml", "w") as meta_f:
                yaml.dump(
                    {
                        "id": dataset_id,
                        "name": self.meta.name,
                        "target": self.meta.target,
                        "column_types": self.meta.column_types,
                        "column_dtypes": self.meta.column_dtypes,
                        "original_size_bytes": original_size_bytes,
                        "compressed_size_bytes": compressed_size_bytes,
                    },
                    meta_f,
                    default_flow_style=False,
                )
            return original_size_bytes, compressed_size_bytes

    @property
    def columns(self):
        return self.df.columns

    def __len__(self):
        return len(self.df)

    def select_columns(self, columns=None, col_type=None):
        columns = _cast_to_list_like(columns) if columns is not None else None
        col_type = _cast_to_list_like(col_type) if col_type is not None else None

        df = self.df.copy()

        if columns is None and col_type is None:
            # TODO: should probably copy
            return self

        # Filter by columns
        if columns is not None:
            df = df.loc[:, columns]

        # Filter by type
        if col_type is not None:
            if not is_list_like(col_type):
                col_type = [col_type]

            columns = [col for col in df.columns if self.column_types[col] in col_type]
            df = df.loc[:, columns]

        return Dataset(
            df=df,
            target=self.target,
            column_types={key: val for key, val in self.column_types.items() if key in df.columns},
        )

    @property
    def columns(self):
        return self.df.columns.values


def _cast_to_list_like(object):
    return object if is_list_like(object) else (object,)<|MERGE_RESOLUTION|>--- conflicted
+++ resolved
@@ -245,9 +245,6 @@
 
     @staticmethod
     def check_hashability(df):
-<<<<<<< HEAD
-        df_objects = df.select_dtypes(include="object")
-=======
         """
         This is a static method that checks if a given pandas DataFrame is hashable or not.
         It checks if all the columns containing object types in the input DataFrame are hashable or not.
@@ -260,7 +257,6 @@
         TypeError: If any column containing object types in the input DataFrame is not hashable.
         """
         df_objects = df.select_dtypes(include='object')
->>>>>>> f6fa315d
         non_hashable_cols = []
         for col in df_objects.columns:
             if not isinstance(df[col].iat[0], Hashable):
