--- conflicted
+++ resolved
@@ -124,7 +124,6 @@
 
     @configured_validate_arguments
     def __init__(
-<<<<<<< HEAD
             self,
             df: pd.DataFrame,
             name: Optional[str] = None,
@@ -133,16 +132,6 @@
             column_types: Optional[Dict[str, str]] = None,
             id: Optional[uuid.UUID] = None,
             validation=True
-=======
-        self,
-        df: pd.DataFrame,
-        name: Optional[str] = None,
-        target: Optional[str] = None,
-        cat_columns: Optional[List[str]] = [],
-        column_types: Optional[Dict[str, str]] = None,
-        id: Optional[uuid.UUID] = None,
-        validation=True,
->>>>>>> 7b279ae8
     ) -> None:
         """
         Initializes a Dataset object.
@@ -178,23 +167,10 @@
 
         # used in the inference of category columns
         self.category_threshold = round(np.log10(len(self.df))) if len(self.df) >= 100 else 2
-<<<<<<< HEAD
-
         self.column_types = self._infer_column_types(column_types, cat_columns)
         if validation:
             from giskard.core.dataset_validation import validate_column_types
             validate_column_types(self)
-=======
-        if column_types:
-            column_types.pop(self.target, None)  # no need for target type
-            self.column_types = column_types
-            if validation:
-                from giskard.core.dataset_validation import validate_column_types
-
-                validate_column_types(self)
-        else:
-            self.column_types = self._infer_column_types(cat_columns)
->>>>>>> 7b279ae8
 
         if validation:
             from giskard.core.dataset_validation import validate_column_categorization, validate_numeric_columns
