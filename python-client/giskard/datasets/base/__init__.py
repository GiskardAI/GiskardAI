--- conflicted
+++ resolved
@@ -55,22 +55,11 @@
             if apply_only_last:
                 break
 
-<<<<<<< HEAD
-        ret = Dataset(
-            df=df,
-            name=dataset.name,
-            target=dataset.target,
-            cat_columns=dataset.cat_columns,
-            column_types=dataset.column_types,
-            id=dataset.id,
-        )
-=======
         ret = Dataset(df=df,
                       name=dataset.name,
                       target=dataset.target,
                       cat_columns=dataset.cat_columns,
                       column_types=dataset.column_types)
->>>>>>> 8e4ac861
 
         if len(self.pipeline):
             ret.data_processor = self
