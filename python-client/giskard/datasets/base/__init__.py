import inspect
import logging
import posixpath
import tempfile
import uuid
from pathlib import Path
from typing import Dict, Optional, List, Hashable, Union

import numpy as np
import pandas as pd
import yaml
from pandas.api.types import is_list_like
from zstandard import ZstdDecompressor

from giskard.client.giskard_client import GiskardClient
from giskard.client.io_utils import save_df, compress
from giskard.core.core import DatasetMeta, SupportedColumnTypes
from giskard.core.validation import configured_validate_arguments
from giskard.ml_worker.testing.registry.slicing_function import SlicingFunction, SlicingFunctionType
from giskard.ml_worker.testing.registry.transformation_function import (
    TransformationFunction,
    TransformationFunctionType,
)
from giskard.settings import settings
from ..metadata.indexing import ColumnMetadataMixin
from ...ml_worker.utils.file_utils import get_file_name
<<<<<<< HEAD
=======

GISKARD_COLUMN_PREFIX = '__GISKARD_'
>>>>>>> 6dca05d9

logger = logging.getLogger(__name__)


class DataProcessor:
    """
    A class for processing tabular data using a pipeline of functions.

    The pipeline consists of slicing functions that extract subsets of the data and transformation functions that modify it.
    Slicing functions should take a pandas DataFrame as input and return a DataFrame, while transformation functions
    should take a DataFrame and return a modified version of it.

    Attributes:
        pipeline (List[Union[SlicingFunction, TransformationFunction]]): a list of functions to be applied to the data,
            in the order in which they were added.

    Methods:
        add_step(processor: Union[SlicingFunction, TransformationFunction]) -> DataProcessor:
            Add a function to the processing pipeline, if it is not already the last step in the pipeline. Return self.

        apply(dataset: Dataset, apply_only_last=False) -> Dataset:
            Apply the processing pipeline to the given dataset. If apply_only_last is True, apply only the last function
            in the pipeline. Return a new Dataset object containing the processed data.

        __repr__() -> str:
            Return a string representation of the DataProcessor object, showing the number of steps in its pipeline.
    """

    pipeline: List[Union[SlicingFunction, TransformationFunction]] = []

    @configured_validate_arguments
    def add_step(self, processor: Union[SlicingFunction, TransformationFunction]):
        if not len(self.pipeline) or self.pipeline[-1] != processor:
            self.pipeline.append(processor)
        return self

    def apply(self, dataset: "Dataset", apply_only_last=False):
        df = dataset.df.copy()

        while len(self.pipeline):
            step = self.pipeline.pop(-1 if apply_only_last else 0)

            df = step.execute(df)

            if apply_only_last:
                break

        ret = Dataset(
            df=df,
            name=dataset.name,
            target=dataset.target,
            cat_columns=dataset.cat_columns,
            column_types=dataset.column_types,
        )

        if len(self.pipeline):
            ret.data_processor = self
        return ret

    def __repr__(self) -> str:
        return f"DataProcessor: {len(self.pipeline)} steps"


class Dataset(ColumnMetadataMixin):
    """
    A class for constructing and processing datasets.

    Attributes:
        dataset (pandas.DataFrame):
            A Pandas dataframe that contains some data examples that might interest you to inspect (test set, train set,
            production data). Some important remarks:

            - df should be the raw data that comes before all the preprocessing steps
            - df can contain more columns than the features of the model such as the actual ground truth variable,
            sample_id, metadata, etc.
        name (Optional[str]):
            A string representing the name of the dataset (default None).
        target (Optional[str]):
            The column name in df corresponding to the actual target variable (ground truth).
        cat_columns (Optional[List[str]]):
            A list of strings representing the names of categorical columns (default None). If not provided,
            the categorical columns will be automatically inferred.
        column_types (Optional[Dict[str, str]]):
            A dictionary of column names and their types (numeric, category or text) for all columns of df. If not provided,
            the categorical columns will be automatically inferred.
        data_processor (DataProcessor):
            An instance of the `DataProcessor` class used for data processing.
    """

    name: str
    target: str
    column_types: Dict[str, str]
    df: pd.DataFrame
    id: uuid.UUID
    data_processor: DataProcessor = DataProcessor()

    @configured_validate_arguments
    def __init__(
            self,
            df: pd.DataFrame,
            name: Optional[str] = None,
            target: Optional[str] = None,
            cat_columns: Optional[List[str]] = [],
            column_types: Optional[Dict[str, str]] = None,
            id: Optional[uuid.UUID] = None
    ) -> None:
        """
        Initializes a Dataset object.

        Args:
            df (pd.DataFrame): The input dataset as a pandas DataFrame.
            name (Optional[str]): The name of the dataset.
            target (Optional[str]): The column name in df corresponding to the actual target variable (ground truth).
            cat_columns (Optional[List[str]]): A list of column names that are categorical.
            column_types (Optional[Dict[str, str]]): A dictionary mapping column names to their types.
            id (Optional[uuid.UUID]): A UUID that uniquely identifies this dataset.

        Notes:
            if neither of cat_columns or column_types are provided. We infer heuristically the types of the columns.
            See the _infer_column_types method.
        """
        if id is None:
            self.id = uuid.uuid4()
        else:
            self.id = id
        self.name = name
        self.df = pd.DataFrame(df)
        self.target = target


        from giskard.core.dataset_validation import validate_target

        validate_target(self)

        if not self.df.empty:
            self.check_hashability(self.df)
        self.column_dtypes = self.extract_column_dtypes(self.df)

        from giskard.core.dataset_validation import validate_column_categorization, validate_column_types

        # used in the inference of category columns
        self.category_threshold = round(np.log10(len(self.df))) if len(self.df) >= 100 else 2
        if column_types:
            column_types.pop(self.target, None)  # no need for target type
            self.column_types = column_types
            validate_column_types(self)
        else:
            self.column_types = self._infer_column_types(cat_columns)

        self.number_of_rows = len(self.df.index)
        self.category_features = {
            column: list(map(lambda x: str(x), self.df[column].dropna().unique()))
            for column, column_type in self.column_types.items()
            if column_type == 'category'
        }
        
        validate_column_categorization(self)

        from giskard.core.dataset_validation import validate_numeric_columns

        validate_numeric_columns(self)
        print("Your 'pandas.DataFrame' is successfully wrapped by Giskard's 'Dataset' wrapper class.")


    def add_slicing_function(self, slicing_function: SlicingFunction):
        """
        Adds a slicing function to the data processor.

        Args:
            slicing_function (SlicingFunction): A slicing function to add to the data processor.
        """
        self.data_processor.add_step(slicing_function)
        return self

    def add_transformation_function(self, transformation_function: TransformationFunction):
        """
        Add a transformation function to the data processor's list of steps.

        Args:
            transformation_function (TransformationFunction): A transformation function to add to the data processor.
        """
        self.data_processor.add_step(transformation_function)
        return self

    @configured_validate_arguments
    def slice(self, slicing_function: Union[SlicingFunction, SlicingFunctionType], row_level: bool = True,
              cell_level=False, column_name: Optional[str] = None):
        """
        Slice the dataset using the specified `slicing_function`.

        Args:
            slicing_function (Union[SlicingFunction, SlicingFunctionType]): A slicing function to apply.
                If `slicing_function` is a callable, it will be wrapped in a `SlicingFunction` object
                with `row_level` as its `row_level` argument. The `SlicingFunction` object will be
                used to slice the DataFrame. If `slicing_function` is a `SlicingFunction` object, it
                will be used directly to slice the DataFrame.
            row_level (bool): Whether the `slicing_function` should be applied to the rows (True) or
                the whole dataframe (False). Defaults to True.

        Returns:
            Dataset:
                The sliced dataset as a `Dataset` object.

        Notes:
            Raises TypeError: If `slicing_function` is not a callable or a `SlicingFunction` object.
        """
        if inspect.isfunction(slicing_function):
            slicing_function = SlicingFunction(slicing_function, row_level=row_level, cell_level=cell_level)

        if slicing_function.cell_level and column_name is not None:
            slicing_function = slicing_function(column_name=column_name, **slicing_function.params)

        return self.data_processor.add_step(slicing_function).apply(self, apply_only_last=True)

    @configured_validate_arguments
    def transform(
            self, transformation_function: Union[TransformationFunction, TransformationFunctionType],
            row_level: bool = True, cell_level=False, column_name: Optional[str] = None
    ):
        """
        Transform the data in the current Dataset by applying a transformation function.

        Args:
            transformation_function (Union[TransformationFunction, TransformationFunctionType]):
                A transformation function to apply. If `transformation_function` is a callable, it will
                be wrapped in a `TransformationFunction` object with `row_level` as its `row_level`
                argument. If `transformation_function` is a `TransformationFunction` object, it will be used
                directly to transform the DataFrame.
            row_level (bool): Whether the `transformation_function` should be applied to the rows (True) or
                the whole dataframe (False). Defaults to True.

        Returns:
            Dataset: A new Dataset object containing the transformed data.

        Notes:
            Raises TypeError: If `transformation_function` is not a callable or a `TransformationFunction` object.
        """

        if inspect.isfunction(transformation_function):
            transformation_function = TransformationFunction(transformation_function, row_level=row_level,
                                                             cell_level=cell_level)

        if transformation_function.cell_level and column_name is not None:
            transformation_function = transformation_function(column_name=column_name, **transformation_function.params)

        assert not transformation_function.cell_level or 'column_name' in transformation_function.params, "column_name should be provided for TransformationFunction at cell level"
        return self.data_processor.add_step(transformation_function).apply(self, apply_only_last=True)

    def process(self):
        """
        Process the dataset by applying all the transformation and slicing functions in the defined order.

        Returns:
            The processed dataset after applying all the transformation and slicing functions.
        """
        return self.data_processor.apply(self)

    @staticmethod
    def check_hashability(df):
        """
        This is a static method that checks if a given pandas DataFrame is hashable or not.
        It checks if all the columns containing object types in the input DataFrame are hashable or not.
        If any column is not hashable, it raises a TypeError indicating which columns are not hashable.

        Args:
        df (pandas.DataFrame): The DataFrame to be checked for hashability.

        Raises:
        TypeError: If any column containing object types in the input DataFrame is not hashable.
        """
        df_objects = df.select_dtypes(include='object')
        non_hashable_cols = []
        for col in df_objects.columns:
            if not isinstance(df[col].iat[0], Hashable):
                non_hashable_cols.append(col)

        if non_hashable_cols:
            raise TypeError(
                f"The following columns in your df: {non_hashable_cols} are not hashable. "
                f"We currently support only hashable column types such as int, bool, str, tuple and not list or dict."
            )

    def _infer_column_types(self, cat_columns: List[str]):
        """
        Infer column types of a given DataFrame based on the number of unique values and column data types.

        Args:
            df (pandas.DataFrame): The DataFrame to infer column types for.
            column_dtypes (dict): A dictionary that maps column names to their expected data types.
            no_cat (bool, optional): If True, do not infer categories and treat them as text instead.

        Returns:
            dict: A dictionary that maps column names to their inferred types, one of 'text', 'numeric', or 'category'.
        """
        column_types = {}
        nuniques = self.df.nunique()
        df_columns = list(self.df.columns)

        if cat_columns:
            if not set(cat_columns).issubset(df_columns):
                raise ValueError(
                    "The provided 'cat_columns' are not all part of your dataset 'columns'. "
                    "Please make sure that `cat_columns` refers to existing columns in your dataset."
                )

            for cat_col in cat_columns:
                if cat_col != self.target:
                    column_types[cat_col] = SupportedColumnTypes.CATEGORY.value
            df_columns = set(df_columns) - set(cat_columns)

        for col in df_columns:
            if col == self.target:
                continue
            # inference of categorical columns
            # in case cat_columns were provided by the user, we don't try to infer the categorical for the rest
            # we raise a warning instead in validate_column_categorization
            if not cat_columns:
                if nuniques[col] <= self.category_threshold:
                    column_types[col] = SupportedColumnTypes.CATEGORY.value
                    continue
            # inference of text and numeric columns
            try:
                pd.to_numeric(self.df[col])
                column_types[col] = SupportedColumnTypes.NUMERIC.value
            except ValueError:
                column_types[col] = SupportedColumnTypes.TEXT.value
        return column_types

    @staticmethod
    def extract_column_dtypes(df):
        """
        Extracts the column data types from a pandas DataFrame.

        Args:
            df (pandas.DataFrame): The input DataFrame.

        Returns:
            dict: A dictionary where the keys are the column names and the values are the corresponding data types as strings.
        """
        return {key: value for key, value in df.dtypes.apply(lambda x: x.name).to_dict().items() if
                not key.startswith(GISKARD_COLUMN_PREFIX)}

    def upload(self, client: GiskardClient, project_key: str):
        """
        Uploads the dataset to the specified Giskard project.

        Args:
            client: A GiskardClient instance for connecting to the Giskard API.
            project_key (str): The key of the project to upload the dataset to.

        Returns:
            str: The ID of the uploaded dataset.
        """
        dataset_id = str(self.id)

        with tempfile.TemporaryDirectory(prefix="giskard-dataset-") as local_path:
            original_size_bytes, compressed_size_bytes = self.save(Path(local_path), dataset_id)
            client.log_artifacts(local_path, posixpath.join(project_key, "datasets", dataset_id))
            client.save_dataset_meta(
                project_key,
                dataset_id,
                self.meta,
                original_size_bytes=original_size_bytes,
                compressed_size_bytes=compressed_size_bytes,
<<<<<<< HEAD
                number_of_rows=len(self.df.index),
                category_features={
                    column: list(self.df[column].dropna().unique())
                    for column, column_type in self.meta.column_types.items()
                    if column_type == 'category'
                }
=======

>>>>>>> 6dca05d9
            )
        return dataset_id

    @property
    def meta(self):
        return DatasetMeta(
            name=self.name, target=self.target, column_types=self.column_types,
            column_dtypes=self.column_dtypes, number_of_rows=self.number_of_rows,
            category_features=self.category_features
        )

    @staticmethod
    def cast_column_to_dtypes(df, column_dtypes):
        current_types = df.dtypes.apply(lambda x: x.name).to_dict()
        logger.info(f"Casting dataframe columns from {current_types} to {column_dtypes}")
        if column_dtypes:
            try:
                df = df.astype(column_dtypes)
            except Exception as e:
                raise ValueError("Failed to apply column types to dataset") from e
        return df

    @classmethod
    def load(cls, local_path: str):
        with open(local_path, "rb") as ds_stream:
            return pd.read_csv(
                ZstdDecompressor().stream_reader(ds_stream),
                keep_default_na=False,
                na_values=["_GSK_NA_"],
            )

    @classmethod
    def download(cls, client: GiskardClient, project_key, dataset_id, sample: bool = False):
        """
        Downloads a dataset from a Giskard project and returns a Dataset object.
        If the client is None, then the function assumes that it is running in an internal worker and looks for the dataset locally.

        Args:
            client (GiskardClient):
                The GiskardClient instance to use for downloading the dataset.
                If None, the function looks for the dataset locally.
            project_key (str): The key of the Giskard project that the dataset belongs to.
            dataset_id (str): The ID of the dataset to download.
            sample (bool): Only open a sample of 1000 rows if True

        Returns:
            Dataset: A Dataset object that represents the downloaded dataset.
        """
        local_dir = settings.home_dir / settings.cache_dir / project_key / "datasets" / dataset_id

        if client is None:
            # internal worker case, no token based http client
            assert local_dir.exists(), f"Cannot find existing dataset {project_key}.{dataset_id}"
            with open(Path(local_dir) / "giskard-dataset-meta.yaml") as f:
                saved_meta = yaml.load(f, Loader=yaml.Loader)
                meta = DatasetMeta(
                    name=saved_meta["name"],
                    target=saved_meta["target"],
                    column_types=saved_meta["column_types"],
                    column_dtypes=saved_meta["column_dtypes"],
                    number_of_rows=saved_meta["number_of_rows"],
                    category_features=saved_meta["category_features"]
                )
        else:
            client.load_artifact(local_dir, posixpath.join(project_key, "datasets", dataset_id))
            meta: DatasetMeta = client.load_dataset_meta(project_key, dataset_id)

        df = cls.load(local_dir / get_file_name("data", "csv.zst", sample))
        df = cls.cast_column_to_dtypes(df, meta.column_dtypes)
        return cls(df=df, name=meta.name, target=meta.target, column_types=meta.column_types,
                   id=uuid.uuid4() if sample else uuid.UUID(dataset_id))

    @staticmethod
    def _cat_columns(meta):
        return (
            [fname for (fname, ftype) in meta.column_types.items() if ftype == SupportedColumnTypes.CATEGORY]
            if meta.column_types
            else None
        )

    @property
    def cat_columns(self):
        return self._cat_columns(self.meta)

    def save(self, local_path: Path, dataset_id):
        with open(local_path / "data.csv.zst", "wb") as f, open(local_path / "data.sample.csv.zst", "wb") as f_sample:
            uncompressed_bytes = save_df(self.df)
            compressed_bytes = compress(uncompressed_bytes)
            f.write(compressed_bytes)
            original_size_bytes, compressed_size_bytes = len(uncompressed_bytes), len(compressed_bytes)

            uncompressed_bytes = save_df(self.df.sample(min(1000, len(self.df.index))))
            compressed_bytes = compress(uncompressed_bytes)
            f_sample.write(compressed_bytes)

            with open(Path(local_path) / "giskard-dataset-meta.yaml", "w") as meta_f:
                yaml.dump(
                    {
                        "id": dataset_id,
                        "name": self.meta.name,
                        "target": self.meta.target,
                        "column_types": self.meta.column_types,
                        "column_dtypes": self.meta.column_dtypes,
                        "original_size_bytes": original_size_bytes,
                        "compressed_size_bytes": compressed_size_bytes,
                        "number_of_rows": self.meta.number_of_rows,
                        "category_features": self.meta.category_features
                    },
                    meta_f,
                    default_flow_style=False,
                )
            return original_size_bytes, compressed_size_bytes

    @property
    def columns(self):
        return self.df.columns

    def __len__(self):
        return len(self.df)

    def select_columns(self, columns=None, col_type=None):
        columns = _cast_to_list_like(columns) if columns is not None else None
        col_type = _cast_to_list_like(col_type) if col_type is not None else None

        df = self.df.copy()

        if columns is None and col_type is None:
            # TODO: should probably copy
            return self

        # Filter by columns
        if columns is not None:
            df = df.loc[:, columns]

        # Filter by type
        if col_type is not None:
            if not is_list_like(col_type):
                col_type = [col_type]

            columns = [col for col in df.columns if self.column_types[col] in col_type]
            df = df.loc[:, columns]

        return Dataset(
            df=df,
            target=self.target if self.target in df.columns else None,
            column_types={key: val for key, val in self.column_types.items() if key in df.columns},
        )


def _cast_to_list_like(object):
    return object if is_list_like(object) else (object,)<|MERGE_RESOLUTION|>--- conflicted
+++ resolved
@@ -24,11 +24,8 @@
 from giskard.settings import settings
 from ..metadata.indexing import ColumnMetadataMixin
 from ...ml_worker.utils.file_utils import get_file_name
-<<<<<<< HEAD
-=======
 
 GISKARD_COLUMN_PREFIX = '__GISKARD_'
->>>>>>> 6dca05d9
 
 logger = logging.getLogger(__name__)
 
@@ -393,16 +390,7 @@
                 self.meta,
                 original_size_bytes=original_size_bytes,
                 compressed_size_bytes=compressed_size_bytes,
-<<<<<<< HEAD
-                number_of_rows=len(self.df.index),
-                category_features={
-                    column: list(self.df[column].dropna().unique())
-                    for column, column_type in self.meta.column_types.items()
-                    if column_type == 'category'
-                }
-=======
-
->>>>>>> 6dca05d9
+
             )
         return dataset_id
 
