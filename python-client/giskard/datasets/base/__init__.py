--- conflicted
+++ resolved
@@ -288,14 +288,9 @@
             self,
             slicing_function: Union[SlicingFunction, SlicingFunctionType],
             row_level: bool = True,
-<<<<<<< HEAD
-            cell_level=False,
-            column_name: Optional[str] = None,
-=======
             get_mask: bool = False,
             cell_level=False,
             column_name: Optional[str] = None
->>>>>>> 3a2ffd1a
     ):
         """
         Slice the dataset using the specified `slicing_function`.
