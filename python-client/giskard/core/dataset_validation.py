from typing import Hashable
import pandas as pd

from giskard.client.python_utils import warning
from giskard.core.core import SupportedColumnTypes
from giskard.datasets import low_stat_threshold
from giskard.datasets.base import Dataset, GISKARD_COLUMN_PREFIX


def validate_target(ds: Dataset):
    if not ds.target:
        warning(
            "You did not provide the optional argument 'target'. "
            "'target' is the column name in df corresponding to the actual target variable (ground truth)."
        )
    else:
        if ds.target not in ds.columns:
            raise ValueError(
<<<<<<< HEAD
                f"Invalid target parameter:"
                f" '{ds.target}' column is not present in the dataset with columns: {ds.columns}"
=======
                "Invalid target parameter:"
                f" '{ds.target}' column is not present in the dataset with columns: {list(ds.df.columns)}"
>>>>>>> 815c54b5
            )


def validate_dtypes(ds: Dataset):
    _check_hashability(ds.df)
    _check_mixed_dtypes(ds.df)


def _check_hashability(df):
    """
    This is a static method that checks if a given pandas DataFrame is hashable or not.
    It checks if all the columns containing object types in the input DataFrame are hashable or not.
    If any column is not hashable, it raises a TypeError indicating which columns are not hashable.

    Args:
    df (pandas.DataFrame): The DataFrame to be checked for hashability.

    Raises:
    TypeError: If any column containing object types in the input DataFrame is not hashable.
    """
    df_objects = df.select_dtypes(include='object')
    non_hashable_cols = []
    for col in df_objects.columns:
        if not isinstance(df[col].iat[0], Hashable):
            non_hashable_cols.append(col)

    if non_hashable_cols:
        raise TypeError(
            f"The following columns in your df: {non_hashable_cols} are not hashable. "
            f"We currently support only hashable column types such as int, bool, str, tuple and not list or dict."
        )


def _check_mixed_dtypes(df):
    mixed_dtypes = ["mixed", "mixed-integer"]
    mixed_cols = [col for col in df.columns if pd.api.types.infer_dtype(df[col], skipna=True) in mixed_dtypes]

    if mixed_cols:
        raise TypeError(
            f"The following columns have mixed data types: {', '.join(mixed_cols)}. "
            "Please make sure that values in each column are of same data type (except NaN)."
        )


def validate_column_types(ds: Dataset):
    """
    Verifies that declared column_types are correct with regard to SupportedColumnTypes
    :param ds: Dataset to be validated
    """
    if ds.column_types and isinstance(ds.column_types, dict):
        if not set(ds.column_types.values()).issubset(set(column_type.value for column_type in SupportedColumnTypes)):
            raise ValueError(
                f"Invalid column_types parameter: {ds.column_types}"
                + f"Please choose types among {[column_type.value for column_type in SupportedColumnTypes]}."
            )
    else:
        raise ValueError(f"Invalid column_types parameter: {ds.column_types}. Please specify non-empty dictionary.")

    df_columns_set = set(ds.columns)
    df_columns_set.discard(ds.target)
    column_types_set = set([col for col in ds.column_types.keys() if not str(col).startswith(GISKARD_COLUMN_PREFIX)])
    column_types_set.discard(ds.target)

    if column_types_set < df_columns_set:
        missing_columns = df_columns_set - column_types_set
        raise ValueError(
            f"The following keys {list(missing_columns)} are missing from 'column_types'. "
            "Please make sure that the column names in `column_types` covers all the existing "
            "columns in your dataset."
        )


def validate_numeric_columns(ds: Dataset):
    for col, col_type in ds.column_types.items():
        if col == ds.target:
            continue
        if col_type == SupportedColumnTypes.NUMERIC.value:
            try:
                pd.to_numeric(ds.df[col])
            except ValueError:
                warning(
                    f"You declared your column '{col}' as 'numeric' but it contains non-numeric values. "
                    f"Please check if you declared the type of '{col}' correctly in 'column_types'."
                )


def validate_column_categorization(ds: Dataset):
    if len(ds.df) <= low_stat_threshold:
        return

    nuniques = ds.df.nunique()

    for column in ds.columns:
        if column == ds.target:
            continue
        # if a user provided possibly wrong information in column_types or cat_columns about cat columns
        if nuniques[column] <= ds.category_threshold and (
            ds.column_types[column] == SupportedColumnTypes.NUMERIC.value
            or ds.column_types[column] == SupportedColumnTypes.TEXT.value
        ):
            warning(
                f"Feature '{column}' is declared as '{ds.column_types[column]}' but has {nuniques[column]} "
                f"(<= category_threshold={ds.category_threshold}) distinct values. Are "
                "you sure it is not a 'category' feature?"
            )
        # TODO: A bit noisy with a conservative category_threshold, decide on whether to include it or not.
        # if a user provided possibly wrong information in column_types or cat_columns about cat columns
        # elif nuniques[column] > ds.category_threshold and \
        #         ds.column_types[column] == SupportedColumnTypes.CATEGORY.value:
        #     warning(
        #         f"Feature '{column}' is declared as '{ds.column_types[column]}' but has {nuniques[column]} "
        #         f"(> category_threshold={ds.category_threshold}) distinct values. Are "
        #         f"you sure it is a 'category' feature?"
        #     )
        # if a user provided possibly wrong information in column_types about text columns
        else:
            if ds.column_types[column] == SupportedColumnTypes.TEXT.value:
                try:
                    pd.to_numeric(ds.df[column])
                    warning(
                        f"Feature '{column}' is declared as '{ds.column_types[column]}'. Are "
                        "you sure it is not a 'numeric' feature?"
                    )
                except ValueError:
                    pass
            elif ds.column_types[column] == SupportedColumnTypes.NUMERIC.value:
                try:
                    pd.to_numeric(ds.df[column])
                except ValueError:
                    warning(
                        f"Feature '{column}' is declared as '{ds.column_types[column]}'. Are "
                        "you sure it is not a 'text' feature?"
                    )<|MERGE_RESOLUTION|>--- conflicted
+++ resolved
@@ -16,13 +16,8 @@
     else:
         if ds.target not in ds.columns:
             raise ValueError(
-<<<<<<< HEAD
-                f"Invalid target parameter:"
+                "Invalid target parameter:"
                 f" '{ds.target}' column is not present in the dataset with columns: {ds.columns}"
-=======
-                "Invalid target parameter:"
-                f" '{ds.target}' column is not present in the dataset with columns: {list(ds.df.columns)}"
->>>>>>> 815c54b5
             )
 
 
