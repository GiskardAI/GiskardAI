import importlib
import logging
import pickle
import posixpath
import tempfile
import uuid
from pathlib import Path
from typing import Optional, Any, Union

import cloudpickle
import mlflow.sklearn
import numpy
import pandas as pd
import yaml
from mlflow.pyfunc import PyFuncModel
from pydantic import BaseModel

from giskard.client.giskard_client import GiskardClient
from giskard.core.core import ModelMeta
from giskard.core.core import SupportedModelTypes
from giskard.ml_worker.core.dataset import Dataset
from giskard.ml_worker.utils.logging import Timer
from giskard.path_utils import get_size
from giskard.settings import settings

logger = logging.getLogger(__name__)


class ModelPredictionResults(BaseModel):
    raw: Any
    prediction: Any
    raw_prediction: Any
    probabilities: Optional[Any]
    all_predictions: Optional[Any]


class Model:
    meta: ModelMeta
    clf: PyFuncModel
    data_preprocessing_function: any
    model_postprocessing_function: any

    def __init__(self,
                 clf,
                 model_type: Union[SupportedModelTypes, str],
                 name: str = None,
                 data_preprocessing_function=None,
                 model_postprocessing_function=None,
                 feature_names=None,
                 classification_threshold=0.5,
                 classification_labels=None,
                 loader_module: str = 'giskard.core.model',
                 loader_class: str = 'Model') -> None:
        self.clf = clf
        self.data_preprocessing_function = data_preprocessing_function
        self.model_postprocessing_function = model_postprocessing_function

        if type(model_type) == str:
            try:
                model_type = SupportedModelTypes(model_type)
            except ValueError as e:
                available_values = {i.value for i in SupportedModelTypes}
                raise ValueError(
                    f'Invalid model type value "{model_type}". Available values are: {available_values}') from e

        self.meta = ModelMeta(
            name=name if name is not None else self.__class__.__name__,
            model_type=model_type,
            feature_names=list(feature_names) if feature_names else None,
            classification_labels=list(classification_labels) if classification_labels else None,
<<<<<<< HEAD
            classification_threshold=classification_threshold,
            loader_module=loader_module, # self.__name__
            loader_class=loader_class
=======
            classification_threshold=classification_threshold
>>>>>>> f5fa6e24
        )

    @property
    def is_classification(self):
        return self.meta.model_type == SupportedModelTypes.CLASSIFICATION

    @property
    def is_regression(self):
        return self.meta.model_type == SupportedModelTypes.REGRESSION

    def save(self, client: GiskardClient, project_key, validate_ds=None):
        from giskard.core.model_validation import validate_model

        validate_model(model=self, validate_ds=validate_ds)
        with tempfile.TemporaryDirectory(prefix="giskard-model-") as f:
            info = self.save_to_local_dir(f)
            self.save_data_preprocessing_function(f)
            self.save_model_postprocessing_function(f)
            if client is not None:
                client.log_artifacts(f, posixpath.join(project_key, "models", info.model_uuid))
                client.save_model_meta(project_key,
                                       info.model_uuid,
                                       self.meta,
                                       info.flavors['python_function']['python_version'],
                                       get_size(f))
        return info.model_uuid

    def save_data_preprocessing_function(self, path):
        if self.data_preprocessing_function:
            with open(Path(path) / "giskard-data_preprocessing_function.pkl", 'wb') as f:
                cloudpickle.dump(self.data_preprocessing_function, f, protocol=pickle.DEFAULT_PROTOCOL)

    def save_model_postprocessing_function(self, path):
        if self.model_postprocessing_function:
            with open(Path(path) / "giskard-model_postprocessing_function.pkl", 'wb') as f:
                cloudpickle.dump(self.model_postprocessing_function, f, protocol=pickle.DEFAULT_PROTOCOL)

    @staticmethod
    def read_data_preprocessing_function_from_artifact(local_path: str):
        local_path = Path(local_path)
        file_path = local_path / "giskard-data_preprocessing_function.pkl"
        if file_path.exists():
            with open(file_path, 'rb') as f:
                return cloudpickle.load(f)

    @staticmethod
    def read_model_postprocessing_function_from_artifact(local_path: str):
        local_path = Path(local_path)
        file_path = local_path / "giskard-model_postprocessing_function.pkl"
        if file_path.exists():
            with open(file_path, 'rb') as f:
                return cloudpickle.load(f)

    def save_to_local_dir(self, local_path):
        if self.is_classification:
            pyfunc_predict_fn = 'predict_proba'
        elif self.is_regression:
            pyfunc_predict_fn = 'predict'
        else:
            raise ValueError('Unsupported model type')

        meta = self._new_mlflow_model_meta()
        self._save_model_to_local_dir(local_path,
                                      pyfunc_predict_fn=pyfunc_predict_fn,
                                      mlflow_model=meta)
        self._save_giskard_model_meta_to_local_dir(meta, local_path)

        return meta

    def _save_giskard_model_meta_to_local_dir(self, info, local_path):
        with open(Path(local_path) / 'giskard-model-meta.yaml', 'w') as f:
            yaml.dump(
                {
                    "language_version": info.flavors['python_function']['python_version'],
                    "loader_module": self.meta.loader_module,
                    "loader_class": self.meta.loader_class,
                    "language": "PYTHON",
                    "model_type": self.meta.model_type.name.upper(),
                    "threshold": self.meta.classification_threshold,
                    "feature_names": self.meta.feature_names,
                    "classification_labels": self.meta.classification_labels,
                    "id": info.model_uuid,
                    "name": self.meta.name,
                    "size": get_size(local_path),
                }, f, default_flow_style=False)

    def _save_model_to_local_dir(self, local_path, **kwargs):
        return mlflow.sklearn.save_model(self.clf, path=local_path, **kwargs)

    @staticmethod
    def _new_mlflow_model_meta():
        return mlflow.models.Model(model_uuid=str(uuid.uuid4()))

    @staticmethod
    def read_model_from_local_dir(local_path: str):
        return mlflow.pyfunc.load_model(local_path)

    @classmethod
    def load(cls, client: GiskardClient, project_key, model_id):
        local_dir = settings.home_dir / settings.cache_dir / project_key / "models" / model_id
        if client is None:
            # internal worker case, no token based http client
            assert local_dir.exists(), f"Cannot find existing model {project_key}.{model_id}"
            with open(Path(local_dir) / 'giskard-model-meta.yaml') as f:
                saved_meta = yaml.load(f, Loader=yaml.Loader)
                meta = ModelMeta(
                    name=saved_meta['name'],
                    model_type=SupportedModelTypes[saved_meta['model_type']],
                    feature_names=saved_meta['feature_names'],
                    classification_labels=saved_meta['classification_labels'],
                    classification_threshold=saved_meta['threshold'],
                    loader_module=saved_meta['loader_module'],
                    loader_class=saved_meta['loader_class']
                )

        else:
            client.load_artifact(local_dir, posixpath.join(project_key, "models", model_id))
            assert local_dir.exists(), f"Cannot find existing model {project_key}.{model_id}"
            with open(Path(local_dir) / 'giskard-model-meta.yaml') as f:
                saved_meta = yaml.load(f, Loader=yaml.Loader)
            res = client.load_model_meta(project_key, model_id)
            meta = ModelMeta(
                name=res['name'],
                feature_names=res['featureNames'],
                model_type=SupportedModelTypes[res['modelType']],
                classification_labels=res['classificationLabels'],
                classification_threshold=res['threshold'],
                loader_module=saved_meta['loader_module'],
                loader_class=saved_meta['loader_class']
            )

        loader_class = getattr(importlib.import_module(meta.loader_module), meta.loader_class)
        return loader_class(
            clf=loader_class.read_model_from_local_dir(local_dir),
            data_preprocessing_function=loader_class.read_data_preprocessing_function_from_artifact(local_dir),
            model_postprocessing_function=loader_class.read_model_postprocessing_function_from_artifact(local_dir),
            **meta.__dict__
        )

    def prepare_data_and_predict(self, data):
        if self.data_preprocessing_function:
            data = self.data_preprocessing_function(data)
        return self._raw_predict(data)

    def _raw_predict(self, data):
        if not self.model_postprocessing_function:
            return self.clf.predict(data)
        else:
            return self.model_postprocessing_function(self.clf.predict(data))

    def predict(self, dataset: Dataset) -> ModelPredictionResults:
        timer = Timer()
        df = self.prepare_dataframe(dataset)
        raw_prediction = self.prepare_data_and_predict(df)

        if self.is_regression:
            result = ModelPredictionResults(
                prediction=raw_prediction, raw_prediction=raw_prediction, raw=raw_prediction
            )
        elif self.is_classification:
            labels = numpy.array(self.meta.classification_labels)
            threshold = self.meta.classification_threshold

            if threshold is not None and len(labels) == 2:
                predicted_lbl_idx = (raw_prediction[:, 1] > threshold).astype(int)
            else:
                predicted_lbl_idx = raw_prediction.argmax(axis=1)

            all_predictions = pd.DataFrame(raw_prediction, columns=labels)

            predicted_labels = labels[predicted_lbl_idx]
            probability = raw_prediction[range(len(predicted_lbl_idx)), predicted_lbl_idx]

            result = ModelPredictionResults(
                raw=raw_prediction,
                prediction=predicted_labels,
                raw_prediction=predicted_lbl_idx,
                probabilities=probability,
                all_predictions=all_predictions,
            )
        else:
            raise ValueError(f"Prediction task is not supported: {self.meta.model_type}")
        timer.stop(f"Predicted dataset with shape {dataset.df.shape}")
        return result

    def prepare_dataframe(self, dataset: Dataset):
        df = dataset.df.copy()
        column_types = dict(dataset.column_types) if dataset.column_types else None

        if column_types:
            for cname, ctype in column_types.items():
                if cname not in df:
                    df[cname] = None

        if dataset.target:
            if dataset.target in df.columns:
                df.drop(dataset.target, axis=1, inplace=True)
            if column_types and dataset.target in column_types:
                del column_types[dataset.target]

        if self.meta.feature_names:
            if set(self.meta.feature_names) > set(df.columns):
                column_names = set(self.meta.feature_names) - set(df.columns)
                raise ValueError(
                    f"The following columns are not found in the dataset: {', '.join(sorted(column_names))}"
                )
            df = df[self.meta.feature_names]
            if column_types:
                column_types = {k: v for k, v in column_types.items() if k in self.meta.feature_names}

        for cname, ctype in column_types.items():
            if cname not in df:
                df[cname] = None

        if column_types:
            df = Dataset.cast_column_to_types(df, column_types)
        return df<|MERGE_RESOLUTION|>--- conflicted
+++ resolved
@@ -68,13 +68,9 @@
             model_type=model_type,
             feature_names=list(feature_names) if feature_names else None,
             classification_labels=list(classification_labels) if classification_labels else None,
-<<<<<<< HEAD
             classification_threshold=classification_threshold,
             loader_module=loader_module, # self.__name__
             loader_class=loader_class
-=======
-            classification_threshold=classification_threshold
->>>>>>> f5fa6e24
         )
 
     @property
