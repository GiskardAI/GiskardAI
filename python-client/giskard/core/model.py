import logging
import pickle
import posixpath
import tempfile
import uuid
from pathlib import Path
from typing import Optional, Any, Union
import importlib

import cloudpickle
import mlflow.sklearn
import numpy
import pandas as pd
import yaml
from mlflow.pyfunc import PyFuncModel
from pydantic import BaseModel

from giskard.client.giskard_client import GiskardClient
from giskard.core.core import ModelMeta
from giskard.core.core import SupportedModelTypes
from giskard.ml_worker.core.dataset import Dataset
from giskard.ml_worker.utils.logging import Timer
from giskard.path_utils import get_size
from giskard.settings import settings

logger = logging.getLogger(__name__)


class ModelPredictionResults(BaseModel):
    raw: Any
    prediction: Any
    raw_prediction: Any
    probabilities: Optional[Any]
    all_predictions: Optional[Any]


class Model:
    meta: ModelMeta
    clf: PyFuncModel
    data_preprocessing_function: any

    def __init__(self,
                 clf,
                 model_type: Union[SupportedModelTypes, str],
                 name: str = None,
                 data_preprocessing_function=None,
                 feature_names=None,
                 classification_threshold=0.5,
                 classification_labels=None,
                 loader_module: str = 'giskard.core.model',
                 loader_class: str = 'Model') -> None:
        self.clf = clf
        self.data_preprocessing_function = data_preprocessing_function

        if type(model_type) == str:
            try:
                model_type = SupportedModelTypes(model_type)
            except ValueError as e:
                available_values = {i.value for i in SupportedModelTypes}
                raise ValueError(
                    f'Invalid model type value "{model_type}". Available values are: {available_values}') from e

        self.meta = ModelMeta(
            name=name if name is not None else self.__class__.__name__,
            model_type=model_type,
            feature_names=list(feature_names) if feature_names else None,
            classification_labels=list(classification_labels) if classification_labels else None,
            classification_threshold=classification_threshold,
            loader_module=loader_module, # self.__name__
            loader_class=loader_class
        )

    @property
    def is_classification(self):
        return self.meta.model_type == SupportedModelTypes.CLASSIFICATION

    @property
    def is_regression(self):
        return self.meta.model_type == SupportedModelTypes.REGRESSION

    def save(self, client: GiskardClient, project_key, validate_ds=None):
        from giskard.core.model_validation import validate_model

        validate_model(model=self, validate_ds=validate_ds)
        with tempfile.TemporaryDirectory(prefix="giskard-model-") as f:
            info = self.save_to_local_dir(f)
<<<<<<< HEAD
            self.save_data_preparation_function(f)
=======
            self.save_data_preprocessing_function(f)
>>>>>>> 689ef31c
            if client is not None:
                client.log_artifacts(f, posixpath.join(project_key, "models", info.model_uuid))
                client.save_model_meta(project_key,
                                       info.model_uuid,
                                       self.meta,
                                       info.flavors['python_function']['python_version'],
                                       get_size(f))
        return info.model_uuid

<<<<<<< HEAD
    def save_data_preparation_function(self, path):
        if self.data_preparation_function:
=======
    def save_data_preprocessing_function(self, path):
        if self.data_preprocessing_function:
>>>>>>> 689ef31c
            with open(Path(path) / "giskard-data-prep.pkl", 'wb') as f:
                cloudpickle.dump(self.data_preprocessing_function, f, protocol=pickle.DEFAULT_PROTOCOL)

    @staticmethod
    def read_data_preprocessing_function_from_artifact(local_path: str):
        local_path = Path(local_path)
        file_path = local_path / "giskard-data-prep.pkl"
        if file_path.exists():
            with open(file_path, 'rb') as f:
                return cloudpickle.load(f)

    def save_to_local_dir(self, local_path):
        if self.is_classification:
            pyfunc_predict_fn = 'predict_proba'
        elif self.is_regression:
            pyfunc_predict_fn = 'predict'
        else:
            raise ValueError('Unsupported model type')

        info = self._new_mlflow_model_meta()
        mlflow.sklearn.save_model(self.clf,
                                  path=local_path,
                                  pyfunc_predict_fn=pyfunc_predict_fn,
                                  mlflow_model=info)
        with open(Path(local_path) / 'giskard-model-meta.yaml', 'w') as f:
            yaml.dump(
                {
                    "language_version": info.flavors['python_function']['python_version'],
                    "loader_module": self.meta.loader_module,
                    "loader_class": self.meta.loader_class,
                    "language": "PYTHON",
                    "model_type": self.meta.model_type.name.upper(),
                    "threshold": self.meta.classification_threshold,
                    "feature_names": self.meta.feature_names,
                    "classification_labels": self.meta.classification_labels,
                    "id": info.model_uuid,
                    "name": self.meta.name,
                    "size": get_size(local_path),
                }, f, default_flow_style=False)

        return info

    @staticmethod
    def _new_mlflow_model_meta():
        return mlflow.models.Model(model_uuid=str(uuid.uuid4()))

    @staticmethod
    def read_model_from_local_dir(local_path: str):
        return mlflow.pyfunc.load_model(local_path)

    @classmethod
    def load(cls, client: GiskardClient, project_key, model_id):
        local_dir = settings.home_dir / settings.cache_dir / project_key / "models" / model_id
        if client is None:
            # internal worker case, no token based http client
            assert local_dir.exists(), f"Cannot find existing model {project_key}.{model_id}"
            with open(Path(local_dir) / 'giskard-model-meta.yaml') as f:
                saved_meta = yaml.load(f, Loader=yaml.Loader)
                meta = ModelMeta(
                    name=saved_meta['name'],
                    model_type=SupportedModelTypes[saved_meta['model_type']],
                    feature_names=saved_meta['feature_names'],
                    classification_labels=saved_meta['classification_labels'],
                    classification_threshold=saved_meta['threshold'],
                    loader_module=saved_meta['loader_module'],
                    loader_class=saved_meta['loader_class']
                )

        else:
            client.load_artifact(local_dir, posixpath.join(project_key, "models", model_id))
<<<<<<< HEAD
            assert local_dir.exists(), f"Cannot find existing model {project_key}.{model_id}"
            with open(Path(local_dir) / 'giskard-model-meta.yaml') as f:
                saved_meta = yaml.load(f, Loader=yaml.Loader)
            res = client.load_model_meta(project_key, model_id)
            meta = ModelMeta(
                name=res['name'],
                feature_names=res['featureNames'],
                model_type=SupportedModelTypes[res['modelType']],
                classification_labels=res['classificationLabels'],
                classification_threshold=res['threshold'],
                loader_module=saved_meta['loader_module'],
                loader_class=saved_meta['loader_class']
            )

        loader_class = getattr(importlib.import_module(meta.loader_module), meta.loader_class)
        return loader_class(
            clf=loader_class.read_model_from_local_dir(local_dir),
            data_preparation_function=loader_class.read_data_preparation_function_from_artifact(local_dir),
=======
            meta = client.load_model_meta(project_key, model_id)
        return cls(
            clf=cls.read_model_from_local_dir(local_dir),
            data_preprocessing_function=cls.read_data_preprocessing_function_from_artifact(local_dir),
>>>>>>> 689ef31c
            **meta.__dict__
        )

    def prepare_data_and_predict(self, data):
        if self.data_preprocessing_function:
            data = self.data_preprocessing_function(data)
        return self._raw_predict(data)

    def _raw_predict(self, data):
        return self.clf.predict(data)

    def predict(self, dataset: Dataset) -> ModelPredictionResults:
        timer = Timer()
        df = self.prepare_dataframe(dataset)
        raw_prediction = self.prepare_data_and_predict(df)
        if self.is_regression:
            result = ModelPredictionResults(
                prediction=raw_prediction, raw_prediction=raw_prediction, raw=raw_prediction
            )
        elif self.is_classification:
            labels = numpy.array(self.meta.classification_labels)
            threshold = self.meta.classification_threshold

            if threshold is not None and len(labels) == 2:
                predicted_lbl_idx = (raw_prediction[:, 1] > threshold).astype(int)
            else:
                predicted_lbl_idx = raw_prediction.argmax(axis=1)

            all_predictions = pd.DataFrame(raw_prediction, columns=labels)

            predicted_labels = labels[predicted_lbl_idx]
            probability = raw_prediction[range(len(predicted_lbl_idx)), predicted_lbl_idx]

            result = ModelPredictionResults(
                raw=raw_prediction,
                prediction=predicted_labels,
                raw_prediction=predicted_lbl_idx,
                probabilities=probability,
                all_predictions=all_predictions,
            )
        else:
            raise ValueError(f"Prediction task is not supported: {self.meta.model_type}")
        timer.stop(f"Predicted dataset with shape {dataset.df.shape}")
        return result

    def prepare_dataframe(self, dataset: Dataset):
        df = dataset.df.copy()
        column_types = dict(dataset.column_types) if dataset.column_types else None
        if dataset.target:
            if dataset.target in df.columns:
                df.drop(dataset.target, axis=1, inplace=True)
            if column_types and dataset.target in column_types:
                del column_types[dataset.target]

        if self.meta.feature_names:
            if set(self.meta.feature_names) > set(df.columns):
                column_names = set(self.meta.feature_names) - set(df.columns)
                raise ValueError(
                    f"The following columns are not found in the dataset: {', '.join(sorted(column_names))}"
                )
            df = df[self.meta.feature_names]
            if column_types:
                column_types = {k: v for k, v in column_types.items() if k in self.meta.feature_names}

        if column_types:
            df = Dataset.cast_column_to_types(df, column_types)
        return df<|MERGE_RESOLUTION|>--- conflicted
+++ resolved
@@ -84,11 +84,7 @@
         validate_model(model=self, validate_ds=validate_ds)
         with tempfile.TemporaryDirectory(prefix="giskard-model-") as f:
             info = self.save_to_local_dir(f)
-<<<<<<< HEAD
-            self.save_data_preparation_function(f)
-=======
             self.save_data_preprocessing_function(f)
->>>>>>> 689ef31c
             if client is not None:
                 client.log_artifacts(f, posixpath.join(project_key, "models", info.model_uuid))
                 client.save_model_meta(project_key,
@@ -98,13 +94,8 @@
                                        get_size(f))
         return info.model_uuid
 
-<<<<<<< HEAD
-    def save_data_preparation_function(self, path):
-        if self.data_preparation_function:
-=======
     def save_data_preprocessing_function(self, path):
         if self.data_preprocessing_function:
->>>>>>> 689ef31c
             with open(Path(path) / "giskard-data-prep.pkl", 'wb') as f:
                 cloudpickle.dump(self.data_preprocessing_function, f, protocol=pickle.DEFAULT_PROTOCOL)
 
@@ -175,7 +166,6 @@
 
         else:
             client.load_artifact(local_dir, posixpath.join(project_key, "models", model_id))
-<<<<<<< HEAD
             assert local_dir.exists(), f"Cannot find existing model {project_key}.{model_id}"
             with open(Path(local_dir) / 'giskard-model-meta.yaml') as f:
                 saved_meta = yaml.load(f, Loader=yaml.Loader)
@@ -193,13 +183,7 @@
         loader_class = getattr(importlib.import_module(meta.loader_module), meta.loader_class)
         return loader_class(
             clf=loader_class.read_model_from_local_dir(local_dir),
-            data_preparation_function=loader_class.read_data_preparation_function_from_artifact(local_dir),
-=======
-            meta = client.load_model_meta(project_key, model_id)
-        return cls(
-            clf=cls.read_model_from_local_dir(local_dir),
-            data_preprocessing_function=cls.read_data_preprocessing_function_from_artifact(local_dir),
->>>>>>> 689ef31c
+            data_preprocessing_function=loader_class.read_data_preprocessing_function_from_artifact(local_dir),
             **meta.__dict__
         )
 
