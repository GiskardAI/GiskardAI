--- conflicted
+++ resolved
@@ -89,15 +89,9 @@
         loader_class = getattr(importlib.import_module(model.meta.loader_module), model.meta.loader_class)
         with tempfile.TemporaryDirectory(prefix="giskard-model-") as f:
             model.save_to_local_dir(f)
-<<<<<<< HEAD
-            model.save_data_preparation_function(f)
+            model.save_data_preprocessing_function(f)
             loaded_model = loader_class.read_model_from_local_dir(f)
-            loaded_data_prep_fn = loader_class.read_data_preparation_function_from_artifact(f)
-=======
-            model.save_data_preprocessing_function(f)
-            loaded_model = Model.read_model_from_local_dir(f)
-            loaded_data_prep_fn = Model.read_data_preprocessing_function_from_artifact(f)
->>>>>>> e6d37755
+            loaded_data_prep_fn = loader_class.read_data_preprocessing_function_from_artifact(f)
             return loaded_model, loaded_data_prep_fn
     except Exception as e:
         raise ValueError("Failed to validate model saving and loading from local disk") from e
