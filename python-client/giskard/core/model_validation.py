--- conflicted
+++ resolved
@@ -176,13 +176,9 @@
                 f"Invalid classification_labels parameter: {classification_labels}. "
                 f"Please specify valid list of strings."
             )
-<<<<<<< HEAD
-
-    if model_type == SupportedModelTypes.REGRESSION and classification_labels is not None:
-=======
+
     if (model_type == SupportedModelTypes.REGRESSION or model_type == SupportedModelTypes.GENERATIVE) \
             and classification_labels is not None:
->>>>>>> b689709d
         warning("'classification_labels' parameter is ignored for regression model")
 
 
