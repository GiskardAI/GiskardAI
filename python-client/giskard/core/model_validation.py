--- conflicted
+++ resolved
@@ -72,27 +72,6 @@
         warning("Model is stochastic and not deterministic. Prediction function returns different results"
                 "after being invoked for the same data multiple times.")
 
-
-<<<<<<< HEAD
-def validate_model_save_load(model: Model):
-    """
-    Validates if the model can be pickled and un-pickled using cloud pickle
-    """
-    try:
-        with tempfile.TemporaryDirectory(prefix="giskard-model-") as f:
-            model.save_to_local_dir(f)
-            model.save_data_preprocessing_function(f)
-            model.save_model_postprocessing_function(f)
-            loaded_model = model.read_model_from_local_dir(f)
-            loaded_data_prep_fn = model.read_data_preprocessing_function_from_artifact(f)
-            loaded_model_postp_fn = loader_class.read_model_postprocessing_function_from_artifact(f)
-            return loaded_model, loaded_data_prep_fn, loaded_model_postp_fn
-    except Exception as e:
-        raise ValueError("Failed to validate model saving and loading from local disk") from e
-
-
-=======
->>>>>>> 9de19a21
 def validate_data_preprocessing_function(f):
     if not callable(f):
         raise ValueError(
