import inspect
import logging
import traceback
from dataclasses import dataclass
from typing import List, Any, Union, Dict, Mapping, Optional, Tuple

from giskard.client.dtos import TestSuiteDTO, TestInputDTO, SuiteTestDTO
from giskard.client.giskard_client import GiskardClient
from giskard.core.core import TestFunctionMeta
from giskard.datasets.base import Dataset
from giskard.ml_worker.core.savable import Artifact
from giskard.ml_worker.testing.registry.giskard_test import (
    GiskardTest,
    Test,
    GiskardTestMethod,
)
from giskard.ml_worker.testing.registry.registry import tests_registry
from giskard.ml_worker.testing.registry.slicing_function import SlicingFunction
from giskard.ml_worker.testing.registry.transformation_function import (
    TransformationFunction,
)
from giskard.ml_worker.testing.test_result import (
    TestResult,
    TestMessage,
    TestMessageLevel,
)
from giskard.models.base import BaseModel

logger = logging.getLogger(__name__)

suite_input_types: List[type] = [
    Dataset,
    BaseModel,
    str,
    bool,
    int,
    float,
    SlicingFunction,
    TransformationFunction,
]


<<<<<<< HEAD
class TestSuiteResult:
    def __init__(self, passed: bool, results: List[Tuple[str, TestResult, Dict[str, Any]]]):
        self.passed = passed
        self.results = results

    def __repr__(self):
        return f"<TestSuiteResult ({'passed' if self.passed else 'failed'})>"
=======
class TestSuiteResult(tuple):
    """Represents the result of a test suite."""
>>>>>>> 9e8b49f4

    def _repr_html_(self):
        from jinja2 import Environment, PackageLoader, select_autoescape
        from ..scanner.visualization.custom_jinja import pluralize, format_metric

        env = Environment(
            loader=PackageLoader("giskard", "templates"),
            autoescape=select_autoescape(),
        )
        env.filters["pluralize"] = pluralize
        env.filters["format_metric"] = format_metric

        tpl = env.get_template("suite_results.html")

        return tpl.render(
            passed=self.passed,
            test_results=self.results,
            num_passed_tests=len([res for _, res, _ in self.results if res.passed]),
            num_failled_tests=len([res for _, res, _ in self.results if not res.passed and not res.is_error]),
            num_error_tests=len([res for _, res, _ in self.results if res.is_error]),
        )


class SuiteInput:
    """
    Represents an input parameter for a test suite.

    Attributes:
        name (str): The name of the input parameter.
        type (Any): The type of the input parameter.

    Raises:
        AssertionError: If the input type is not supported.

    Example:
        >>> input_param = SuiteInput("age", int)
        >>> input_param.name
        'age'
        >>> input_param.type
        <class 'int'>
    """

    type: Any
    name: str

    def __init__(self, name: str, ptype: Any) -> None:
        assert (
            ptype in suite_input_types
        ), f"Type should be one of those: {suite_input_types}"
        self.name = name
        self.type = ptype


class DatasetInput(SuiteInput):
    """
    Represents a dataset input parameter for a test suite.

    Inherits from `SuiteInput`.

    Attributes:
        name (str): The name of the dataset input parameter.
        target (Optional[str]): The target column of the dataset.

    Example:
        >>> dataset_input = DatasetInput("data", target="label")
        >>> dataset_input.name
        'data'
        >>> dataset_input.type
        <class 'Dataset'>
        >>> dataset_input.target
        'label'
    """

    target: Optional[str] = None

    def __init__(self, name: str, target: Optional[str] = None) -> None:
        super().__init__(name, Dataset)
        self.target = target


class ModelInput(SuiteInput):
    """
    Represents a model input parameter for a test suite.

    Inherits from `SuiteInput`.

    Attributes:
        name (str): The name of the model input parameter.
        model_type (Optional[str]): The type or name of the model.

    Example:
        >>> model_input = ModelInput("model", model_type="SKLearnModel")
        >>> model_input.name
        'model'
        >>> model_input.model_type
        'SKLearnModel'
    """

    model_type: Optional[str] = None

    def __init__(self, name: str, model_type: Optional[str] = None) -> None:
        super().__init__(name, BaseModel)
        self.model_type = model_type


@dataclass
class TestPartial:
    giskard_test: GiskardTest
    provided_inputs: Mapping[str, Any]
    test_name: Union[int, str]


def single_binary_result(test_results: List):
    passed = True
    for r in test_results:
        if type(r) == bool:
            passed = passed and r
        elif hasattr(r, "passed"):
            passed = passed and r.passed
        else:
            logger.error(f"Invalid test result: {r.__class__.__name__}")
            passed = False
    return passed


def build_test_input_dto(client, p, pname, ptype, project_key, uploaded_uuids):
    if issubclass(type(p), Dataset) or issubclass(type(p), BaseModel):
        if str(p.id) not in uploaded_uuids:
            p.upload(client, project_key)
        uploaded_uuids.append(str(p.id))
        return TestInputDTO(name=pname, value=str(p.id), type=ptype)
    elif issubclass(type(p), Artifact):
        if str(p.meta.uuid) not in uploaded_uuids:
            p.upload(client)
        uploaded_uuids.append(str(p.meta.uuid))
        return TestInputDTO(
            name=pname,
            value=str(p.meta.uuid),
            type=ptype,
            params=[
                build_test_input_dto(
                    client,
                    value,
                    pname,
                    p.meta.args[pname].type,
                    project_key,
                    uploaded_uuids,
                )
                for pname, value in p.params.items()
            ],
        )
    elif isinstance(p, SuiteInput):
        return TestInputDTO(name=pname, value=p.name, is_alias=True, type=ptype)
    else:
        return TestInputDTO(name=pname, value=str(p), type=ptype)


class Suite:
    """
    A class representing a test suite that groups a collection of test cases together. The Suite class provides
    methods to add new tests, execute all tests, and save the suite to a Giskard instance.

    Attributes:
        id : int
            An integer identifying the suite.
        tests : List[TestPartial]
            A list of TestPartial objects representing the test cases in the suite.
        suite_params : Mapping[str, SuiteInput]
            A mapping of suite parameters with their corresponding SuiteInput objects.
        name : str
            A string representing the name of the suite.
    """

    id: int
    tests: List[TestPartial]
    suite_params: Mapping[str, SuiteInput]
    name: str

    def __init__(self, name=None) -> None:
        """Create a new Test Suite instance with a given name.

        Parameters
        ----------
        name : str, optional
            The name of the test suite.
        """
        self.suite_params = {}
        self.tests = []
        self.name = name

    def run(self, verbose: bool = True, **suite_run_args):
<<<<<<< HEAD
        """
        Execute all the tests that have been added to the test suite through the `add_test` method.

        :param verbose: If set to True, the execution information for each test will be displayed. Defaults to False.
        :param suite_run_args: Any arguments passed here will be applied to all the tests in the suite whenever they match with the
            arguments defined for each test. If a test contains an argument that has already been defined, it will not get
            overridden. If any inputs on the test suite are missing, an error will be raised.
        :return: List[TestSuiteResult] containing test execution information
=======
        """Execute all the tests that have been added to the test suite through the `add_test` method.

        Parameters
        ----------
        verbose : bool
            If set to `True`, the execution information for each test will be displayed. Defaults to `False`.
        **suite_run_args : dict, optional
            Any arguments passed here will be applied to all the tests in the suite whenever they match with the
            arguments defined for each test. If a test contains an argument that has already been defined, it will not
            get overridden. If any inputs on the test suite are missing, an error will be raised.

        Returns
        -------
        (passed, test_results) : tuple
            A tuple with the following values:
            - A boolean value representing whether all the tests in the suite passed or not.
            - A list containing tuples of test name (`str`) and test result (`bool` or `TestResult`), it keeps the
            order of the `add_test` sequence.
>>>>>>> 9e8b49f4
        """
        results: List[Tuple[str, TestResult, Dict[str, Any]]] = list()
        required_params = self.find_required_params()
        undefined_params = {
            k: v for k, v in required_params.items() if k not in suite_run_args
        }
        if len(undefined_params):
            raise ValueError(
                f"Missing {len(undefined_params)} required parameters: {undefined_params}"
            )

        for test_partial in self.tests:
            test_params = self.create_test_params(test_partial, suite_run_args)

            try:
<<<<<<< HEAD
                result = test_partial.giskard_test.get_builder()(**test_params).execute()

                if isinstance(result, bool):
                    result = TestResult(passed=result)

                results.append((test_partial.test_name, result, test_params))
=======
                test_params = self.create_test_params(test_partial, suite_run_args)
                result = test_partial.giskard_test.get_builder()(
                    **test_params
                ).execute()
                res.append((test_partial.test_name, result))
>>>>>>> 9e8b49f4
                if verbose:
                    print(
                        """Executed '{0}' with arguments {1}: {2}""".format(
                            test_partial.test_name, test_params, result
                        )
                    )
            except BaseException:  # noqa NOSONAR
                error = traceback.format_exc()
                logging.exception("An error happened during test execution")
                results.append(
                    (
                        test_partial.test_name,
                        TestResult(
                            passed=False,
                            is_error=True,
                            messages=[
                                TestMessage(type=TestMessageLevel.ERROR, text=error)
                            ],
                        ),
                        test_params,
                    )
                )

        passed = single_binary_result([result for name, result, params in results])

        logger.info(f"Executed test suite '{self.name or 'unnamed'}'")
        logger.info(f"result: {'success' if passed else 'failed'}")
        for test_name, r, params in results:
            logger.info(f"{test_name} ({params}): {format_test_result(r)}")

        return TestSuiteResult(passed, results)

    @staticmethod
    def create_test_params(test_partial, kwargs):
        if isinstance(test_partial.giskard_test, GiskardTestMethod):
            available_params = inspect.signature(
                test_partial.giskard_test.test_fn
            ).parameters.items()
        else:
            available_params = inspect.signature(
                test_partial.giskard_test.__init__
            ).parameters.items()

        test_params = {}
        for pname, p in available_params:
            if pname in kwargs:
                test_params[pname] = kwargs[pname]
            elif pname in test_partial.provided_inputs:
                if isinstance(test_partial.provided_inputs[pname], SuiteInput):
                    test_params[pname] = kwargs[
                        test_partial.provided_inputs[pname].name
                    ]
                else:
                    test_params[pname] = test_partial.provided_inputs[pname]
        return test_params

    def upload(self, client: GiskardClient, project_key: str):
        """
        Saves the test suite to the Giskard backend and sets its ID.

        :param client: A GiskardClient instance to connect to the backend.
        :param project_key: The key of the project that the test suite belongs to.
        :return: The current instance of the test Suite to allow chained call.
        """
        self.id = client.save_test_suite(self.to_dto(client, project_key))
        project_id = client.get_project(project_key).project_id
        print(
            f"Test suite has been saved: {client.host_url}/main/projects/{project_id}/test-suite/{self.id}/overview"
        )
        return self

    def to_dto(self, client: GiskardClient, project_key: str):
        suite_tests: List[SuiteTestDTO] = list()

        # Avoid to upload the same artifacts several times
        uploaded_uuids: List[str] = []

        for t in self.tests:
            suite_tests.append(
                SuiteTestDTO(
                    testUuid=t.giskard_test.upload(client),
                    functionInputs={
                        pname: build_test_input_dto(
                            client,
                            p,
                            pname,
                            t.giskard_test.meta.args[pname].type,
                            project_key,
                            uploaded_uuids,
                        )
                        for pname, p in t.provided_inputs.items()
                    },
                )
            )

        return TestSuiteDTO(name=self.name, project_key=project_key, tests=suite_tests)

    def add_test(
        self, test_fn: Test, test_name: Optional[Union[int, str]] = None, **params
    ) -> "Suite":
        """
        Add a test to the suite.

        Args:
            test_fn (Test): A test method that will be executed or an instance of a GiskardTest class.
            test_name (Optional[Union[int, str]], optional): A unique identifier used to track the test result.
                If None, the identifier will be generated based on the module and name of the test method.
                If the identifier already exists in the suite, a new unique identifier will be generated.
            **params: Default parameters to be passed to the test method.
                This parameter will be ignored if `test_fn` is an instance of GiskardTest.

        Returns:
            Suite: The current instance of the test suite to allow chained calls.

        """
        if isinstance(test_fn, GiskardTestMethod):
            params = {k: v for k, v in test_fn.params.items() if v is not None}
        elif isinstance(test_fn, GiskardTest):
            params = {
                k: test_fn.__dict__[k]
                for k, v in inspect.signature(test_fn.__init__).parameters.items()
                if test_fn.__dict__[k] is not None
            }
        else:
            test_fn = GiskardTestMethod(test_fn)

        if test_name is None:
            test_name = (
                test_fn.meta.name
                if test_fn.meta.display_name is None
                else test_fn.meta.display_name
            )

        self.tests.append(TestPartial(test_fn, params, test_name))

        return self

    def find_required_params(self):
        res = {}

        for test_partial in self.tests:
            if isinstance(test_partial.giskard_test, GiskardTestMethod):
                available_params = inspect.signature(
                    test_partial.giskard_test.test_fn
                ).parameters.values()
            else:
                available_params = inspect.signature(
                    test_partial.giskard_test.__init__
                ).parameters.values()

            for p in available_params:
                if p.default == inspect.Signature.empty:
                    if p.name not in test_partial.provided_inputs:
                        res[p.name] = p.annotation
                    elif isinstance(test_partial.provided_inputs[p.name], SuiteInput):
                        if test_partial.provided_inputs[p.name].type != p.annotation:
                            raise ValueError(
                                f"Test {test_partial.giskard_test.func.__name__} requires {p.name} input to "
                                f"be {p.annotation.__name__} "
                                f"but {test_partial.provided_inputs[p.name].type.__name__} was provided"
                            )
                        res[test_partial.provided_inputs[p.name].name] = p.annotation
        return res

    def generate_tests(self, inputs: List[SuiteInput]):
        giskard_tests = [
            test
            for test in tests_registry.get_all().values()
            if contains_tag(test, "giskard") and not self._contains_test(test)
        ]

        for test in giskard_tests:
            self._add_test_if_suitable(test, inputs)

        return self

    def _add_test_if_suitable(
        self, test_func: TestFunctionMeta, inputs: List[SuiteInput]
    ):
        required_args = [arg for arg in test_func.args.values() if arg.default is None]
        input_dict: Dict[str, SuiteInput] = {i.name: i for i in inputs}

        if any(
            [
                arg
                for arg in required_args
                if arg.name not in input_dict
                or arg.type != input_dict[arg.name].type.__name__
            ]
        ):
            # Test is not added if an input  without default value is not specified
            # or if an input does not match the required type
            return

        suite_args = {}

        for arg in [
            arg
            for arg in test_func.args.values()
            if arg.default is not None and arg.name not in input_dict
        ]:
            # Set default value if not provided
            suite_args[arg.name] = arg.default

        models = [
            modelInput
            for modelInput in input_dict.values()
            if isinstance(modelInput, ModelInput)
            and modelInput.model_type is not None
            and modelInput.model_type != ""
        ]
        if any(models) and not contains_tag(test_func, next(iter(models)).model_type):
            return

        if contains_tag(test_func, "ground_truth") and any(
            [
                dataset
                for dataset in input_dict.values()
                if isinstance(dataset, DatasetInput)
                and dataset.target is None
                and dataset.target != ""
            ]
        ):
            return

        self.add_test(
            GiskardTest.load(test_func.uuid, None, None).get_builder()(**suite_args)
        )

    def _contains_test(self, test: TestFunctionMeta):
        return any(t.giskard_test == test for t in self.tests)


def contains_tag(func: TestFunctionMeta, tag: str):
    return any([t for t in func.tags if t.upper() == tag.upper()])


def format_test_result(result: Union[bool, TestResult]) -> str:
    if isinstance(result, TestResult):
        return f"{{{'passed' if result.passed else 'failed'}, metric={result.metric}}}"
    else:
        return "passed" if result else "failed"<|MERGE_RESOLUTION|>--- conflicted
+++ resolved
@@ -40,18 +40,15 @@
 ]
 
 
-<<<<<<< HEAD
 class TestSuiteResult:
+    """Represents the result of a test suite."""
+
     def __init__(self, passed: bool, results: List[Tuple[str, TestResult, Dict[str, Any]]]):
         self.passed = passed
         self.results = results
 
     def __repr__(self):
         return f"<TestSuiteResult ({'passed' if self.passed else 'failed'})>"
-=======
-class TestSuiteResult(tuple):
-    """Represents the result of a test suite."""
->>>>>>> 9e8b49f4
 
     def _repr_html_(self):
         from jinja2 import Environment, PackageLoader, select_autoescape
@@ -98,9 +95,7 @@
     name: str
 
     def __init__(self, name: str, ptype: Any) -> None:
-        assert (
-            ptype in suite_input_types
-        ), f"Type should be one of those: {suite_input_types}"
+        assert ptype in suite_input_types, f"Type should be one of those: {suite_input_types}"
         self.name = name
         self.type = ptype
 
@@ -243,16 +238,6 @@
         self.name = name
 
     def run(self, verbose: bool = True, **suite_run_args):
-<<<<<<< HEAD
-        """
-        Execute all the tests that have been added to the test suite through the `add_test` method.
-
-        :param verbose: If set to True, the execution information for each test will be displayed. Defaults to False.
-        :param suite_run_args: Any arguments passed here will be applied to all the tests in the suite whenever they match with the
-            arguments defined for each test. If a test contains an argument that has already been defined, it will not get
-            overridden. If any inputs on the test suite are missing, an error will be raised.
-        :return: List[TestSuiteResult] containing test execution information
-=======
         """Execute all the tests that have been added to the test suite through the `add_test` method.
 
         Parameters
@@ -266,46 +251,28 @@
 
         Returns
         -------
-        (passed, test_results) : tuple
-            A tuple with the following values:
-            - A boolean value representing whether all the tests in the suite passed or not.
-            - A list containing tuples of test name (`str`) and test result (`bool` or `TestResult`), it keeps the
-            order of the `add_test` sequence.
->>>>>>> 9e8b49f4
+        List[TestSuiteResult]
+            containing test execution information
         """
         results: List[Tuple[str, TestResult, Dict[str, Any]]] = list()
         required_params = self.find_required_params()
-        undefined_params = {
-            k: v for k, v in required_params.items() if k not in suite_run_args
-        }
+        undefined_params = {k: v for k, v in required_params.items() if k not in suite_run_args}
         if len(undefined_params):
-            raise ValueError(
-                f"Missing {len(undefined_params)} required parameters: {undefined_params}"
-            )
+            raise ValueError(f"Missing {len(undefined_params)} required parameters: {undefined_params}")
 
         for test_partial in self.tests:
             test_params = self.create_test_params(test_partial, suite_run_args)
 
             try:
-<<<<<<< HEAD
                 result = test_partial.giskard_test.get_builder()(**test_params).execute()
 
                 if isinstance(result, bool):
                     result = TestResult(passed=result)
 
                 results.append((test_partial.test_name, result, test_params))
-=======
-                test_params = self.create_test_params(test_partial, suite_run_args)
-                result = test_partial.giskard_test.get_builder()(
-                    **test_params
-                ).execute()
-                res.append((test_partial.test_name, result))
->>>>>>> 9e8b49f4
                 if verbose:
                     print(
-                        """Executed '{0}' with arguments {1}: {2}""".format(
-                            test_partial.test_name, test_params, result
-                        )
+                        """Executed '{0}' with arguments {1}: {2}""".format(test_partial.test_name, test_params, result)
                     )
             except BaseException:  # noqa NOSONAR
                 error = traceback.format_exc()
@@ -316,9 +283,7 @@
                         TestResult(
                             passed=False,
                             is_error=True,
-                            messages=[
-                                TestMessage(type=TestMessageLevel.ERROR, text=error)
-                            ],
+                            messages=[TestMessage(type=TestMessageLevel.ERROR, text=error)],
                         ),
                         test_params,
                     )
@@ -336,13 +301,9 @@
     @staticmethod
     def create_test_params(test_partial, kwargs):
         if isinstance(test_partial.giskard_test, GiskardTestMethod):
-            available_params = inspect.signature(
-                test_partial.giskard_test.test_fn
-            ).parameters.items()
+            available_params = inspect.signature(test_partial.giskard_test.test_fn).parameters.items()
         else:
-            available_params = inspect.signature(
-                test_partial.giskard_test.__init__
-            ).parameters.items()
+            available_params = inspect.signature(test_partial.giskard_test.__init__).parameters.items()
 
         test_params = {}
         for pname, p in available_params:
@@ -350,9 +311,7 @@
                 test_params[pname] = kwargs[pname]
             elif pname in test_partial.provided_inputs:
                 if isinstance(test_partial.provided_inputs[pname], SuiteInput):
-                    test_params[pname] = kwargs[
-                        test_partial.provided_inputs[pname].name
-                    ]
+                    test_params[pname] = kwargs[test_partial.provided_inputs[pname].name]
                 else:
                     test_params[pname] = test_partial.provided_inputs[pname]
         return test_params
@@ -367,9 +326,7 @@
         """
         self.id = client.save_test_suite(self.to_dto(client, project_key))
         project_id = client.get_project(project_key).project_id
-        print(
-            f"Test suite has been saved: {client.host_url}/main/projects/{project_id}/test-suite/{self.id}/overview"
-        )
+        print(f"Test suite has been saved: {client.host_url}/main/projects/{project_id}/test-suite/{self.id}/overview")
         return self
 
     def to_dto(self, client: GiskardClient, project_key: str):
@@ -398,9 +355,7 @@
 
         return TestSuiteDTO(name=self.name, project_key=project_key, tests=suite_tests)
 
-    def add_test(
-        self, test_fn: Test, test_name: Optional[Union[int, str]] = None, **params
-    ) -> "Suite":
+    def add_test(self, test_fn: Test, test_name: Optional[Union[int, str]] = None, **params) -> "Suite":
         """
         Add a test to the suite.
 
@@ -428,11 +383,7 @@
             test_fn = GiskardTestMethod(test_fn)
 
         if test_name is None:
-            test_name = (
-                test_fn.meta.name
-                if test_fn.meta.display_name is None
-                else test_fn.meta.display_name
-            )
+            test_name = test_fn.meta.name if test_fn.meta.display_name is None else test_fn.meta.display_name
 
         self.tests.append(TestPartial(test_fn, params, test_name))
 
@@ -443,13 +394,9 @@
 
         for test_partial in self.tests:
             if isinstance(test_partial.giskard_test, GiskardTestMethod):
-                available_params = inspect.signature(
-                    test_partial.giskard_test.test_fn
-                ).parameters.values()
+                available_params = inspect.signature(test_partial.giskard_test.test_fn).parameters.values()
             else:
-                available_params = inspect.signature(
-                    test_partial.giskard_test.__init__
-                ).parameters.values()
+                available_params = inspect.signature(test_partial.giskard_test.__init__).parameters.values()
 
             for p in available_params:
                 if p.default == inspect.Signature.empty:
@@ -477,9 +424,7 @@
 
         return self
 
-    def _add_test_if_suitable(
-        self, test_func: TestFunctionMeta, inputs: List[SuiteInput]
-    ):
+    def _add_test_if_suitable(self, test_func: TestFunctionMeta, inputs: List[SuiteInput]):
         required_args = [arg for arg in test_func.args.values() if arg.default is None]
         input_dict: Dict[str, SuiteInput] = {i.name: i for i in inputs}
 
@@ -487,8 +432,7 @@
             [
                 arg
                 for arg in required_args
-                if arg.name not in input_dict
-                or arg.type != input_dict[arg.name].type.__name__
+                if arg.name not in input_dict or arg.type != input_dict[arg.name].type.__name__
             ]
         ):
             # Test is not added if an input  without default value is not specified
@@ -497,20 +441,14 @@
 
         suite_args = {}
 
-        for arg in [
-            arg
-            for arg in test_func.args.values()
-            if arg.default is not None and arg.name not in input_dict
-        ]:
+        for arg in [arg for arg in test_func.args.values() if arg.default is not None and arg.name not in input_dict]:
             # Set default value if not provided
             suite_args[arg.name] = arg.default
 
         models = [
             modelInput
             for modelInput in input_dict.values()
-            if isinstance(modelInput, ModelInput)
-            and modelInput.model_type is not None
-            and modelInput.model_type != ""
+            if isinstance(modelInput, ModelInput) and modelInput.model_type is not None and modelInput.model_type != ""
         ]
         if any(models) and not contains_tag(test_func, next(iter(models)).model_type):
             return
@@ -519,16 +457,12 @@
             [
                 dataset
                 for dataset in input_dict.values()
-                if isinstance(dataset, DatasetInput)
-                and dataset.target is None
-                and dataset.target != ""
+                if isinstance(dataset, DatasetInput) and dataset.target is None and dataset.target != ""
             ]
         ):
             return
 
-        self.add_test(
-            GiskardTest.load(test_func.uuid, None, None).get_builder()(**suite_args)
-        )
+        self.add_test(GiskardTest.load(test_func.uuid, None, None).get_builder()(**suite_args))
 
     def _contains_test(self, test: TestFunctionMeta):
         return any(t.giskard_test == test for t in self.tests)
