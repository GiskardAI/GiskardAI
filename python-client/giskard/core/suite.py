import inspect
import logging
import traceback
from dataclasses import dataclass
from typing import List, Any, Union, Dict, Mapping, Optional

from giskard.client.dtos import TestSuiteDTO, TestInputDTO, SuiteTestDTO
from giskard.client.giskard_client import GiskardClient
from giskard.core.core import TestFunctionMeta
from giskard.datasets.base import Dataset
from giskard.ml_worker.core.savable import Artifact
from giskard.ml_worker.testing.registry.giskard_test import (
    GiskardTest,
    Test,
    GiskardTestMethod,
)
from giskard.ml_worker.testing.registry.registry import tests_registry
from giskard.ml_worker.testing.registry.slicing_function import SlicingFunction
from giskard.ml_worker.testing.registry.transformation_function import (
    TransformationFunction,
)
from giskard.ml_worker.testing.test_result import (
    TestResult,
    TestMessage,
    TestMessageLevel,
)
from giskard.models.base import BaseModel

logger = logging.getLogger(__name__)

suite_input_types: List[type] = [
    Dataset,
    BaseModel,
    str,
    bool,
    int,
    float,
    SlicingFunction,
    TransformationFunction,
]


class TestSuiteResult(tuple):
    """Represents the result of a test suite."""

    def _repr_html_(self):
        passed = self[0]
        tests_results = "".join(
            [
                f"<h3>Test: {key}</h3>{(TestResult(passed=value) if type(value) == bool else value)._repr_html_()}"
                for key, value, _ in self[1]
            ]
        )
        return """
               <h2><span style="color:{0};">{1}</span> Test suite {2}</h2>
               {3}
               """.format(
            "green" if passed else "red",
            "\u2713" if passed else "\u00D7",
            "succeed" if passed else "failed",
            tests_results,
        )


class SuiteInput:
    """
    Represents an input parameter for a test suite.

    Attributes:
        name (str): The name of the input parameter.
        type (Any): The type of the input parameter.

    Raises:
        AssertionError: If the input type is not supported.

    Example:
        >>> input_param = SuiteInput("age", int)
        >>> input_param.name
        'age'
        >>> input_param.type
        <class 'int'>
    """

    type: Any
    name: str

    def __init__(self, name: str, ptype: Any) -> None:
        assert (
            ptype in suite_input_types
        ), f"Type should be one of those: {suite_input_types}"
        self.name = name
        self.type = ptype


class DatasetInput(SuiteInput):
    """
    Represents a dataset input parameter for a test suite.

    Inherits from `SuiteInput`.

    Attributes:
        name (str): The name of the dataset input parameter.
        target (Optional[str]): The target column of the dataset.

    Example:
        >>> dataset_input = DatasetInput("data", target="label")
        >>> dataset_input.name
        'data'
        >>> dataset_input.type
        <class 'Dataset'>
        >>> dataset_input.target
        'label'
    """

    target: Optional[str] = None

    def __init__(self, name: str, target: Optional[str] = None) -> None:
        super().__init__(name, Dataset)
        self.target = target


class ModelInput(SuiteInput):
    """
    Represents a model input parameter for a test suite.

    Inherits from `SuiteInput`.

    Attributes:
        name (str): The name of the model input parameter.
        model_type (Optional[str]): The type or name of the model.

    Example:
        >>> model_input = ModelInput("model", model_type="SKLearnModel")
        >>> model_input.name
        'model'
        >>> model_input.model_type
        'SKLearnModel'
    """

    model_type: Optional[str] = None

    def __init__(self, name: str, model_type: Optional[str] = None) -> None:
        super().__init__(name, BaseModel)
        self.model_type = model_type


@dataclass
class TestPartial:
    giskard_test: GiskardTest
    provided_inputs: Mapping[str, Any]
    test_name: Union[int, str]


def single_binary_result(test_results: List):
    passed = True
    for r in test_results:
        if type(r) == bool:
            passed = passed and r
        elif hasattr(r, "passed"):
            passed = passed and r.passed
        else:
            logger.error(f"Invalid test result: {r.__class__.__name__}")
            passed = False
    return passed


def build_test_input_dto(client, p, pname, ptype, project_key, uploaded_uuids):
    if issubclass(type(p), Dataset) or issubclass(type(p), BaseModel):
        if str(p.id) not in uploaded_uuids:
            p.upload(client, project_key)
        uploaded_uuids.append(str(p.id))
        return TestInputDTO(name=pname, value=str(p.id), type=ptype)
    elif issubclass(type(p), Artifact):
        if str(p.meta.uuid) not in uploaded_uuids:
            p.upload(client)
        uploaded_uuids.append(str(p.meta.uuid))
        return TestInputDTO(
            name=pname,
            value=str(p.meta.uuid),
            type=ptype,
            params=[
                build_test_input_dto(
                    client,
                    value,
                    pname,
                    p.meta.args[pname].type,
                    project_key,
                    uploaded_uuids,
                )
                for pname, value in p.params.items()
            ],
        )
    elif isinstance(p, SuiteInput):
        return TestInputDTO(name=pname, value=p.name, is_alias=True, type=ptype)
    else:
        return TestInputDTO(name=pname, value=str(p), type=ptype)


class Suite:
    """
    A class representing a test suite that groups a collection of test cases together. The Suite class provides
    methods to add new tests, execute all tests, and save the suite to a Giskard instance.

    Attributes:
        id : int
            An integer identifying the suite.
        tests : List[TestPartial]
            A list of TestPartial objects representing the test cases in the suite.
        suite_params : Mapping[str, SuiteInput]
            A mapping of suite parameters with their corresponding SuiteInput objects.
        name : str
            A string representing the name of the suite.
    """

    id: int
    tests: List[TestPartial]
    suite_params: Mapping[str, SuiteInput]
    name: str

    def __init__(self, name=None) -> None:
        """Create a new Test Suite instance with a given name.

        Parameters
        ----------
        name : str, optional
            The name of the test suite.
        """
        self.suite_params = {}
        self.tests = []
        self.name = name

    def run(self, verbose: bool = True, **suite_run_args):
        """Execute all the tests that have been added to the test suite through the `add_test` method.

        Parameters
        ----------
        verbose : bool
            If set to `True`, the execution information for each test will be displayed. Defaults to `False`.
        **suite_run_args : dict, optional
            Any arguments passed here will be applied to all the tests in the suite whenever they match with the
            arguments defined for each test. If a test contains an argument that has already been defined, it will not
            get overridden. If any inputs on the test suite are missing, an error will be raised.

        Returns
        -------
        (passed, test_results) : tuple
            A tuple with the following values:
            - A boolean value representing whether all the tests in the suite passed or not.
            - A list containing tuples of test name (`str`) and test result (`bool` or `TestResult`), it keeps the
            order of the `add_test` sequence.
        """
        res: List[(str, Union[bool, TestResult], Dict[str, Any])] = list()
        required_params = self.find_required_params()
        undefined_params = {
            k: v for k, v in required_params.items() if k not in suite_run_args
        }
        if len(undefined_params):
            raise ValueError(
                f"Missing {len(undefined_params)} required parameters: {undefined_params}"
            )

        for test_partial in self.tests:
            test_params = self.create_test_params(test_partial, suite_run_args)
            try:
<<<<<<< HEAD
                result = test_partial.giskard_test.get_builder()(**test_params).execute()
                res.append((test_partial.test_name, result, test_params))
=======
                test_params = self.create_test_params(test_partial, suite_run_args)
                result = test_partial.giskard_test.get_builder()(
                    **test_params
                ).execute()
                res.append((test_partial.test_name, result))
>>>>>>> 431ac92d
                if verbose:
                    print(
                        """Executed '{0}' with arguments {1}: {2}""".format(
                            test_partial.test_name, test_params, result
                        )
                    )
            except BaseException:  # noqa NOSONAR
                error = traceback.format_exc()
                logging.exception(f"An error happened during test execution for test: {test_partial.test_name}")
                res.append(
                    (
                        test_partial.test_name,
                        TestResult(
                            passed=False,
                            is_error=True,
                            messages=[
                                TestMessage(type=TestMessageLevel.ERROR, text=error)
                            ],
                        ),
                        test_params,
                    )
                )

        result = single_binary_result([result for name, result, params in res])

        logger.info(f"Executed test suite '{self.name or 'unnamed'}'")
        logger.info(f"result: {'success' if result else 'failed'}")
        for test_name, r, a in res:
            logger.info(f"{test_name}: {format_test_result(r)}")
        return TestSuiteResult((result, res))

    @staticmethod
    def create_test_params(test_partial, kwargs):
        if isinstance(test_partial.giskard_test, GiskardTestMethod):
            available_params = inspect.signature(
                test_partial.giskard_test.test_fn
            ).parameters.items()
        else:
            available_params = inspect.signature(
                test_partial.giskard_test.__init__
            ).parameters.items()

        test_params = {}
        for pname, p in available_params:
            if pname in kwargs:
                test_params[pname] = kwargs[pname]
            elif pname in test_partial.provided_inputs:
                if isinstance(test_partial.provided_inputs[pname], SuiteInput):
                    test_params[pname] = kwargs[
                        test_partial.provided_inputs[pname].name
                    ]
                else:
                    test_params[pname] = test_partial.provided_inputs[pname]
        return test_params

    def upload(self, client: GiskardClient, project_key: str):
        """
        Saves the test suite to the Giskard backend and sets its ID.

        :param client: A GiskardClient instance to connect to the backend.
        :param project_key: The key of the project that the test suite belongs to.
        :return: The current instance of the test Suite to allow chained call.
        """
        self.id = client.save_test_suite(self.to_dto(client, project_key))
        project_id = client.get_project(project_key).project_id
        print(
            f"Test suite has been saved: {client.host_url}/main/projects/{project_id}/test-suite/{self.id}/overview"
        )
        return self

    def to_dto(self, client: GiskardClient, project_key: str):
        suite_tests: List[SuiteTestDTO] = list()

        # Avoid to upload the same artifacts several times
        uploaded_uuids: List[str] = []

        for t in self.tests:
            suite_tests.append(
                SuiteTestDTO(
                    testUuid=t.giskard_test.upload(client),
                    functionInputs={
                        pname: build_test_input_dto(
                            client,
                            p,
                            pname,
                            t.giskard_test.meta.args[pname].type,
                            project_key,
                            uploaded_uuids,
                        )
                        for pname, p in t.provided_inputs.items()
                    },
                )
            )

        return TestSuiteDTO(name=self.name, project_key=project_key, tests=suite_tests)

    def add_test(
        self, test_fn: Test, test_name: Optional[Union[int, str]] = None, **params
    ) -> "Suite":
        """
        Add a test to the suite.

        Args:
            test_fn (Test): A test method that will be executed or an instance of a GiskardTest class.
            test_name (Optional[Union[int, str]], optional): A unique identifier used to track the test result.
                If None, the identifier will be generated based on the module and name of the test method.
                If the identifier already exists in the suite, a new unique identifier will be generated.
            **params: Default parameters to be passed to the test method.
                This parameter will be ignored if `test_fn` is an instance of GiskardTest.

        Returns:
            Suite: The current instance of the test suite to allow chained calls.

        """
        if isinstance(test_fn, GiskardTestMethod):
            params = {k: v for k, v in test_fn.params.items() if v is not None}
        elif isinstance(test_fn, GiskardTest):
            params = {
                k: test_fn.__dict__[k]
                for k, v in inspect.signature(test_fn.__init__).parameters.items()
                if test_fn.__dict__[k] is not None
            }
        else:
            test_fn = GiskardTestMethod(test_fn)

        if test_name is None:
            test_name = (
                test_fn.meta.name
                if test_fn.meta.display_name is None
                else test_fn.meta.display_name
            )

        self.tests.append(TestPartial(test_fn, params, test_name))

        return self

    def find_required_params(self):
        res = {}

        for test_partial in self.tests:
            if isinstance(test_partial.giskard_test, GiskardTestMethod):
                available_params = inspect.signature(
                    test_partial.giskard_test.test_fn
                ).parameters.values()
            else:
                available_params = inspect.signature(
                    test_partial.giskard_test.__init__
                ).parameters.values()

            for p in available_params:
                if p.default == inspect.Signature.empty:
                    if p.name not in test_partial.provided_inputs:
                        res[p.name] = p.annotation
                    elif isinstance(test_partial.provided_inputs[p.name], SuiteInput):
                        if test_partial.provided_inputs[p.name].type != p.annotation:
                            raise ValueError(
                                f"Test {test_partial.giskard_test.func.__name__} requires {p.name} input to "
                                f"be {p.annotation.__name__} "
                                f"but {test_partial.provided_inputs[p.name].type.__name__} was provided"
                            )
                        res[test_partial.provided_inputs[p.name].name] = p.annotation
        return res

    def generate_tests(self, inputs: List[SuiteInput]):
        giskard_tests = [
            test
            for test in tests_registry.get_all().values()
            if contains_tag(test, "giskard") and not self._contains_test(test)
        ]

        for test in giskard_tests:
            self._add_test_if_suitable(test, inputs)

        return self

    def _add_test_if_suitable(
        self, test_func: TestFunctionMeta, inputs: List[SuiteInput]
    ):
        required_args = [arg for arg in test_func.args.values() if arg.default is None]
        input_dict: Dict[str, SuiteInput] = {i.name: i for i in inputs}

        if any(
<<<<<<< HEAD
                [
                    arg
                    for arg in required_args
                    if arg.name not in input_dict or arg.type != input_dict[arg.name].type.__name__
                ]
=======
            [
                arg
                for arg in required_args
                if arg.name not in input_dict
                or arg.type != input_dict[arg.name].type.__name__
            ]
>>>>>>> 431ac92d
        ):
            # Test is not added if an input  without default value is not specified
            # or if an input does not match the required type
            return

        suite_args = {}

        for arg in [
            arg
            for arg in test_func.args.values()
            if arg.default is not None and arg.name not in input_dict
        ]:
            # Set default value if not provided
            suite_args[arg.name] = arg.default

        models = [
            modelInput
            for modelInput in input_dict.values()
            if isinstance(modelInput, ModelInput)
            and modelInput.model_type is not None
            and modelInput.model_type != ""
        ]
        if any(models) and not contains_tag(test_func, next(iter(models)).model_type):
            return

        if contains_tag(test_func, "ground_truth") and any(
<<<<<<< HEAD
                [
                    dataset
                    for dataset in input_dict.values()
                    if isinstance(dataset, DatasetInput) and dataset.target is None and dataset.target != ""
                ]
=======
            [
                dataset
                for dataset in input_dict.values()
                if isinstance(dataset, DatasetInput)
                and dataset.target is None
                and dataset.target != ""
            ]
>>>>>>> 431ac92d
        ):
            return

        self.add_test(
            GiskardTest.load(test_func.uuid, None, None).get_builder()(**suite_args)
        )

    def _contains_test(self, test: TestFunctionMeta):
        return any(t.giskard_test == test for t in self.tests)


def contains_tag(func: TestFunctionMeta, tag: str):
    return any([t for t in func.tags if t.upper() == tag.upper()])


def format_test_result(result: Union[bool, TestResult]) -> str:
    if isinstance(result, TestResult):
        return f"{{{'passed' if result.passed else 'failed'}, metric={result.metric}}}"
    else:
        return "passed" if result else "failed"<|MERGE_RESOLUTION|>--- conflicted
+++ resolved
@@ -262,16 +262,10 @@
         for test_partial in self.tests:
             test_params = self.create_test_params(test_partial, suite_run_args)
             try:
-<<<<<<< HEAD
-                result = test_partial.giskard_test.get_builder()(**test_params).execute()
-                res.append((test_partial.test_name, result, test_params))
-=======
-                test_params = self.create_test_params(test_partial, suite_run_args)
                 result = test_partial.giskard_test.get_builder()(
                     **test_params
                 ).execute()
-                res.append((test_partial.test_name, result))
->>>>>>> 431ac92d
+                res.append((test_partial.test_name, result, test_params))
                 if verbose:
                     print(
                         """Executed '{0}' with arguments {1}: {2}""".format(
@@ -454,20 +448,12 @@
         input_dict: Dict[str, SuiteInput] = {i.name: i for i in inputs}
 
         if any(
-<<<<<<< HEAD
                 [
                     arg
                     for arg in required_args
-                    if arg.name not in input_dict or arg.type != input_dict[arg.name].type.__name__
-                ]
-=======
-            [
-                arg
-                for arg in required_args
                 if arg.name not in input_dict
                 or arg.type != input_dict[arg.name].type.__name__
-            ]
->>>>>>> 431ac92d
+                ]
         ):
             # Test is not added if an input  without default value is not specified
             # or if an input does not match the required type
@@ -494,21 +480,13 @@
             return
 
         if contains_tag(test_func, "ground_truth") and any(
-<<<<<<< HEAD
                 [
                     dataset
                     for dataset in input_dict.values()
-                    if isinstance(dataset, DatasetInput) and dataset.target is None and dataset.target != ""
-                ]
-=======
-            [
-                dataset
-                for dataset in input_dict.values()
                 if isinstance(dataset, DatasetInput)
                 and dataset.target is None
                 and dataset.target != ""
-            ]
->>>>>>> 431ac92d
+                ]
         ):
             return
 
