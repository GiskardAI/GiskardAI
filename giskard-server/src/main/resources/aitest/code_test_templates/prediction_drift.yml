title: Prediction drift
id: prediction_drift
order: 5
items:
  - id: drift_prediction_psi
    title: Label drift (PSI)
<<<<<<< HEAD
    hint: Test if classification labels prediction is drifting between train and test set with PSI score
    isMultipleDatasets: True
    isGroundTruthRequired: False
=======
    hint: Test if classification labels prediction is drifting between reference and actual set with PSI score
>>>>>>> f149c3a1
    modelTypes:
      - MULTICLASS_CLASSIFICATION
      - BINARY_CLASSIFICATION
    # language=Python
    code: |
      """
        Summary: Test if classification labels prediction is drifting between actual and reference set with PSI score

        Description: Test if the PSI score between the actual and reference datasets is below the threshold
        for the classification labels predictions

        Example : The test is passed when the  PSI score of classification labels prediction
        for females  between actual and reference sets is below 0.2

        Args:
            actual_slice(GiskardDataset):
                Slice of the actual dataset
            reference_slice(GiskardDataset):
                Slice of the reference dataset
            model(ModelInspector):
                Model used to compute the test
            threshold(float):
                Threshold value for PSI

        Returns:
            passed:
                TRUE if metric <= threshold
            metric:
                Total PSI value
            messages:
                Psi result message
      """
      tests.drift.test_drift_prediction_psi(
          actual_slice=actual_ds.slice(lambda df: df.head(len(df)//2)),
          reference_slice=reference_ds.slice(lambda df: df.tail(len(df)//2)),
          model=model,
          threshold=0.2
      )
  - id: drift_prediction_chi_square
    title: Label drift (Chi square)
<<<<<<< HEAD
    hint: Test if classification labels prediction is drifting between train and test set with chi square
    isMultipleDatasets: True
    isGroundTruthRequired: False
=======
    hint: Test if classification labels prediction is drifting between actual and reference set with chi square
>>>>>>> f149c3a1
    modelTypes:
      - MULTICLASS_CLASSIFICATION
      - BINARY_CLASSIFICATION
    # language=Python
    code: |
      """
        Summary: Test if classification labels prediction is drifting between actual and reference set with chi square

        Description: Test if the Chi Square value between the actual and reference datasets is below the threshold
        for the classification labels predictions

        Example : The test is passed when the  Chi Square value of classification labels prediction
        for females between actual and reference sets is below 0.2

        Args:
            actual_slice(GiskardDataset):
                Slice of the actual dataset
            reference_slice(GiskardDataset):
                Slice of the reference dataset
            model(ModelInspector):
                Model used to compute the test
            threshold(float):
                Threshold value for Chi-Square

        Returns:
            passed:
                TRUE if metric > threshold
            metric:
                Calculated p-value of Chi_square
            messages:
                Message describing if prediction is drifting or not
      """
      tests.drift.test_drift_prediction_chi_square(
          actual_slice=actual_ds.slice(lambda df: df.head(len(df)//2)),
          reference_slice=reference_ds.slice(lambda df: df.tail(len(df)//2)),
          model=model,
          threshold=0.2
      )
  - id: drift_reg_output_ks
    title: Regression Output drift (Kolmogorov–Smirnov)
<<<<<<< HEAD
    hint: Test if regression prediction is drifting between train and test set with KS score
    isMultipleDatasets: True
    isGroundTruthRequired: False
=======
    hint: Test if regression prediction is drifting between actual and reference set with KS score
>>>>>>> f149c3a1
    modelTypes:
      - REGRESSION
    # language=Python
    code: |-
      """
         Summary: Test if regression prediction is drifting between actual and reference set with KS score

         Description: Test if the p-value of the KS test for prediction between the actual and reference datasets for
         a given slice is above the threshold

        Example : The test is passed when the p-value of the KS test for the prediction for females
         between actual and reference dataset is higher than 0.05. It means that the KS test cannot be
         rejected at 5% level and that we cannot assume drift for this variable.

        Args:
            actual_slice(GiskardDataset):
                Slice of the actual dataset
            reference_slice(GiskardDataset):
                Slice of the reference dataset
            model(ModelInspector):
                Model used to compute the test
            threshold(float):
                Threshold for p-value Kolmogorov-Smirnov test

        Returns:
            passed:
                TRUE if metric >= threshold
            metric:
                The calculated p-value Kolmogorov-Smirnov test
            messages:
                Kolmogorov-Smirnov result message
      """
      tests.drift.test_drift_prediction_ks(
          actual_slice=actual_ds.slice(lambda df: df.head(len(df)//2)),
          reference_slice=reference_ds.slice(lambda df: df.tail(len(df)//2)),
          model=model,
          threshold=0.05
      )
  - id: drift_clf_prob_ks
    title: Classification Probability drift (Kolmogorov–Smirnov)
<<<<<<< HEAD
    hint: Test if classification labels probability is drifting between train and test set with KS score
    isMultipleDatasets: True
    isGroundTruthRequired: False
=======
    hint: Test if classification labels probability is drifting between actual and reference set with KS score
>>>>>>> f149c3a1
    modelTypes:
      - MULTICLASS_CLASSIFICATION
      - BINARY_CLASSIFICATION
    # language=Python
    code: |-
      """
        Summary: Test if classification labels probability is drifting between actual and reference set with KS score

        Description: Test if the p-value of the KS test for prediction between the actual and reference datasets for
        a given slice is above the threshold

        Example : The test is passed when the p-value of the KS test for the prediction for females
        between actual and reference dataset is higher than 0.05. It means that the KS test cannot be
        rejected at 5% level and that we cannot assume drift for this variable.

        Args:
            actual_slice(GiskardDataset):
                Slice of the actual dataset
            reference_slice(GiskardDataset):
                Slice of the reference dataset
            model(ModelInspector):
                Model used to compute the test
            threshold(float):
                Threshold for p-value Kolmogorov-Smirnov test
            classification_label:
                One specific label value from the target column for classification model

        Returns:
            passed:
                TRUE if metric >= threshold
            metric:
                The calculated p-value Kolmogorov-Smirnov test
            messages:
                Kolmogorov-Smirnov result message
      """
      tests.drift.test_drift_prediction_ks(
          actual_slice=actual_ds.slice(lambda df: df.head(len(df)//2)),
          reference_slice=reference_ds.slice(lambda df: df.tail(len(df)//2)),
          model=model,
          classification_label= '{{CLASSIFICATION LABEL}}',
          threshold=0.05
      )
  - id: drift_reg_output_earth_movers_distance
    title: Regression Output drift (Earth mover's distance)
<<<<<<< HEAD
    hint: Test if classification labels prediction is drifting between train and test set with Earth mover's distance
    isMultipleDatasets: True
    isGroundTruthRequired: False
=======
    hint: Test if Regression Output is drifting between actual and reference set with Earth mover's distance
>>>>>>> f149c3a1
    modelTypes:
      - REGRESSION
    # language=Python
    code: |-
      """
       Summary: Test if regression output is drifting between reference and
       test set with Earth mover's distance

        Description: Test if the Earth Mover’s Distance value between the actual and reference datasets is
        below the threshold for the prediction for regression models

        Example: The test is passed when the  Earth Mover’s Distance value of prediction
        for females between actual and reference sets is below 0.2

        Args:
            actual_slice(GiskardDataset):
                Slice of the actual dataset
            reference_slice(GiskardDataset):
                Slice of the reference dataset
            model(ModelInspector):
                Model used to compute the test
            threshold(float):
                Threshold for p-value Earth Mover’s Distance test

        Returns:
            passed:
                TRUE if metric >= threshold
            metric:
                Earth Mover's Distance value
      """
      tests.drift.test_drift_prediction_earth_movers_distance(
          actual_slice=actual_ds.slice(lambda df: df.head(len(df)//2)),
          reference_slice=reference_ds.slice(lambda df: df.tail(len(df)//2)),
          model=model,
          threshold=0.2
      )
  - id: drift_clf_prob_earth_movers_distance
    title: Classification Probability drift (Earth mover's distance)
<<<<<<< HEAD
    hint: Test if classification labels probability is drifting between train and test set with Earth mover's distance
    isMultipleDatasets: True
    isGroundTruthRequired: False
=======
    hint: Test if classification labels probability is drifting between actual and reference set with Earth mover's distance
>>>>>>> f149c3a1
    modelTypes:
      - MULTICLASS_CLASSIFICATION
      - BINARY_CLASSIFICATION
    # language=Python
    code: |-
      """
        Summary: Test if classification labels probability is drifting between reference and
        test set with Earth mover's distance

        Description: Test if the Earth Mover’s Distance value between the actual and reference datasets is
        below the threshold for the classification labels predictions

        Example: The test is passed when the  Earth Mover’s Distance value of classification
        labels probabilities for females between actual and reference sets is below 0.2

        Args:
            actual_slice(GiskardDataset):
                Slice of the actual dataset
            reference_slice(GiskardDataset):
                Slice of the reference dataset
            model(ModelInspector):
                Model used to compute the test
            classification_label:
                One specific label value from the target column for classification model
            threshold(float):
                Threshold for p-value Earth Mover’s Distance

        Returns:
            passed:
                TRUE if metric >= threshold
            metric:
                Earth Mover's Distance value
      """
      tests.drift.test_drift_prediction_earth_movers_distance(
          actual_slice=actual_ds.slice(lambda df: df.head(len(df)//2)),
          reference_slice=reference_ds.slice(lambda df: df.tail(len(df)//2)),
          model=model,
          classification_label= '{{CLASSIFICATION LABEL}}',
          threshold=0.2
      )<|MERGE_RESOLUTION|>--- conflicted
+++ resolved
@@ -4,13 +4,9 @@
 items:
   - id: drift_prediction_psi
     title: Label drift (PSI)
-<<<<<<< HEAD
-    hint: Test if classification labels prediction is drifting between train and test set with PSI score
-    isMultipleDatasets: True
-    isGroundTruthRequired: False
-=======
     hint: Test if classification labels prediction is drifting between reference and actual set with PSI score
->>>>>>> f149c3a1
+    isMultipleDatasets: True
+    isGroundTruthRequired: False
     modelTypes:
       - MULTICLASS_CLASSIFICATION
       - BINARY_CLASSIFICATION
@@ -51,13 +47,9 @@
       )
   - id: drift_prediction_chi_square
     title: Label drift (Chi square)
-<<<<<<< HEAD
-    hint: Test if classification labels prediction is drifting between train and test set with chi square
-    isMultipleDatasets: True
-    isGroundTruthRequired: False
-=======
     hint: Test if classification labels prediction is drifting between actual and reference set with chi square
->>>>>>> f149c3a1
+    isMultipleDatasets: True
+    isGroundTruthRequired: False
     modelTypes:
       - MULTICLASS_CLASSIFICATION
       - BINARY_CLASSIFICATION
@@ -98,13 +90,9 @@
       )
   - id: drift_reg_output_ks
     title: Regression Output drift (Kolmogorov–Smirnov)
-<<<<<<< HEAD
-    hint: Test if regression prediction is drifting between train and test set with KS score
-    isMultipleDatasets: True
-    isGroundTruthRequired: False
-=======
     hint: Test if regression prediction is drifting between actual and reference set with KS score
->>>>>>> f149c3a1
+    isMultipleDatasets: True
+    isGroundTruthRequired: False
     modelTypes:
       - REGRESSION
     # language=Python
@@ -145,13 +133,9 @@
       )
   - id: drift_clf_prob_ks
     title: Classification Probability drift (Kolmogorov–Smirnov)
-<<<<<<< HEAD
-    hint: Test if classification labels probability is drifting between train and test set with KS score
-    isMultipleDatasets: True
-    isGroundTruthRequired: False
-=======
     hint: Test if classification labels probability is drifting between actual and reference set with KS score
->>>>>>> f149c3a1
+    isMultipleDatasets: True
+    isGroundTruthRequired: False
     modelTypes:
       - MULTICLASS_CLASSIFICATION
       - BINARY_CLASSIFICATION
@@ -196,13 +180,9 @@
       )
   - id: drift_reg_output_earth_movers_distance
     title: Regression Output drift (Earth mover's distance)
-<<<<<<< HEAD
-    hint: Test if classification labels prediction is drifting between train and test set with Earth mover's distance
-    isMultipleDatasets: True
-    isGroundTruthRequired: False
-=======
     hint: Test if Regression Output is drifting between actual and reference set with Earth mover's distance
->>>>>>> f149c3a1
+    isMultipleDatasets: True
+    isGroundTruthRequired: False
     modelTypes:
       - REGRESSION
     # language=Python
@@ -241,13 +221,9 @@
       )
   - id: drift_clf_prob_earth_movers_distance
     title: Classification Probability drift (Earth mover's distance)
-<<<<<<< HEAD
-    hint: Test if classification labels probability is drifting between train and test set with Earth mover's distance
-    isMultipleDatasets: True
-    isGroundTruthRequired: False
-=======
     hint: Test if classification labels probability is drifting between actual and reference set with Earth mover's distance
->>>>>>> f149c3a1
+    isMultipleDatasets: True
+    isGroundTruthRequired: False
     modelTypes:
       - MULTICLASS_CLASSIFICATION
       - BINARY_CLASSIFICATION
