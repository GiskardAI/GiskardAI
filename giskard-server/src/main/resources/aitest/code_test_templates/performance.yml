title: Performance
id: performance
order: 3
items:
  - id: auc
    title: AUC
    hint: Test if the AUC is high enough for a slice
    isMultipleDatasets: False
    isGroundTruthRequired: True
    modelTypes:
      - MULTICLASS_CLASSIFICATION
      - BINARY_CLASSIFICATION
    # language=Python
    code: |-
      """
      Summary: Test if the AUC is high enough for a slice

      Description: Test if the model AUC performance is higher than a threshold for a given slice

      Example: The test is passed when the AUC for women is higher than 0.7

      Args:
          actual_slice(GiskardDataset):
              Slice of the actual dataset
          model(ModelInspector):
              Model used to compute the test
          threshold(float):
              Threshold value of AUC metrics

      Returns:
          total rows tested:
              Length of slice_df tested
          metric:
              The AUC performance metric
          passed:
              TRUE if AUC metrics > threshold

      """
      tests.performance.test_auc(
            actual_slice=actual_ds.slice(lambda df: df.head(len(df) // 2)),
            model=model,
            threshold=0.7
        )

  - id: f1
    title: F1
    hint: Test if the F1 score is high enough for a slice
<<<<<<< HEAD
    isMultipleDatasets: False
    isGroundTruthRequired: True
=======
    modelTypes:
      - MULTICLASS_CLASSIFICATION
      - BINARY_CLASSIFICATION
>>>>>>> f149c3a1
    # language=Python
    code: |-
      """
      Summary: Test if the F1 score is high enough for a slice

      Description: Test if the model F1 score is higher than a defined threshold for a given slice

      Example: The test is passed when F1 score for women is higher than 0.7

      Args:
          actual_slice(GiskardDataset):
              Slice of the actual dataset
          model(ModelInspector):
              Model used to compute the test
          threshold(float):
              Threshold value for F1 Score

      Returns:
          total rows tested:
              Length of slice_df tested
          metric:
              The F1 score metric
          passed:
              TRUE if F1 Score metrics > threshold
      """
      tests.performance.test_f1(
          actual_slice=actual_ds.slice(lambda df: df.head(len(df) // 2)),
          model=model,
          threshold=0.7
      )
  - id: diff_f1
    title: F1 difference
    hint: Test if the F1 score is equal between two samples
    isMultipleDatasets: False
    isGroundTruthRequired: True
    modelTypes:
      - MULTICLASS_CLASSIFICATION
      - BINARY_CLASSIFICATION
    # language=Python
    code: |-
      """
      Summary: Test if the F1 score is equal between two samples

      Description: Test if the absolute percentage change in model F1 Score between two samples
      is lower than a threshold

      Example: The test is passed when the F1 Score for females has a difference lower than 10% from the
      F1 Score for males. For example, if the F1 Score for males is 0.8 (actual_slice) and the F1 Score  for
      females is 0.6 (reference_slice) then the absolute percentage F1 Score  change is 0.2 / 0.8 = 0.25
      and the test will fail

      Args:
          actual_slice(GiskardDataset):
              Slice of the actual dataset
          reference_slice(GiskardDataset):
              Slice of the actual dataset
          model(ModelInspector):
              Model used to compute the test
          threshold(float):
              Threshold value for F1 Score difference

      Returns:
          total rows tested:
              Length of actual dataset
          metric:
              The F1 Score difference  metric
          passed:
              TRUE if F1 Score difference < threshold

      """
      tests.performance.test_diff_f1(
          actual_slice=actual_ds.slice(lambda df: df.head(len(df) // 2)),
          reference_slice=actual_ds.slice(lambda df: df.tail(len(df) // 2)),
          model=model,
          threshold=0.1
      )
<<<<<<< HEAD
  - id: diff_traintest_f1
    title: F1 Train Test difference
    hint: Test if the F1 score is equal between train and test dataset
    isMultipleDatasets: True
    isGroundTruthRequired: True
=======
  - id: diff_reference_actual_f1
    title: F1 Reference Actual difference
    hint: Test if the F1 score is equal between reference and actual dataset
>>>>>>> f149c3a1
    modelTypes:
      - MULTICLASS_CLASSIFICATION
      - BINARY_CLASSIFICATION
    # language=Python
    code: |-
      """
      Summary: Test if the F1 score is equal between reference and actual dataset

      Description: Test if the absolute percentage change in model F1 Score between reference and actual data
      is lower than a threshold

      Example: The test is passed when the F1 Score for reference dataset for females has a difference lower
      than 10% from the F1 Score for actual dataset for females . For example, if the F1 Score for reference
      dataset for females is 0.8 (reference_slice) and the F1 Score  for actual dataset is 0.6 (actual_slice) then
      the absolute percentage F1 Score  change is 0.2 / 0.8 = 0.25 and the test will fail.

      Args:
          actual_slice(GiskardDataset):
              Slice of actual dataset
          reference_slice(GiskardDataset):
              Slice of reference dataset
          model(ModelInspector):
              Model used to compute the test
          threshold(float):
              Threshold value for F1 Score difference


      Returns:
          metric:
              The F1 Score difference  metric
          passed:
              TRUE if F1 Score difference < threshold

      """
      tests.performance.test_diff_reference_actual_f1(
          reference_slice=reference_ds.slice(lambda df: df.head(len(df) // 2)),
          actual_slice=actual_ds.slice(lambda df: df.tail(len(df) // 2)),
          model=model,
          threshold=0.1
      )

  - id: accuracy
    title: Accuracy
    hint: Test if the Accuracy is high enough for a slice
    isMultipleDatasets: False
    isGroundTruthRequired: True
    modelTypes:
      - MULTICLASS_CLASSIFICATION
      - BINARY_CLASSIFICATION
    # language=Python
    code: |-
      """
      Summary: Test if the Accuracy is high enough for a slice

      Description: Test if the model Accuracy is higher than a threshold for a given slice

      Example: The test is passed when the Accuracy for women is higher than 0.7

      Args:
          actual_slice(GiskardDataset):
              Slice of the actual dataset
          model(ModelInspector):
              Model used to compute the test
          threshold(float):
              Threshold value for Accuracy

      Returns:
          total rows tested:
              Length of slice_df tested
          metric:
              The Accuracy metric
          passed:
              TRUE if Accuracy metrics > threshold

      """
      tests.performance.test_accuracy(
          actual_slice=actual_ds.slice(lambda df: df.head(len(df) // 2)),
          model=model,
          threshold=0.7
      )
  - id: diff_accuracy
    title: Accuracy difference
    hint: Test if the Accuracy is equal between the two samples
    isMultipleDatasets: False
    isGroundTruthRequired: True
    modelTypes:
      - MULTICLASS_CLASSIFICATION
      - BINARY_CLASSIFICATION
    # language=Python
    code: |-
      """
      Summary: Test if the Accuracy is equal between the two samples

      Description: Test if the absolute percentage change of model Accuracy between two samples is lower than a threshold

      Example: The test is passed when the Accuracy for females has a difference lower than 10% from the
      Accuracy for males. For example, if the Accuracy for males is 0.8 (actual_slice) and the Accuracy  for
      females is 0.6 (reference_slice) then the absolute percentage Accuracy change is 0.2 / 0.8 = 0.25
      and the test will fail

      Args:
          actual_slice(GiskardDataset):
              Slice of the actual dataset
          reference_slice(GiskardDataset):
              Slice of the actual dataset
          model(ModelInspector):
              Model used to compute the test
          threshold(float):
              Threshold value for Accuracy Score difference

      Returns:
          total rows tested:
              Length of actual dataset
          metric:
              The Accuracy difference  metric
          passed:
              TRUE if Accuracy difference < threshold
      """
      tests.performance.test_diff_accuracy(
          actual_slice=actual_ds.slice(lambda df: df.head(len(df) // 2)),
          reference_slice=actual_ds.slice(lambda df: df.tail(len(df) // 2)),
          model=model,
          threshold=0.1
      )
<<<<<<< HEAD
  - id: diff_traintest_accuracy
    title: Accuracy Train Test difference
    hint: Test if the Accuracy is equal between train and test dataset
    isMultipleDatasets: True
    isGroundTruthRequired: True
=======
  - id: diff_reference_actual_accuracy
    title: Accuracy Reference Actual difference
    hint: Test if the Accuracy is equal between reference and actual dataset
>>>>>>> f149c3a1
    modelTypes:
      - MULTICLASS_CLASSIFICATION
      - BINARY_CLASSIFICATION
    # language=Python
    code: |-
      """
      Summary: Test if the Accuracy is equal between reference and actual dataset

      Description: Test if the absolute percentage change in model Accuracy between reference and actual data
      is lower than a threshold

      Example: The test is passed when the Accuracy for reference dataset for females has a difference lower
      than 10% from the Accuracy for actual dataset for females. For example, if the Accuracy for reference
      dataset for females is 0.8 (reference_slice) and the Accuracy  for actual dataset for females is 0.6 (actual_slice)
      then the absolute percentage Accuracy  change is 0.2 / 0.8 = 0.25 and the test will fail.

      Args:
          actual_slice(GiskardDataset):
              Slice of actual dataset
          reference_slice(GiskardDataset):
              Slice of reference dataset
          model(ModelInspector):
              Model used to compute the test
          threshold(float):
              Threshold value for Accuracy difference

      Returns:
          metric:
              The Accuracy difference  metric
          passed:
              TRUE if Accuracy difference < threshold
      """
      tests.performance.test_diff_reference_actual_accuracy(
          actual_slice=actual_ds.slice(lambda df: df.head(len(df) // 2)),
          reference_slice=reference_ds.slice(lambda df: df.tail(len(df) // 2)),
          model=model,
          threshold=0.1
      )
  - id: precision
    title: Precision
    hint: Test if the Precision is high enough for a slice
    isMultipleDatasets: False
    isGroundTruthRequired: True
    modelTypes:
      - MULTICLASS_CLASSIFICATION
      - BINARY_CLASSIFICATION
    # language=Python
    code: |-
      """
      Summary: Test if the Precision is high enough for a slice

      Description: Test if the model Precision is higher than a threshold for a given slice

      Example: The test is passed when the Precision for women is higher than 0.7

      Args:
          actual_slice(GiskardDataset):
              Slice of the actual dataset
          model(ModelInspector):
              Model used to compute the test
          threshold(float):
              Threshold value for Precision

      Returns:
          total rows tested:
              Length of slice_df tested
          metric:
              The Precision metric
          passed:
              TRUE if Precision metrics > threshold

      """
      tests.performance.test_precision(
          actual_slice=actual_ds.slice(lambda df: df.head(len(df) // 2)),
          model=model,
          threshold=0.7
      )
  - id: diff_precision
    title: Precision difference
    hint: Test if the Precision is equal between the two samples
    isMultipleDatasets: False
    isGroundTruthRequired: True
    modelTypes:
      - MULTICLASS_CLASSIFICATION
      - BINARY_CLASSIFICATION
    # language=Python
    code: |-
      """
      Summary: Test if the Precision is equal between the two samples

      Description: Test if the absolute percentage change of model Precision between two samples is lower than a threshold

      Example: The test is passed when the Precision for females has a difference lower than 10% from the
      Accuracy for males. For example, if the Precision for males is 0.8 (actual_slice) and the Precision  for
      females is 0.6 (reference_slice) then the absolute percentage Precision change is 0.2 / 0.8 = 0.25
      and the test will fail

      Args:
          actual_slice(GiskardDataset):
              Slice of the actual dataset
          reference_slice(GiskardDataset):
              Slice of the actual dataset
          model(ModelInspector):
              Model used to compute the test
          threshold(float):
              Threshold value for Precision difference

      Returns:
          total rows tested:
              Length of actual dataset
          metric:
              The Precision difference  metric
          passed:
              TRUE if Precision difference < threshold
      """
      tests.performance.test_diff_precision(
          actual_slice=actual_ds.slice(lambda df: df.head(len(df) // 2)),
          reference_slice=actual_ds.slice(lambda df: df.tail(len(df) // 2)),
          model=model,
          threshold=0.1
      )
  - id: recall
    title: Recall
    hint: Test if the Recall is high enough for a slice
    isMultipleDatasets: False
    isGroundTruthRequired: True
    modelTypes:
      - MULTICLASS_CLASSIFICATION
      - BINARY_CLASSIFICATION
    # language=Python
    code: |-
      """
      Summary: Test if the Recall is high enough for a slice

      Description: Test if the model Recall is higher than a threshold for a given slice

      Example: The test is passed when the Recall for women is higher than 0.7

      Args:
          actual_slice(GiskardDataset):
              Slice of the actual dataset
          model(ModelInspector):
              Model used to compute the test
          threshold(float):
              Threshold value for Recall

      Returns:
          total rows tested:
              Length of slice_df tested
          metric:
              The Recall metric
          passed:
              TRUE if Recall metric > threshold

      """
      tests.performance.test_recall(
          actual_slice=actual_ds.slice(lambda df: df.head(len(df) // 2)),
          model=model,
          threshold=0.7
      )
  - id: diff_recall
    title: Recall difference
    hint: Test if the Recall is equal between the two samples
    isMultipleDatasets: False
    isGroundTruthRequired: True
    modelTypes:
      - MULTICLASS_CLASSIFICATION
      - BINARY_CLASSIFICATION
    # language=Python
    code: |-
      """
      Summary: Test if the Recall is equal between the two samples

      Description: Test if the absolute percentage change of model Recall between two samples is lower than a threshold

      Example: The test is passed when the Recall for females has a difference lower than 10% from the
      Accuracy for males. For example, if the Recall for males is 0.8 (actual_slice) and the Recall  for
      females is 0.6 (reference_slice) then the absolute percentage Recall change is 0.2 / 0.8 = 0.25
      and the test will fail

      Args:
          actual_slice(GiskardDataset):
              Slice of the actual dataset
          reference_slice(GiskardDataset):
              Slice of the actual dataset
          model(ModelInspector):
              Model used to compute the test
          threshold(float):
              Threshold value for Recall difference

      Returns:
          total rows tested:
              Length of actual dataset
          metric:
              The Recall difference  metric
          passed:
              TRUE if Recall difference < threshold
      """
      tests.performance.test_diff_recall(
          actual_slice=actual_ds.slice(lambda df: df.head(len(df) // 2)),
          reference_slice=actual_ds.slice(lambda df: df.tail(len(df) // 2)),
          model=model,
          threshold=0.1
      )
  - id: rmse
    title: RMSE
    hint: Test if  the Root Mean Square Error value is low enough for the dataset
    isMultipleDatasets: False
    isGroundTruthRequired: True
    modelTypes:
      - REGRESSION
    # language=Python
    code: |-
      """
      Summary: Test if  the Root Mean Square Error value is low enough for the dataset

      Description: Test if the model RMSE is lower than a threshold

      Example: The test is passed when the RMSE is lower than 0.7

      Args:
          actual_slice(GiskardDataset):
              Slice of actual dataset
          model(ModelInspector):
              Model used to compute the test
          threshold(float):
              Threshold value for RMSE

      Returns:
          total rows tested:
              Length of slice_df tested
          metric:
              The RMSE metric
          passed:
              TRUE if RMSE metric < threshold

      """
      tests.performance.test_rmse(
          actual_slice=actual_ds.slice(lambda df: df.head(len(df) // 2)),
          model=model,
          threshold=0.7
      )
  - id: diff_rmse
    title: RMSE difference
    hint: Test if the RMSE is equal between the two samples
    isMultipleDatasets: False
    isGroundTruthRequired: True
    modelTypes:
      - REGRESSION
    # language=Python
    code: |-
      """
      Summary: Test if the RMSE is equal between the two samples

      Description: Test if the absolute percentage change of model RMSE between two samples is lower than a threshold

      Example: The test is passed when the RMSE for females has a difference lower than 10% from the
      RMSE for males. For example, if the RMSE for males is 0.8 (actual_slice) and the RMSE  for
      females is 0.6 (reference_slice) then the absolute percentage RMSE change is 0.2 / 0.8 = 0.25
      and the test will fail

      Args:
          actual_slice(GiskardDataset):
              Slice of the actual dataset
          reference_slice(GiskardDataset):
              Slice of the actual dataset
          model(ModelInspector):
              Model used to compute the test
          threshold(float):
              Threshold value for RMSE difference

      Returns:
          total rows tested:
              Length of actual dataset
          metric:
              The RMSE difference  metric
          passed:
              TRUE if RMSE difference < threshold
      """
      tests.performance.test_diff_rmse(
          actual_slice=actual_ds.slice(lambda df: df.head(len(df) // 2)),
          reference_slice=actual_ds.slice(lambda df: df.tail(len(df) // 2)),
          model=model,
          threshold=0.1
      )
<<<<<<< HEAD
  - id: diff_traintest_rmse
    title: RMSE Train Test difference
    hint: Test if the RMSE is equal between two slices of train and test dataset
    isMultipleDatasets: True
    isGroundTruthRequired: True
=======
  - id: diff_reference_actual_rmse
    title: RMSE Reference Actual difference
    hint: Test if the RMSE is equal between two slices of reference and actual dataset
>>>>>>> f149c3a1
    modelTypes:
      - REGRESSION
    # language=Python
    code: |-
      """
      Summary: Test if the RMSE is equal between two slices of reference and actual dataset

      Description: Test if the absolute percentage change in model RMSE between slices of  reference and actual data
      is lower than a threshold

      Example: The test is passed when the RMSE for reference dataset for females  has a difference lower
      than 10% from the RMSE for females in actual dataset. For example, if the RMSE for reference dataset
      for females is 0.8 (reference_slice) and the RMSE  for actual dataset for females is 0.6 (actual_slice) then
      the absolute percentage RMSE  change is 0.2 / 0.8 = 0.25 and the test will fail.

      Args:
          actual_slice(GiskardDataset):
              Slice of actual dataset
          reference_slice(GiskardDataset):
              Slice of reference dataset
          model(ModelInspector):
              Model used to compute the test
          threshold(float):
              Threshold value for RMSE difference

      Returns:
          metric:
              The RMSE difference  metric
          passed:
              TRUE if RMSE difference < threshold

      """
      tests.performance.test_diff_reference_actual_rmse(
          actual_slice=actual_ds.slice(lambda df: df.head(len(df) // 2)),
          reference_slice=reference_ds.slice(lambda df: df.tail(len(df) // 2)),
          model=model,
          threshold=0.1
      )
  - id: mae
    title: MAE
    hint: Test if  the negative Mean Absolute Error value is low enough for the dataset
    isMultipleDatasets: False
    isGroundTruthRequired: True
    modelTypes:
      - REGRESSION
    # language=Python
    code: |-
      """
      Summary: Test if  the negative Mean Absolute Error value is low enough for the dataset

      Description: Test if the model Mean Absolute Error is lower than a threshold

      Example: The test is passed when the MAE is lower than 0.7

      Args:
          actual_slice(GiskardDataset):
              Slice of actual dataset
          model(ModelInspector):
              Model used to compute the test
          threshold(float):
              Threshold value for MAE

      Returns:
          total rows tested:
              Length of slice_df tested
          metric:
              The MAE metric
          passed:
              TRUE if MAE metric < threshold
      """
      tests.performance.test_mae(
            actual_slice=actual_ds.slice(lambda df: df.head(len(df) // 2)),
            model=model,
            threshold=0.7
        )
  - id: r2
    title: R2
    hint: Test if  the R-Squared value is high enough for the dataset
    isMultipleDatasets: False
    isGroundTruthRequired: True
    modelTypes:
     - REGRESSION
    # language=Python
    code: |-
      """
      Summary: Test if  the R-Squared value is high enough for the dataset

      Description: Test if the model R-Squared is higher than a threshold

      Example: The test is passed when the R-Squared is higher than 0.7

      Args:
          actual_slice(GiskardDataset):
              Slice of actual dataset
          model(ModelInspector):
              Model used to compute the test
          threshold(float):
              Threshold value for R-Squared

      Returns:
          total rows tested:
              Length of slice_df tested
          metric:
              The R-Squared metric
          passed:
              TRUE if R-Squared metric > threshold

      """
      tests.performance.test_r2(
          actual_slice=actual_ds.slice(lambda df: df.head(len(df) // 2)),
          model=model,
          threshold=0.7
      )<|MERGE_RESOLUTION|>--- conflicted
+++ resolved
@@ -45,14 +45,11 @@
   - id: f1
     title: F1
     hint: Test if the F1 score is high enough for a slice
-<<<<<<< HEAD
-    isMultipleDatasets: False
-    isGroundTruthRequired: True
-=======
-    modelTypes:
-      - MULTICLASS_CLASSIFICATION
-      - BINARY_CLASSIFICATION
->>>>>>> f149c3a1
+    modelTypes:
+      - MULTICLASS_CLASSIFICATION
+      - BINARY_CLASSIFICATION
+    isMultipleDatasets: False
+    isGroundTruthRequired: True
     # language=Python
     code: |-
       """
@@ -129,17 +126,11 @@
           model=model,
           threshold=0.1
       )
-<<<<<<< HEAD
-  - id: diff_traintest_f1
-    title: F1 Train Test difference
-    hint: Test if the F1 score is equal between train and test dataset
-    isMultipleDatasets: True
-    isGroundTruthRequired: True
-=======
   - id: diff_reference_actual_f1
     title: F1 Reference Actual difference
     hint: Test if the F1 score is equal between reference and actual dataset
->>>>>>> f149c3a1
+    isMultipleDatasets: True
+    isGroundTruthRequired: True
     modelTypes:
       - MULTICLASS_CLASSIFICATION
       - BINARY_CLASSIFICATION
@@ -264,17 +255,11 @@
           model=model,
           threshold=0.1
       )
-<<<<<<< HEAD
-  - id: diff_traintest_accuracy
-    title: Accuracy Train Test difference
-    hint: Test if the Accuracy is equal between train and test dataset
-    isMultipleDatasets: True
-    isGroundTruthRequired: True
-=======
   - id: diff_reference_actual_accuracy
     title: Accuracy Reference Actual difference
     hint: Test if the Accuracy is equal between reference and actual dataset
->>>>>>> f149c3a1
+    isMultipleDatasets: True
+    isGroundTruthRequired: True
     modelTypes:
       - MULTICLASS_CLASSIFICATION
       - BINARY_CLASSIFICATION
@@ -560,17 +545,11 @@
           model=model,
           threshold=0.1
       )
-<<<<<<< HEAD
-  - id: diff_traintest_rmse
-    title: RMSE Train Test difference
-    hint: Test if the RMSE is equal between two slices of train and test dataset
-    isMultipleDatasets: True
-    isGroundTruthRequired: True
-=======
   - id: diff_reference_actual_rmse
     title: RMSE Reference Actual difference
     hint: Test if the RMSE is equal between two slices of reference and actual dataset
->>>>>>> f149c3a1
+    isMultipleDatasets: True
+    isGroundTruthRequired: True
     modelTypes:
       - REGRESSION
     # language=Python
