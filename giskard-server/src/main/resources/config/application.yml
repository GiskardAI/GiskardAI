--- conflicted
+++ resolved
@@ -209,9 +209,6 @@
 application:
   ml-worker-host: localhost
   ml-worker-port: 50051
-<<<<<<< HEAD
-  bucketPath: giskard-legacy-server/app
-=======
   api-token-validity-in-days: 90
   invitation-token-validity-in-days: 3
->>>>>>> 9c31d737
+  bucketPath: giskard-legacy-server/app