--- conflicted
+++ resolved
@@ -35,31 +35,6 @@
 @RequiredArgsConstructor
 public class InitService {
 
-<<<<<<< HEAD
-    private final Logger logger = LoggerFactory.getLogger(InitService.class);
-
-    final UserRepository userRepository;
-
-    final RoleRepository roleRepository;
-
-    final UserService userService;
-
-    final ProjectRepository projectRepository;
-    final ProjectService projectService;
-
-    final PasswordEncoder passwordEncoder;
-    private final ResourceLoader resourceLoader;
-    private final FileUploadService fileUploadService;
-
-    private record ProjectConfig(String name, String creator, ModelUploadParamsDTO modelParams,
-                                 DataUploadParamsDTO datasetParams) {
-    }
-
-    String[] mockKeys = Arrays.stream(AuthoritiesConstants.AUTHORITIES).map(key -> key.replace("ROLE_", "")).toArray(String[]::new);
-    public Map<String, String> users = Arrays.stream(mockKeys).collect(Collectors.toMap(String::toLowerCase, String::toLowerCase));
-
-=======
->>>>>>> ae1dbb43
     private static final Map<String, FeatureType> germanCreditFeatureTypes = new HashMap<>();
     private static final Map<String, FeatureType> enronFeatureTypes = new HashMap<>();
     private static final Map<String, FeatureType> zillowFeatureTypes = new HashMap<>();
@@ -281,11 +256,8 @@
             uploadModel(projectKey);
             uploadDataframe(projectKey);
         } else {
-<<<<<<< HEAD
-            logger.info(String.format("Project with name %s already exists", projectName));
-=======
             logger.info("Project with key {} already exists", projectKey);
->>>>>>> ae1dbb43
+        }
         }
     }
 
