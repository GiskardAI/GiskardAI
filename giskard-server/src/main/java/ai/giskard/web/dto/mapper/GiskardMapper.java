package ai.giskard.web.dto.mapper;

import ai.giskard.domain.Project;
<<<<<<< HEAD
=======
import ai.giskard.domain.Role;
import ai.giskard.domain.User;
>>>>>>> f12a988f
import ai.giskard.domain.ml.Dataset;
import ai.giskard.domain.ml.Inspection;
import ai.giskard.domain.ml.ProjectModel;
import ai.giskard.domain.ml.TestSuite;
import ai.giskard.repository.ml.DatasetRepository;
import ai.giskard.repository.ml.ModelRepository;
import ai.giskard.web.dto.ml.*;
import ai.giskard.web.dto.user.AdminUserDTO;
import ai.giskard.web.dto.user.UserDTO;
import org.mapstruct.*;

import java.util.Collections;
import java.util.List;
<<<<<<< HEAD
=======
import java.util.Objects;
import java.util.Set;
import java.util.stream.Collectors;
>>>>>>> f12a988f

@Mapper(componentModel = "spring",unmappedTargetPolicy = ReportingPolicy.IGNORE,
    uses = {DatasetRepository.class, ModelRepository.class})
public interface GiskardMapper {
    default Set<String> roleNames(Set<Role> value) {
        return value.stream().map(Role::getName).collect(Collectors.toSet());
    }

    default Set<Role> map(Set<String> value) {
        if (value == null) {
            return Collections.emptySet();
        }
        return value.stream().map(roleName -> {
            Role role = new Role();
            role.setName(roleName);
            return role;
        }).collect(Collectors.toSet());
    }

    @BeanMapping(nullValuePropertyMappingStrategy = NullValuePropertyMappingStrategy.IGNORE)
    void updateProjectFromDto(ProjectPostDTO dto, @MappingTarget Project entity);

    Project projectPostDTOToProject(ProjectPostDTO projectPostDto);

    TestSuiteDTO testSuiteToTestSuiteDTO(TestSuite testSuite);

    ProjectPostDTO projectToProjectPostDTO(Project project);

    ProjectDTO projectToProjectDTO(Project project);

    List<ProjectDTO> projectsToProjectDTOs(List<Project> projects);

    List<ModelDTO> modelsToModelDTOs(List<ProjectModel> models);

    ModelDTO modelToModelDTO(ProjectModel model);

    List<DatasetDTO> datasetsToDatasetDTOs(List<Dataset> datasets);

    Dataset datasetDTOtoDataset(DatasetDTO dto);

    List<TestSuiteDTO> testSuitesToTestSuiteDTOs(List<TestSuite> testSuites);

    @Mappings({
        @Mapping(source = "testDatasetId", target = "testDataset"),
        @Mapping(source = "trainDatasetId", target = "trainDataset"),
        @Mapping(source = "modelId", target = "model")
    })
    void updateTestSuiteFromDTO(UpdateTestSuiteDTO dto, @MappingTarget TestSuite entity);

    UserDTO userToUserDTO(User user);

    default List<UserDTO> usersToUserDTOs(List<User> dtos) {
        return dtos.stream().filter(Objects::nonNull).map(this::userToUserDTO).collect(Collectors.toList());
    }

    AdminUserDTO userToAdminUserDTO(User user);

    User adminUserDTOtoUser(AdminUserDTO dto);

<<<<<<< HEAD
    InspectionDTO inspectionToInspectionDTO(Inspection inspection);

=======
    default List<User> adminUserDTOsToUsers(List<AdminUserDTO> dtos) {
        return dtos.stream().filter(Objects::nonNull).map(this::adminUserDTOtoUser).collect(Collectors.toList());
    }
>>>>>>> f12a988f

    User userFromId(Long id);

}<|MERGE_RESOLUTION|>--- conflicted
+++ resolved
@@ -1,11 +1,8 @@
 package ai.giskard.web.dto.mapper;
 
 import ai.giskard.domain.Project;
-<<<<<<< HEAD
-=======
 import ai.giskard.domain.Role;
 import ai.giskard.domain.User;
->>>>>>> f12a988f
 import ai.giskard.domain.ml.Dataset;
 import ai.giskard.domain.ml.Inspection;
 import ai.giskard.domain.ml.ProjectModel;
@@ -19,12 +16,9 @@
 
 import java.util.Collections;
 import java.util.List;
-<<<<<<< HEAD
-=======
 import java.util.Objects;
 import java.util.Set;
 import java.util.stream.Collectors;
->>>>>>> f12a988f
 
 @Mapper(componentModel = "spring",unmappedTargetPolicy = ReportingPolicy.IGNORE,
     uses = {DatasetRepository.class, ModelRepository.class})
@@ -80,18 +74,15 @@
         return dtos.stream().filter(Objects::nonNull).map(this::userToUserDTO).collect(Collectors.toList());
     }
 
+    InspectionDTO inspectionToInspectionDTO(Inspection inspection);
+
     AdminUserDTO userToAdminUserDTO(User user);
 
     User adminUserDTOtoUser(AdminUserDTO dto);
 
-<<<<<<< HEAD
-    InspectionDTO inspectionToInspectionDTO(Inspection inspection);
-
-=======
     default List<User> adminUserDTOsToUsers(List<AdminUserDTO> dtos) {
         return dtos.stream().filter(Objects::nonNull).map(this::adminUserDTOtoUser).collect(Collectors.toList());
     }
->>>>>>> f12a988f
 
     User userFromId(Long id);
 
