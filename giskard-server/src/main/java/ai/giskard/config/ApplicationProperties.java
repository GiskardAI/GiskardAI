package ai.giskard.config;

import lombok.Getter;
import lombok.Setter;
import org.springframework.boot.context.properties.ConfigurationProperties;

import java.nio.file.Path;

/**
 * Properties specific to Giskard.
 * <p>
 * Properties are configured in the {@code application.yml} file.
 * See {@link tech.jhipster.config.JHipsterProperties} for a good example.
 */
@Setter
@Getter
@ConfigurationProperties(prefix = "application", ignoreUnknownFields = false)
public class ApplicationProperties {
    private String mlWorkerHost;
    private int mlWorkerPort;
    private int apiTokenValidityInDays;
    private int invitationTokenValidityInDays;
<<<<<<< HEAD
    private String bucketPath;
    private Double borderLineThreshold;
=======
    private Path giskardHome;
>>>>>>> be6e0bc7
}<|MERGE_RESOLUTION|>--- conflicted
+++ resolved
@@ -20,10 +20,7 @@
     private int mlWorkerPort;
     private int apiTokenValidityInDays;
     private int invitationTokenValidityInDays;
-<<<<<<< HEAD
     private String bucketPath;
     private Double borderLineThreshold;
-=======
     private Path giskardHome;
->>>>>>> be6e0bc7
 }