package ai.giskard.config;

import lombok.Getter;
import lombok.Setter;
import org.springframework.boot.context.properties.ConfigurationProperties;

import java.nio.file.Path;

/**
 * Properties specific to Giskard.
 * <p>
 * Properties are configured in the {@code application.yml} file.
 * See {@link tech.jhipster.config.JHipsterProperties} for a good example.
 */
@Setter
@Getter
@ConfigurationProperties(prefix = "application", ignoreUnknownFields = false)
public class ApplicationProperties {
    private String mlWorkerHost;
    private int mlWorkerPort;
    private int apiTokenValidityInDays;
    private int invitationTokenValidityInDays;
    private String bucketPath;
    private Double borderLineThreshold;
<<<<<<< HEAD
    private Path giskardHome;
=======
    private Double regressionThreshold;

>>>>>>> 009bdf5c
}<|MERGE_RESOLUTION|>--- conflicted
+++ resolved
@@ -22,10 +22,7 @@
     private int invitationTokenValidityInDays;
     private String bucketPath;
     private Double borderLineThreshold;
-<<<<<<< HEAD
-    private Path giskardHome;
-=======
     private Double regressionThreshold;
 
->>>>>>> 009bdf5c
+    private Path giskardHome;
 }