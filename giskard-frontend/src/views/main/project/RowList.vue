--- conflicted
+++ resolved
@@ -1,73 +1,8 @@
 <template>
-  <v-container style='margin-left:15px' v-if="inspection">
+  <v-container style='margin-left:15px'>
     <v-row>
       <v-col cols='12' md='3'>
         <v-select
-<<<<<<< HEAD
-            :items='filterTypes'
-            label='Filter'
-            v-model='selectedFilter'
-            item-value="out"
-            item-text="in"
-        ></v-select>
-      </v-col>
-    </v-row>
-    <v-row
-        v-if='inspection.model && isClassification(inspection.model.modelType) && selectedFilter===RowFilterType.CUSTOM'>
-      <v-col cols='12' md='3'>
-        <v-subheader class='pt-5 pl-0'>Actual value is between</v-subheader>
-      </v-col>
-      <v-col cols='12' md='1'>
-        <v-text-field
-            :value='minActualThreshold'
-            hide-details
-            step='0.001'
-            type='number'
-            @change='(val)=>{this.minActualThreshold=val;}'
-        >
-        </v-text-field>
-      </v-col>
-      <v-col cols='12' md='1'>
-        <v-subheader class='pt-5'>and</v-subheader>
-      </v-col>
-      <v-col cols='12' md='1'>
-        <v-text-field
-            :value='maxActualThreshold'
-            hide-details
-            step='0.001'
-            type='number'
-            @change='(val)=>{this.maxActualThreshold=val;}'
-        ></v-text-field>
-      </v-col>
-    </v-row>
-    <v-row
-        v-if='inspection.model && isClassification(inspection.model.modelType) && selectedFilter===RowFilterType.CUSTOM'>
-      <v-col cols='12' md='3'>
-        <v-subheader class='pt-5 pl-0'>Predicted value is between</v-subheader>
-      </v-col>
-      <v-col cols='12' md='1'>
-        <v-text-field
-            :value='minThreshold'
-            hide-details
-            step='0.001'
-            type='number'
-            @change='(val)=>{this.minThreshold=val;}'
-        ></v-text-field>
-      </v-col>
-      <v-col cols='12' md='1'>
-        <v-subheader class='pt-5'>and</v-subheader>
-      </v-col>
-      <v-col cols='12' md='1'>
-        <v-text-field
-            :value='maxThreshold'
-            hide-details
-            step='0.001'
-            type='number'
-            @change='(val)=>{this.maxThreshold=val;}'
-        ></v-text-field>
-      </v-col>
-    </v-row>
-=======
           :items='filterTypes'
           label='Filter'
           v-model='selectedFilter'
@@ -159,7 +94,6 @@
         </v-col>
       </v-row>
     </v-container>
->>>>>>> 52c374fe
 
     <v-container v-if='selectedFilter===RowFilterType.CUSTOM && isClassification(inspection.model.modelType) '>
       <v-row>
@@ -215,88 +149,31 @@
       </v-row>
     </v-container>
 
-<<<<<<< HEAD
-    <v-row
-        v-if='selectedFilter===RowFilterType.CUSTOM && inspection.model && isClassification(inspection.model.modelType) '>
-      <v-col cols='12' md='3'>
-        <MultiSelector label='Actual Labels' :options='inspection.model.classificationLabels'
-                       :selected-options.sync='targetLabel'></MultiSelector>
-      </v-col>
-      <v-col cols='12' md='3'>
-        <MultiSelector label='Predicted Labels' :options='inspection.model.classificationLabels'
-                       :selected-options.sync='predictedLabel'></MultiSelector>
-      </v-col>
-    </v-row>
-    <v-row v-if='selectedFilter===RowFilterType.CUSTOM && isClassification(inspection.model.modelType) '>
-      <v-col cols='12' md='2' class='pl-0 pt-5'>
-        <v-subheader>Probability of</v-subheader>
-      </v-col>
-      <v-col cols='12' md='3'>
-        <v-select
-            v-model='thresholdLabel'
-            :items='inspection.model.classificationLabels'
-            hide-details
-        ></v-select>
-      </v-col>
-      <v-col cols='12' md='2'>
-        <v-subheader class='justify-center pt-5 '>is between :</v-subheader>
-      </v-col>
-      <v-col cols='12' md='2'>
-        <v-text-field
-            :value='minThreshold'
-            hide-details
-            label='Min Threshold'
-            step='0.001'
-            type='number'
-            @change='(val)=>{this.minThreshold=val;}'
-        ></v-text-field>
-      </v-col>
-      <v-col cols='12' md='1'>
-        <v-subheader class='justify-center pt-5'> and</v-subheader>
-      </v-col>
-      <v-col cols='12' md='2'>
-        <v-text-field
-            :value='maxThreshold'
-            hide-details
-            label='Max Threshold'
-            step='0.001'
-            type='number'
-            @change='(val)=>{this.maxThreshold=val;}'
-        ></v-text-field>
-      </v-col>
-    </v-row>
-=======
->>>>>>> 52c374fe
   </v-container>
 </template>
 
 <script lang='ts'>
-<<<<<<< HEAD
-import {Component, Prop, Vue, Watch} from 'vue-property-decorator';
-import {api} from '@/api';
-import {commitAddNotification} from '@/store/main/mutations';
-import {Filter, InspectionDTO, RegressionUnit, RowFilterType} from '@/generated-sources';
-=======
 import { Component, Prop, Vue, Watch } from 'vue-property-decorator';
 import { api } from '@/api';
 import { readToken } from '@/store/main/getters';
 import { commitAddNotification } from '@/store/main/mutations';
 import { Filter, InspectionDTO, RegressionUnit, RowFilterType } from '@/generated-sources';
->>>>>>> 52c374fe
 import MultiSelector from '@/views/main/utils/MultiSelector.vue';
-import {isClassification} from '@/ml-utils';
+import { isClassification } from '@/ml-utils';
 
 /**
  * TODO: This class should be on the wrapper, no template for the moment
  */
 @Component({
-  components: {MultiSelector}
+  components: { MultiSelector }
 })
 export default class RowList extends Vue {
   //@Prop({ required: true }) selectedId!: number;
-  @Prop({required: true}) inspection!: InspectionDTO;
-  @Prop({required: true}) currentRowIdx!: number;
-  @Prop({required: true}) shuffleMode!: boolean;
+  @Prop({ required: true }) datasetId!: number;
+  @Prop({ required: true }) modelId!: number;
+  @Prop({ required: true }) currentRowIdx!: number;
+  @Prop({ required: true }) inspectionId!: number;
+  @Prop({ required: true }) shuffleMode!: boolean;
 
   rows: Record<string, any>[] = [];
   numberOfRows: number = 0;
@@ -307,41 +184,21 @@
   loading = false;
   errorMsg: string = '';
   rowIdxInPage: number = 0;
+  labels: string[] = [];
   predictedLabel: string[] = [];
   targetLabel: string[] = [];
   minThreshold = null;
   maxThreshold = null;
-<<<<<<< HEAD
-  filterTypes: any[] = [];
-  selectedFilter = RowFilterType.ALL;
-=======
   minDiffThreshold = null;
   maxDiffThreshold = null;
   inspection = {} as InspectionDTO;
   filterTypes: any[] = [];
   selectedFilter = null;
->>>>>>> 52c374fe
   regressionThreshold: number = 0.1;
   percentRegressionUnit = true;
-  thresholdLabel?: string = undefined;
+  thresholdLabel: string = '';
   minActualThreshold = null;
   maxActualThreshold = null;
-<<<<<<< HEAD
-  classificationFiltersMap = [
-    {out: RowFilterType.ALL, in: "All"},
-    {out: RowFilterType.CORRECT, in: "Correct Predictions"},
-    {out: RowFilterType.WRONG, in: "Incorrect Predictions"},
-    {out: RowFilterType.BORDERLINE, in: "Borderline"},
-    {out: RowFilterType.CUSTOM, in: "Custom"}
-  ];
-  regressionFiltersMap = [
-    {out: RowFilterType.ALL, in: "All"},
-    {out: RowFilterType.CORRECT, in: "Closest predictions (top 15%)"},
-    {out: RowFilterType.WRONG, in: "Most distant predictions (top 15%)"},
-    {out: RowFilterType.CUSTOM, in: "Custom"}
-  ];
-=======
->>>>>>> 52c374fe
   isClassification = isClassification;
   RowFilterType = RowFilterType;
 
@@ -363,18 +220,13 @@
 
 
   async mounted() {
-<<<<<<< HEAD
-    this.filterTypes = isClassification(this.inspection.model.modelType) ? this.classificationFiltersMap : this.regressionFiltersMap
-=======
     await this.fetchDetails();
     this.filterTypes = isClassification(this.inspection.model.modelType) ? this.classifFiltersMap : this.regressionFiltersMap;
->>>>>>> 52c374fe
     this.selectedFilter = this.filterTypes[0].out;
-    this.thresholdLabel = this.inspection.model.classificationLabels[0];
+    this.thresholdLabel = this.labels[0];
     await this.fetchRowAndEmit(true);
     this.predictedLabel = [];
     this.targetLabel = [];
-    // this.loaded = true;
   }
 
   @Watch('currentRowIdx')
@@ -382,30 +234,22 @@
     await this.fetchRowAndEmit(false);
   }
 
-  @Watch('inspection.id')
+  @Watch('inspectionId')
   @Watch('regressionThreshold')
   @Watch('selectedFilter')
   @Watch('minThreshold')
   @Watch('maxThreshold')
   @Watch('minActualThreshold')
   @Watch('maxActualThreshold')
+  @Watch('targetLabel')
+  @Watch('predictedLabel')
   @Watch('shuffleMode')
   @Watch('percentRegressionUnit')
-<<<<<<< HEAD
-  @Watch('targetLabel', {deep: true})
-  @Watch('predictedLabel', {deep: true})
-  @Watch('thresholdLabel' )
-  async reloadAlways(nv, ov) {
-    if (JSON.stringify(nv) === JSON.stringify(ov)) {
-      return;
-    }
-=======
   @Watch('thresholdLabel')
   @Watch('maxDiffThreshold')
   @Watch('minDiffThreshold')
 
   async reloadAlways() {
->>>>>>> 52c374fe
     await this.fetchRowAndEmit(true);
 
   }
@@ -419,7 +263,6 @@
   /**
    * Calling fetch rows if necessary, i.e. when start or end of the page
    * @param rowIdxInResults index of the row in the results
-   * @param hasFilterChanged
    */
   public async fetchRows(rowIdxInResults: number, hasFilterChanged: boolean) {
     const remainder = rowIdxInResults % this.itemsPerPage;
@@ -434,7 +277,8 @@
    * @param rowIdxInResults row's index in
    */
   public async getRow(rowIdxInResults) {
-    this.rowIdxInPage = rowIdxInResults % this.itemsPerPage;
+    const remainder = rowIdxInResults % this.itemsPerPage;
+    this.rowIdxInPage = remainder;
     return this.rows[this.rowIdxInPage];
   }
 
@@ -447,6 +291,7 @@
   public async fetchRowsByRange(minRange: number, maxRange: number) {
     try {
       const props = {
+        'modelId': this.modelId,
         'minRange': minRange,
         'maxRange': maxRange,
         'isRandom': this.shuffleMode
@@ -462,20 +307,16 @@
         'predictedLabel': this.predictedLabel,
         'rowFilter': this.selectedFilter!,
         'regressionUnit': this.percentRegressionUnit ? RegressionUnit.ABSDIFFPERCENT : RegressionUnit.ABSDIFF,
-        'thresholdLabel': this.thresholdLabel!
+        'thresholdLabel': this.thresholdLabel
 
       };
-      const response = await api.getDataFilteredByRange(this.inspection.id, props, filter);
+      const response = await api.getDataFilteredByRange(readToken(this.$store), this.inspectionId, props, filter);
       this.rows = response.data.data;
       this.numberOfRows = response.data.rowNb;
     } catch (error) {
-      commitAddNotification(this.$store, {content: error.response.data.detail, color: 'error'});
+      commitAddNotification(this.$store, { content: error.response.data.detail, color: 'error' });
     }
   }
-<<<<<<< HEAD
-}
-</script>
-=======
 
   public async fetchDetails() {
     try {
@@ -492,5 +333,4 @@
 </script>
 <style scoped>
 
-</style>
->>>>>>> 52c374fe
+</style>