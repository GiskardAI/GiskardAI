export interface IProjetFileDataset extends IProjectFile {
}

export interface IUserProfileUpdate {
  email?: string;
  display_name?: string;
  password?: string;
  is_active?: boolean;
  role_id?: number;
}

export interface IUserProfileCreate {
  email: string;
  user_id: string;
  password: string;
  role_id?: number;
  display_name?: string;
}

export interface IUserProfileMinimal {
  id: number,
  user_id: string,
  display_name?: string
}

export interface IProjectFile {
<<<<<<< HEAD
  id: number,
  name: string,
  size: number,
  creation_date: string,
  filename: string;
=======
    id: number,
    name: string,
    size: number,
    creation_date: string,
    file_name: string;
>>>>>>> c4d0bddc
}

export interface IProjetFileModel extends IProjectFile {
  python_version: string;
}


export interface IDataMetadata {
  feat_name: string,
  feat_type: string,
  feat_cat_values: string[]
}

export interface IModelMetadata {
  prediction_task: string,
  classification_labels: string[],
  classification_threshold: number
}

export interface IFeedbackCreate {
  project_id: number,
  model_id: number,
  dataset_id: number,
  target_feature?: string,
  user_data: object,
  original_data: object,
  feedback_type: string,
  feature_name?: string,
  feature_value?: any,
  feedback_choice?: string,
  feedback_message?: string
}

export interface IFeedbackForList {
  id: number,
  user_id: string,
  model_name: string,
  dataset_name: string,
  created_on: Date,
  feedback_type: string,
  feature_name?: string,
  feature_value?: any,
  feedback_choice?: string,
  feedback_message?: string
}

export interface IFeedbackDisplay {
  id: number,
  user: IUserProfileMinimal,
  created_on: Date,
  model: { id: number, file_name: string },
  dataset: { id: number, file_name: string },
  target_feature?: string,
  feedback_type: string,
  feature_name?: string,
  feature_value?: any,
  feedback_choice?: string,
  feedback_message?: string
  user_data: object,
  original_data: object
  replies: IFeedbackReply[]
}

export interface IFeedbackReply {
  id: number,
  user: IUserProfileMinimal,
  created_on: Date,
  content: string,
  reply_to_reply?: number
}<|MERGE_RESOLUTION|>--- conflicted
+++ resolved
@@ -24,19 +24,11 @@
 }
 
 export interface IProjectFile {
-<<<<<<< HEAD
   id: number,
   name: string,
   size: number,
   creation_date: string,
-  filename: string;
-=======
-    id: number,
-    name: string,
-    size: number,
-    creation_date: string,
-    file_name: string;
->>>>>>> c4d0bddc
+  file_name: string;
 }
 
 export interface IProjetFileModel extends IProjectFile {
