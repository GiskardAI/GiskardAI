name: Build & Push dev images

on:
#  schedule:
#    - cron: '0 5 * * *'
  workflow_dispatch:

jobs:
  build-images:
    runs-on: ubuntu-latest
    steps:
      - name: Checkout code
        uses: actions/checkout@v3.3.0

      - name: Set up Docker Buildx
        id: builder
        uses: docker/setup-buildx-action@master

<<<<<<< HEAD
      - name: "Append ARM buildx builder from AWS"
=======

      - name: "Append ARM buildx builder from Oracle cloud"
>>>>>>> b6a72878
        uses: baschny/append-buildx-action@v1
        with:
          builder: ${{ steps.builder.outputs.name }}
          endpoint: ssh://${{ secrets.ARM_SSH_CONNECTION_STRING }}
          ssh_private_key: ${{ secrets.ARM_SSH_PRIVATE_KEY }}

      - name: Extract branch name
        shell: bash
        run: |
          BRANCH=${GITHUB_REF#refs/heads/}
          SANITIZED_BRANCH=${BRANCH//"/"/-}
          
          echo $BRANCH
          echo $SANITIZED_BRANCH
          
          echo "branch=$BRANCH" >> $GITHUB_OUTPUT
          echo "tag=$SANITIZED_BRANCH" >> $GITHUB_OUTPUT
        id: extract_branch

      - name: Login to Docker registry
        uses: docker/login-action@v2
        with:
          username: giskardai
          password: ${{ secrets.DOCKERHUB_TOKEN }}

      - name: Build and push image based on the current branch
        env:
          IMAGE: docker.io/giskardai/giskard
        run: |
          docker buildx build \
          --platform linux/amd64,linux/arm64 \
          --tag $IMAGE:${{ steps.extract_branch.outputs.tag }} \
          --file Dockerfile \
          --push \
          .

      - name: Invoke deployment hook
        if: ${{ steps.extract_branch.outputs.branch == 'main' }}
        run: |
          curl -L --silent --max-time 900 ${{ secrets.TEST_SERVER_WEBHOOK_URL_BASE }}/redeploy-dev<|MERGE_RESOLUTION|>--- conflicted
+++ resolved
@@ -16,12 +16,7 @@
         id: builder
         uses: docker/setup-buildx-action@master
 
-<<<<<<< HEAD
-      - name: "Append ARM buildx builder from AWS"
-=======
-
       - name: "Append ARM buildx builder from Oracle cloud"
->>>>>>> b6a72878
         uses: baschny/append-buildx-action@v1
         with:
           builder: ${{ steps.builder.outputs.name }}
