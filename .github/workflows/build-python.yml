--- conflicted
+++ resolved
@@ -48,11 +48,7 @@
     shell: bash
 jobs:
   build-python:
-<<<<<<< HEAD
-    name: "Python ${{ matrix.python-version }}${{ matrix.pydantic_v2 && ' (Pydantic V2)' || ''}} on ${{ matrix.os }}"
-=======
-    name: "Python ${{ matrix.python-version }}${{ matrix.pandas_v1 && ' (Pandas V1)' || ''}}${{ matrix.pydantic_v1 && ' (Pydantic V1)' || ''}} on ${{ matrix.os }}${{matrix.experimental && ' (Non failing)' || '' }}"
->>>>>>> 27097e84
+    name: "Python ${{ matrix.python-version }}${{ matrix.pandas_v1 && ' (Pandas V1)' || ''}}${{ matrix.pydantic_v1 && ' (Pydantic V1)' || ''}} on ${{ matrix.os }}"
     runs-on: ${{ matrix.os }}
     strategy:
       fail-fast: false # Do not stop when any job fails
