import re

import pandas as pd

from giskard import Dataset


def _dataset_from_dict(data):
    return Dataset(pd.DataFrame(data), target=None)


def test_gender_transformation():
    dataset = _dataset_from_dict(
        {
            "text": [
                "We just got this and my daughter loves it. She has played it several times.",
                "It did not work.",
                "“They pushed the feature just 1 minute before the user test”",
                "He hates doing user tests! for his company",
                "Il déteste faire les tests en langue française",
            ]
        }
    )

    from giskard.scanner.robustness.text_transformations import TextGenderTransformation

    t = TextGenderTransformation(column="text")

    transformed = dataset.transform(t)
    transformed_text = transformed.df.text.str.lower().values
    assert transformed_text[0] == "We just got this and my son loves it. He has played it several times.".lower()
    assert transformed_text[1] == "It did not work.".lower()
    assert transformed_text[2] == "“They pushed the feature just 1 minute before the user test”".lower()
    assert transformed_text[3] == "She hates doing user tests! for her company".lower()
    assert transformed_text[4] == "Elle déteste faire les tests en langue français".lower()


def test_uppercase_transformation():
    dataset = _dataset_from_dict(
        {
            "text": [
                "My lowercase text.",
                "My lowercase TEXT with greek letters α, β, γ",
                "Another text with → unicode ← characters 😀",
                "“And… punctuation! all should be fine — I hope!?”",
            ]
        }
    )

    from giskard.scanner.robustness.text_transformations import TextUppercase

    t = TextUppercase(column="text")

    transformed = dataset.transform(t)
    transformed_text = transformed.df.text.values

    assert transformed_text[0] == "MY LOWERCASE TEXT."
    assert transformed_text[1] == "MY LOWERCASE TEXT WITH GREEK LETTERS Α, Β, Γ"
    assert transformed_text[2] == "ANOTHER TEXT WITH → UNICODE ← CHARACTERS 😀"
    assert transformed_text[3] == "“AND… PUNCTUATION! ALL SHOULD BE FINE — I HOPE!?”"


def test_lowercase_transformation():
    dataset = _dataset_from_dict(
        {
            "text": [
                "My UPPERCASE text.",
                "My UPPERCASE TEXT with greek letters α, β, γ, Γ",
                "Another TEXT with → UNICODE ← characters 😀",
                "“And… PUNCTUATION! all SHOULD be fine — I HOPE!?”",
            ]
        }
    )

    from giskard.scanner.robustness.text_transformations import TextLowercase

    t = TextLowercase(column="text")

    transformed = dataset.transform(t)
    transformed_text = transformed.df.text.values

    assert transformed_text[0] == "my uppercase text."
    assert transformed_text[1] == "my uppercase text with greek letters α, β, γ, γ"
    assert transformed_text[2] == "another text with → unicode ← characters 😀"
    assert transformed_text[3] == "“and… punctuation! all should be fine — i hope!?”"


def test_punctuation_strip_transformation():
    dataset = _dataset_from_dict(
        {
            "text": [
                "My UPPERCASE text.",
                "My UPPERCASE TEXT with greek letters α, β, γ, Γ",
                "Another @TEXT with → $UNICODE$ ← characters 😀",
                "“And… PUNCTUATION! all SHOULD be fine — I HOPE!?”",
                "This.., is my site.. http://www.example.com/, and ., it .,.,. http://stackoverflow.com rules!..",
                "comma,separated,list",
            ]
        }
    )

    from giskard.scanner.robustness.text_transformations import TextPunctuationRemovalTransformation

    t = TextPunctuationRemovalTransformation(column="text")

    transformed = dataset.transform(t)
    transformed_text = transformed.df.text.values

    assert transformed_text[0] == "My UPPERCASE text"
    assert transformed_text[1] == "My UPPERCASE TEXT with greek letters α β γ Γ"
    assert transformed_text[2] == "Another @TEXT with → $UNICODE$ ← characters 😀"
    assert transformed_text[3] == "And PUNCTUATION all SHOULD be fine  I HOPE"
    assert transformed_text[4] == "This is my site http://www.example.com/ and  it  http://stackoverflow.com rules"
    assert transformed_text[5] == "comma separated list"


<<<<<<< HEAD
def test_number_to_words_transformation():
    dataset = _dataset_from_dict(
        {
            "text": [
                "We have scheduled the meeting for 12/15/2023 at our office.",  # Don't transform dates
                "You can access the report at https://www.example123.com/report2023.",  # Don't transform URLs
                "The serial number of the device is XC1234-AB56. Please send your queries to contact123@service4u.com.",  # Don't transform emails
                "The dataset contains approximately 1500 entries spanning 5 years.",
                "The total cost of the project is estimated to be around $4,500.75.",
                "For more information, call us at +1-800-555-0199.",
                "Der Zug soll um 09:45 Uhr ankommen.",  # German
                "Die Gesamtkosten der Artikel betragen 45,67 Dollar.",  # German
                "La tasa de éxito de este procedimiento es del 98,6%.",  # Spanish
                "Hoy corrió 13,2 millas en el maratón.",  # Spanish
                "Son anniversaire est le 22 du mois.",  # French
                "Le coût total des articles était de 157,23 $.",  # French
            ]
        }
    )

    from giskard.scanner.robustness.text_transformations import TextNumberToWordTransformation

    t = TextNumberToWordTransformation(column="text")

    transformed = dataset.transform(t)
    transformed_text = transformed.df.text.values[:6]
    # English tests
    assert transformed_text[0] == "We have scheduled the meeting for 12/15/2023 at our office."
    assert transformed_text[1] == "You can access the report at https://www.example123.com/report2023."
    assert (
        transformed_text[2]
        == "The serial number of the device is XC1234-AB56. Please send your queries to contact123@service4u.com."
    )
    assert (
        transformed_text[3]
        == "The dataset contains approximately one thousand, five hundred entries spanning five years."
    )
    assert (
        transformed_text[4]
        == "The total cost of the project is estimated to be around $four,five hundred point seven five."
    )
    assert (
        transformed_text[5]
        == "For more information, call us at +one-eight hundred-five hundred and fifty-five-one hundred and ninety-nine."
    )

    # German tests
    t = TextNumberToWordTransformation(column="text")

    transformed = dataset.transform(t)
    transformed_text = transformed.df.text.values[6:8]
    assert transformed_text[0] == "Der Zug soll um neun:fünfundvierzig Uhr ankommen."
    assert transformed_text[1] == "Die Gesamtkosten der Artikel betragen fünfundvierzig,siebenundsechzig Dollar."

    # Spanish tests
    t = TextNumberToWordTransformation(column="text")

    transformed = dataset.transform(t)
    transformed_text = transformed.df.text.values[8:10]
    assert transformed_text[0] == "La tasa de éxito de este procedimiento es del noventa y ocho,seis%."
    assert transformed_text[1] == "Hoy corrió trece,dos millas en el maratón."

    # French tests
    t = TextNumberToWordTransformation(column="text")

    transformed = dataset.transform(t)
    transformed_text = transformed.df.text.values[10:12]
    assert transformed_text[0] == "Son anniversaire est le vingt-deux du mois."
    assert transformed_text[1] == "Le coût total des articles était de cent cinquante-sept,vingt-trois $."
=======
def test_accent_removal_transformation():
    dataset = _dataset_from_dict(
        {
            "text": [
                "C'est l'été",
                "çà et là",
                "Tiếng Việt",
                "État",
                "你好",
            ]
        }
    )

    from giskard.scanner.robustness.text_transformations import TextAccentRemovalTransformation

    t = TextAccentRemovalTransformation(column="text")

    transformed = dataset.transform(t)
    transformed_text = transformed.df.text.values

    assert transformed_text[0] == "C'est l'ete"
    assert transformed_text[1] == "ca et la"
    assert transformed_text[2] == "Tieng Viet"
    assert transformed_text[3] == "Etat"
    assert transformed_text[4] == "你好"
>>>>>>> 782f295b


def test_religion_based_transformation():
    dataset = _dataset_from_dict(
        {
            "text": [
                "Les musulmans de France fêtent vendredi 21 avril la fin du jeûne pratiqué durant le mois de ramadan.",
                "Une partie des bouddhistes commémorent ce vendredi 5 mai la naissance, l’éveil et la mort de "
                "Siddhartha gautama, dit « le Bouddha »",
                "Signs have also been placed in the direction of Mecca along one of the Peak District’s most popular "
                "hiking routes, Cave Dale, to help Muslims combine prayer with enjoying the outdoors.",
                "The Kumbh Mela is said to be the largest gathering in the world and is a blend of religion "
                "spirituality, mythology and culture",
            ]
        }
    )
    from giskard.scanner.robustness.text_transformations import TextReligionTransformation

    t = TextReligionTransformation(column="text", rng_seed=10)

    transformed = dataset.transform(t)
    transformed_text = transformed.df.text.values

    assert (
        transformed_text[0] == "Les hindous de France fêtent vendredi 21 avril la fin du jeûne pratiqué durant le "
        "mois de ramadan."
    )
    assert (
        transformed_text[1] == "Une partie des hindous commémorent ce vendredi 5 mai la naissance, l’éveil et la "
        "mort de abraham, dit « le Bouddha »"
    )
    assert (
        transformed_text[2] == "Signs have also been placed in the direction of kumbh mela along one of the Peak "
        "District’s most popular hiking routes, Cave Dale, to help jews combine prayer "
        "with enjoying the outdoors."
    )
    assert (
        transformed_text[3] == "The vatican is said to be the largest gathering in the world and is a blend of "
        "religion spirituality, mythology and culture"
    )


def test_country_based_transformation():
    dataset = _dataset_from_dict(
        {
            "text": [
                "Les musulmans de France fêtent vendredi 21 avril la fin du jeûne pratiqué durant le mois de ramadan.",
                "Des incendies ravagent l'Australie depuis la fin août 2019.",
                "Bali is an Indonesian island known for its forested volcanic mountains, iconic rice paddies, "
                "beaches and coral reefs. The island is home to religious sites such as cliffside Uluwatu Temple",
                "President Joe Biden visited Ukraine's capital for the first time since Russia invaded the country",
            ]
        }
    )
    from giskard.scanner.robustness.text_transformations import TextNationalityTransformation

    t = TextNationalityTransformation(column="text", rng_seed=0)

    transformed = dataset.transform(t)
    transformed_text = transformed.df.text.values

    assert (
        transformed_text[0] == "Les musulmans de Saint Thomas et Prince fêtent vendredi 21 avril la fin du "
        "jeûne pratiqué durant le mois de ramadan."
    )
    assert transformed_text[1] == "Des incendies ravagent l'Liban depuis la fin août 2019."
    assert (
        transformed_text[2] == "Bali is an Singaporean island known for its forested volcanic mountains, iconic"
        " rice paddies, beaches and coral reefs. The island is home to religious sites "
        "such as cliffside Uluwatu Temple"
    )
    assert (
        transformed_text[3]
        == "President Joe Biden visited UAE's capital for the first time since Syria invaded the country"
    )


def test_country_based_transformation_edge_cases():
    from giskard.scanner.robustness.text_transformations import TextNationalityTransformation

    df = pd.DataFrame(
        {
            "text": [
                "Countries like Italy, that are followed by punctuation",
                "Germany is at the beginning of the sentence",
                "And at the end is Sweden",
                "France",
            ],
            "language__gsk__meta": "en",
        }
    )

    t = TextNationalityTransformation(column="text", rng_seed=0)

    t1 = t.make_perturbation(df.iloc[0])
    t2 = t.make_perturbation(df.iloc[1])
    t3 = t.make_perturbation(df.iloc[2])
    t4 = t.make_perturbation(df.iloc[3])

    assert re.match(r"Countries like (.+), that are followed by punctuation", t1).group(1) != "Italy"
    assert re.match(r"(.+) is at the beginning of the sentence", t2).group(1) != "Germany"
    assert re.match(r"And at the end is (.+)", t3).group(1) != "Sweden"
    assert "France" not in t4


def test_country_based_transformation_escapes_special_chars():
    from giskard.scanner.robustness.text_transformations import TextNationalityTransformation

    df = pd.DataFrame(
        {
            "text": [
                "Things like UXSX should not be touched",
                "Same for U0KX!",
                "But U.S. should be replaced",
                "And also U.K., that must be replaced",
            ],
            "language__gsk__meta": "en",
        }
    )

    t = TextNationalityTransformation(column="text")

    assert t.make_perturbation(df.iloc[0]) == "Things like UXSX should not be touched"
    assert t.make_perturbation(df.iloc[1]) == "Same for U0KX!"
    assert t.make_perturbation(df.iloc[2]) != "But U.S. should be replaced"
    assert t.make_perturbation(df.iloc[3]) != "And also U.K., that must be replaced"


def test_typo_transformation():
    from giskard.scanner.robustness.text_transformations import TextTypoTransformation

    t = TextTypoTransformation(column="text", rng_seed=1)
    p = t.make_perturbation("If one doesn't know his mistakes, he won't want to correct them.")

    assert p == "If one doesn't know his misakes, he won't want to corrcet them."


def test_ocr_typo_transformation():
    from giskard.scanner.robustness.text_transformations import TextFromOCRTypoTransformation

    t = TextFromOCRTypoTransformation(column="text", rng_seed=1, min_length=10)
    p = t.make_perturbation("If one doesn't know his mistakes, he won't want to correct them.")
    short_string = "Short"
    p2 = t.make_perturbation(short_string)

    assert p == "If one doesn't know his mi5takes, he won't want to corrct them."
    assert p2 == short_string


def test_text_to_speech_typo_transformation():
    from giskard.scanner.robustness.text_transformations import TextFromSpeechTypoTransformation

    df = pd.DataFrame(
        {
            "text": [
                "If you two do it together, you will be able to do it.",
                "To be",
            ],
            "language__gsk__meta": "en",
        }
    )

    t = TextFromSpeechTypoTransformation(column="text", rng_seed=1)

    p = t.make_perturbation(df.iloc[0])
    assert p == "If u too due it together, yew will b able too due it."

    # Small text aren't perturbed
    p = t.make_perturbation(df.iloc[1])
    assert p == "To be"<|MERGE_RESOLUTION|>--- conflicted
+++ resolved
@@ -114,7 +114,6 @@
     assert transformed_text[5] == "comma separated list"
 
 
-<<<<<<< HEAD
 def test_number_to_words_transformation():
     dataset = _dataset_from_dict(
         {
@@ -184,7 +183,8 @@
     transformed_text = transformed.df.text.values[10:12]
     assert transformed_text[0] == "Son anniversaire est le vingt-deux du mois."
     assert transformed_text[1] == "Le coût total des articles était de cent cinquante-sept,vingt-trois $."
-=======
+
+
 def test_accent_removal_transformation():
     dataset = _dataset_from_dict(
         {
@@ -210,7 +210,6 @@
     assert transformed_text[2] == "Tieng Viet"
     assert transformed_text[3] == "Etat"
     assert transformed_text[4] == "你好"
->>>>>>> 782f295b
 
 
 def test_religion_based_transformation():
