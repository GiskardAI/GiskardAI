--- conflicted
+++ resolved
@@ -348,9 +348,6 @@
         assert "WEIGHTS" in reply.weights.keys()
 
 
-<<<<<<< HEAD
-@pytest.mark.parametrize("internal", [True, False])
-=======
 def test_websocket_actor_explain_text_ws_not_text(request):
     dataset: Dataset = request.getfixturevalue("enron_data")
     model: BaseModel = request.getfixturevalue("enron_model")
@@ -381,7 +378,6 @@
 @pytest.mark.parametrize("internal", [
     True, False
 ])
->>>>>>> 5a2810e5
 def test_websocket_actor_explain_text_ws_classification(internal, request):
     dataset: Dataset = request.getfixturevalue("enron_data")
     model: BaseModel = request.getfixturevalue("enron_model")
