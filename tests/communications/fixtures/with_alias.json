--- conflicted
+++ resolved
@@ -1608,71 +1608,6 @@
         "key": "gSNnzxHPebRwNaxLlXUb",
         "value": "bCWtlvblwzmmlxpbRCHj",
         "push_title": "ZSgrLKWvRIpETSAEbmPv",
-<<<<<<< HEAD
-        "push_details": [
-          {
-            "action": "iCKJtwAOBuzbcKZEuiAZ",
-            "explanation": "OCSmAXExoCXaOQUMQADw",
-            "button": "cTDkAzsrCGFxbljESPPQ",
-            "cta": 9
-          }
-        ]
-      },
-      "perturbation": {
-        "kind": 3,
-        "key": "nRJeaaNmfGrdiBioLxqy",
-        "value": "buvjfUAkFQbahLiKJClY",
-        "push_title": "PAlHuDqGdpYTpSqWMvna",
-        "push_details": [
-          {
-            "action": "TbQYDiTYKAtskJwkfIpz",
-            "explanation": "qTUakrZOrlJRWrTJzZmL",
-            "button": "eiVlNFRtrpTFXUhCfcdT",
-            "cta": 10
-          }
-        ]
-      },
-      "overconfidence": {
-        "kind": 2,
-        "key": "ORrFOtDlenUDWxoORaIe",
-        "value": "fUcmZvgimMfVtYVpnyfH",
-        "push_title": "caZpFxqdVYYflGYCJInC",
-        "push_details": [
-          {
-            "action": "pmeoZxHHWuprqSUprCEE",
-            "explanation": "mbmdCddHpPzSiAPeXjOZ",
-            "button": "QqfAVpUhVbqUPVRMJjwi",
-            "cta": 4
-          }
-        ]
-      },
-      "underconfidence": {
-        "kind": 2,
-        "key": "LIndYQCCSxurnbHvDdsh",
-        "value": "gnRuuFmaBAHwJMmzylvD",
-        "push_title": "VVoHcdATiNTqKStKMESU",
-        "push_details": [
-          {
-            "action": "XDjnlDNcJLsAiLcZQGnV",
-            "explanation": "XhORIKxWYtPwiqgVXgFv",
-            "button": "gpmMajwbGFRkoCoEnJPQ",
-            "cta": 4
-          }
-        ]
-      },
-      "action": {
-        "object_uuid": "YCzSNDtofPgMCYNYhADq",
-        "arguments": []
-      }
-    },
-    {
-      "contribution": {
-        "kind": 2,
-        "key": "AsBaxxpuOJzHtkaoFTRA",
-        "value": "ZyRvMZpiGBsauwvSEMUM",
-        "push_title": "zMHHGvGGWOSNQFsnKTCh",
-=======
->>>>>>> b67f4eb5
         "push_details": []
       },
       "perturbation": {
@@ -1696,28 +1631,12 @@
         "push_title": "eiVlNFRtrpTFXUhCfcdT",
         "push_details": []
       },
-<<<<<<< HEAD
       "underconfidence": {
-        "kind": 2,
-        "key": "gBDZOKMsXHuyYBihJDVj",
-        "value": "vLcfCnfnGBedSHjSbtSK",
-        "push_title": "oUFTUwJCXPLQZnkMOAzu",
-        "push_details": [
-          {
-            "action": "TPEcSxjpJagpUMYCDCBC",
-            "explanation": "QXvGqpAECYiHZMDtuWUI",
-            "button": "UWStyPtMzrxgsvainSEo",
-            "cta": 2
-          }
-        ]
-=======
-      "borderline": {
         "kind": 1,
         "key": "ORrFOtDlenUDWxoORaIe",
         "value": "fUcmZvgimMfVtYVpnyfH",
         "push_title": "caZpFxqdVYYflGYCJInC",
         "push_details": []
->>>>>>> b67f4eb5
       },
       "action": {
         "object_uuid": "pmeoZxHHWuprqSUprCEE",
@@ -1822,15 +1741,7 @@
           }
         ]
       },
-<<<<<<< HEAD
       "underconfidence": {
-        "kind": 4,
-        "key": "IWSFMVNFinQpNuCnaNOx",
-        "value": "sAkyrZhScfTVnCctqqTQ",
-        "push_title": "cLrIQdOpvrbHJNNMHptW",
-        "push_details": []
-=======
-      "borderline": {
         "kind": 1,
         "key": "oAqXsPHRFTvJGBDBuUGC",
         "value": "cAjlwCnoByuftICCRLJb",
@@ -1843,7 +1754,6 @@
             "cta": 4
           }
         ]
->>>>>>> b67f4eb5
       },
       "action": {
         "object_uuid": "rKYbUtRjLfrYIOxyzOLk",
