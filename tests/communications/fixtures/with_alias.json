--- conflicted
+++ resolved
@@ -27,71 +27,16 @@
           "module": "CSmAXExoCXaOQUMQADwc",
           "doc": "TDkAzsrCGFxbljESPPQn",
           "moduleDoc": "RJeaaNmfGrdiBioLxqyb",
-          "args": [
-            {
-              "name": "uvjfUAkFQbahLiKJClYP",
-              "type": "AlHuDqGdpYTpSqWMvnaT",
-              "optional": true,
-              "default": "ElUxRTOGbkfDUEzWuAaF",
-              "argOrder": 6591
-            }
-          ],
-          "tags": [
-            "UakrZOrlJRWrTJzZmLei"
-          ],
-          "code": "VlNFRtrpTFXUhCfcdTOR",
-          "type": "rFOtDlenUDWxoORaIefU",
-          "debugDescription": "cmZvgimMfVtYVpnyfHca"
-        }
-      },
-      "slices": {
-<<<<<<< HEAD
-        "ZpFxqdVYYflGYCJInCpm": {
-          "uuid": "eoZxHHWuprqSUprCEEmb",
-          "name": "mdCddHpPzSiAPeXjOZQq",
-          "displayName": "fAVpUhVbqUPVRMJjwiLI",
-          "version": 4138,
-          "module": "OJxwnwBaRizPWYaJEEhZ",
-          "doc": "oDiezjqUVWHlqJXLrFLH",
-          "moduleDoc": "YlVNHtAPkppCiKyegFAt",
-          "args": [
-            {
-              "name": "iwWLOzuHtRCZBenfMeYY",
-              "type": "GYJeSmSWUuVwGzlwBVIo",
-              "optional": true,
-              "default": "MajwbGFRkoCoEnJPQYCz",
-              "argOrder": 1995
-            }
-          ],
-          "tags": [
-            "NDtofPgMCYNYhADqAsBa"
-          ],
-          "code": "xxpuOJzHtkaoFTRAZyRv",
-          "type": "MZpiGBsauwvSEMUMzMHH",
-          "cellLevel": false,
-          "columnType": "bLiOuojdOaVPvJpyniAo",
-          "processType": "fEddxiKieHopBmrdKVIy"
-        }
-      },
-      "transformations": {
-        "CcpMZCsMuuznFLnFmIST": {
-          "uuid": "uWWmndMTEEWhXxiOUwqu",
-          "name": "gkJdlqWXcQbNJzBLUwIo",
-          "displayName": "FilmxNYmoCuxnzfleaay",
-          "version": 6277,
-          "module": "SokiQHPbuTCDneHpaBBg",
-          "doc": "WOwjzgoQjxrnnHmEOjwK",
-          "moduleDoc": "HYVCBLBVdnFYdjfdkwcH",
           "args": [],
           "tags": [
-            "VAAfqgbIUNUxMonqpSdn"
+            "uvjfUAkFQbahLiKJClYP"
           ],
-          "code": "MntgJeRAkVAuUzgQBDRE",
-          "type": "BbYZMkuqvgdpPBvqoMBa",
-          "cellLevel": true,
-          "columnType": "hVqrdYyVWYQWVPgBDZOK",
-          "processType": "MsXHuyYBihJDVjvLcfCn"
-=======
+          "code": "AlHuDqGdpYTpSqWMvnaT",
+          "type": "bQYDiTYKAtskJwkfIpzq",
+          "debugDescription": "TUakrZOrlJRWrTJzZmLe"
+        }
+      },
+      "slices": {
         "iVlNFRtrpTFXUhCfcdTO": {
           "uuid": "RrFOtDlenUDWxoORaIef",
           "name": "UcmZvgimMfVtYVpnyfHc",
@@ -129,13 +74,139 @@
           "cellLevel": true,
           "columnType": "USokiQHPbuTCDneHpaBB",
           "processType": "gWOwjzgoQjxrnnHmEOjw"
->>>>>>> b8f84c6d
         }
       }
     },
     {
       "tests": {
-<<<<<<< HEAD
+        "KHYVCBLBVdnFYdjfdkwc": {
+          "uuid": "HVAAfqgbIUNUxMonqpSd",
+          "name": "nMntgJeRAkVAuUzgQBDR",
+          "displayName": "EBbYZMkuqvgdpPBvqoMB",
+          "version": 141,
+          "module": "BhVqrdYyVWYQWVPgBDZO",
+          "doc": "KMsXHuyYBihJDVjvLcfC",
+          "moduleDoc": "nfnGBedSHjSbtSKoUFTU",
+          "args": [
+            {
+              "name": "wJCXPLQZnkMOAzuTPEcS",
+              "type": "xjpJagpUMYCDCBCQXvGq",
+              "optional": true,
+              "default": "gxhOYnawIbvoINaeeano",
+              "argOrder": 6105
+            }
+          ],
+          "tags": [
+            "HSNuPzhhZQtgOXvWovor"
+          ],
+          "code": "VlRXuwdkhLfiOfHjawXc",
+          "type": "lvcHWMJRMZJjPKclHTgx",
+          "debugDescription": "JzuFyhFKinMWBTGQVPGS"
+        }
+      },
+      "slices": {
+        "fNLsUKcGpVfAomhnvGUd": {
+          "uuid": "RAXoypzzFmjNMExhABhN",
+          "name": "ZlGygUKlHRcigDAIqrOQ",
+          "displayName": "QlMoGSnLtgsfUhDseZpm",
+          "version": 8677,
+          "module": "cbhuWHmJoAqXsPHRFTvJ",
+          "doc": "GBDBuUGCcAjlwCnoByuf",
+          "moduleDoc": "tICCRLJbqJiVhTlRSrUi",
+          "args": [],
+          "tags": [
+            "StwgFoIPFaXVHtDTxOFv"
+          ],
+          "code": "WvFcybKacfhAsoZVIPQm",
+          "type": "QmDsiOVqTsIZOcwtpQwK",
+          "cellLevel": false,
+          "columnType": "FhrfACGUNgEykGXulmYr",
+          "processType": "mJMtHIWwugzngavPHWxt"
+        }
+      },
+      "transformations": {
+        "AQViBfnyQKPlKZCmvijI": {
+          "uuid": "dBDitblmcAjAFZeuyDce",
+          "name": "eQcAObSyLigDQOHZPCKK",
+          "displayName": "QzoWnojLesWnntDaXXld",
+          "version": 9492,
+          "module": "BkwTECukGeOcMtJEgCdm",
+          "doc": "toIZsRlKsBeRkypQEFNn",
+          "moduleDoc": "dRqQXGfSGmkAgVKQtWgL",
+          "args": [],
+          "tags": [
+            "nagkNtzFnHIVASYNvofR"
+          ],
+          "code": "gDxclQCWVeJcvwXEjABk",
+          "type": "sTZOdVxRjhVocAZRuZPR",
+          "cellLevel": false,
+          "columnType": "pnsXcXTapMPECZdFPsuB",
+          "processType": "bEbBfrWNbtdUeCrVCVVs"
+        }
+      }
+    },
+    {
+      "tests": {
+        "hEEvTvsrntKNmPNuoOeK": {
+          "uuid": "VXvgCHmfLcAOQkCCrpAb",
+          "name": "QPbZviCKKGBjUmEYALxO",
+          "displayName": "sxWFsWHaziUclUBjXkxm",
+          "version": 8288,
+          "module": "tuHkjJpWwybbfGIXwKrd",
+          "doc": "vKPXRDCAyJDSxyRJBDPF",
+          "moduleDoc": "nqFcxUmxKWKGtwHsOaNM",
+          "args": [],
+          "tags": [
+            "parEOTkegZHgJXFmYKjN"
+          ],
+          "code": "ADtpvBxTdkWFGGmukhZM",
+          "type": "TaKpzJbtCTAqFEpCoaqe",
+          "debugDescription": "zATMMZntlfAAgVYdadMS"
+        }
+      },
+      "slices": {
+        "daBraakkpCnmkUmCxrva": {
+          "uuid": "jHNljVfPThRhcorExPIg",
+          "name": "kMgXQlonvmbnksxTIGSu",
+          "displayName": "wmRTVFfdPUBVWNtxsuya",
+          "version": 2086,
+          "module": "ppgCLiHhiQnsqoyeisxf",
+          "doc": "iqJybcXHMtWsSAQtIjtY",
+          "moduleDoc": "ULPdRpDmOmpDkYlAnidD",
+          "args": [],
+          "tags": [
+            "AUFSPSwAjSkPolhObzjO"
+          ],
+          "code": "emKkwIFiJRKWlUCUSzsz",
+          "type": "AIWIqqOerSnZHqZVlnQT",
+          "cellLevel": false,
+          "columnType": "vaipgwFoNLzonihesMKj",
+          "processType": "ZhzKbHedByzrBiKuuLRx"
+        }
+      },
+      "transformations": {
+        "EtRtsmHCSwTkhWcsrQDy": {
+          "uuid": "DTFxikuyqhigPMBmKyAq",
+          "name": "BAqRkJJQrwLAjUxBskef",
+          "displayName": "BhuyBEEXEzpsNRoTbdIY",
+          "version": 9012,
+          "module": "lSwUfcyWyAiCwUMyhhYF",
+          "doc": "lQlxTffchtqoazxMpEqN",
+          "moduleDoc": "jzxxBBqQXDHLqEyzuBlm",
+          "args": [],
+          "tags": [
+            "kEmOVNrXrsEIvOSpluKI"
+          ],
+          "code": "juUXFORldFuKpwQevhBM",
+          "type": "ZNhwCHKYWkiYiYgEggrP",
+          "cellLevel": false,
+          "columnType": "JEbOlKEbHgyZkKoMZtby",
+          "processType": "kmJPLpnAdfPSTrxWDKzo"
+        }
+      }
+    },
+    {
+      "tests": {
         "fnGBedSHjSbtSKoUFTUw": {
           "uuid": "JCXPLQZnkMOAzuTPEcSx",
           "name": "jpJagpUMYCDCBCQXvGqp",
@@ -215,77 +286,11 @@
           "cellLevel": false,
           "columnType": "MMZntlfAAgVYdadMSdaB",
           "processType": "raakkpCnmkUmCxrvajHN"
-=======
-        "KHYVCBLBVdnFYdjfdkwc": {
-          "uuid": "HVAAfqgbIUNUxMonqpSd",
-          "name": "nMntgJeRAkVAuUzgQBDR",
-          "displayName": "EBbYZMkuqvgdpPBvqoMB",
-          "version": 141,
-          "module": "BhVqrdYyVWYQWVPgBDZO",
-          "doc": "KMsXHuyYBihJDVjvLcfC",
-          "moduleDoc": "nfnGBedSHjSbtSKoUFTU",
-          "args": [
-            {
-              "name": "wJCXPLQZnkMOAzuTPEcS",
-              "type": "xjpJagpUMYCDCBCQXvGq",
-              "optional": true,
-              "default": "gxhOYnawIbvoINaeeano",
-              "argOrder": 6105
-            }
-          ],
-          "tags": [
-            "HSNuPzhhZQtgOXvWovor"
-          ],
-          "code": "VlRXuwdkhLfiOfHjawXc",
-          "type": "lvcHWMJRMZJjPKclHTgx",
-          "debugDescription": "JzuFyhFKinMWBTGQVPGS"
-        }
-      },
-      "slices": {
-        "fNLsUKcGpVfAomhnvGUd": {
-          "uuid": "RAXoypzzFmjNMExhABhN",
-          "name": "ZlGygUKlHRcigDAIqrOQ",
-          "displayName": "QlMoGSnLtgsfUhDseZpm",
-          "version": 8677,
-          "module": "cbhuWHmJoAqXsPHRFTvJ",
-          "doc": "GBDBuUGCcAjlwCnoByuf",
-          "moduleDoc": "tICCRLJbqJiVhTlRSrUi",
-          "args": [],
-          "tags": [
-            "StwgFoIPFaXVHtDTxOFv"
-          ],
-          "code": "WvFcybKacfhAsoZVIPQm",
-          "type": "QmDsiOVqTsIZOcwtpQwK",
-          "cellLevel": false,
-          "columnType": "FhrfACGUNgEykGXulmYr",
-          "processType": "mJMtHIWwugzngavPHWxt"
-        }
-      },
-      "transformations": {
-        "AQViBfnyQKPlKZCmvijI": {
-          "uuid": "dBDitblmcAjAFZeuyDce",
-          "name": "eQcAObSyLigDQOHZPCKK",
-          "displayName": "QzoWnojLesWnntDaXXld",
-          "version": 9492,
-          "module": "BkwTECukGeOcMtJEgCdm",
-          "doc": "toIZsRlKsBeRkypQEFNn",
-          "moduleDoc": "dRqQXGfSGmkAgVKQtWgL",
-          "args": [],
-          "tags": [
-            "nagkNtzFnHIVASYNvofR"
-          ],
-          "code": "gDxclQCWVeJcvwXEjABk",
-          "type": "sTZOdVxRjhVocAZRuZPR",
-          "cellLevel": false,
-          "columnType": "pnsXcXTapMPECZdFPsuB",
-          "processType": "bEbBfrWNbtdUeCrVCVVs"
->>>>>>> b8f84c6d
         }
       }
     },
     {
       "tests": {
-<<<<<<< HEAD
         "ljVfPThRhcorExPIgkMg": {
           "uuid": "XQlonvmbnksxTIGSuwmR",
           "name": "TVFfdPUBVWNtxsuyagiD",
@@ -365,63 +370,6 @@
           "cellLevel": false,
           "columnType": "kbcqluTLERTdJgvuockK",
           "processType": "XVbDjBBieycRUaPRcEyj"
-=======
-        "hEEvTvsrntKNmPNuoOeK": {
-          "uuid": "VXvgCHmfLcAOQkCCrpAb",
-          "name": "QPbZviCKKGBjUmEYALxO",
-          "displayName": "sxWFsWHaziUclUBjXkxm",
-          "version": 8288,
-          "module": "tuHkjJpWwybbfGIXwKrd",
-          "doc": "vKPXRDCAyJDSxyRJBDPF",
-          "moduleDoc": "nqFcxUmxKWKGtwHsOaNM",
-          "args": [],
-          "tags": [
-            "parEOTkegZHgJXFmYKjN"
-          ],
-          "code": "ADtpvBxTdkWFGGmukhZM",
-          "type": "TaKpzJbtCTAqFEpCoaqe",
-          "debugDescription": "zATMMZntlfAAgVYdadMS"
-        }
-      },
-      "slices": {
-        "daBraakkpCnmkUmCxrva": {
-          "uuid": "jHNljVfPThRhcorExPIg",
-          "name": "kMgXQlonvmbnksxTIGSu",
-          "displayName": "wmRTVFfdPUBVWNtxsuya",
-          "version": 2086,
-          "module": "ppgCLiHhiQnsqoyeisxf",
-          "doc": "iqJybcXHMtWsSAQtIjtY",
-          "moduleDoc": "ULPdRpDmOmpDkYlAnidD",
-          "args": [],
-          "tags": [
-            "AUFSPSwAjSkPolhObzjO"
-          ],
-          "code": "emKkwIFiJRKWlUCUSzsz",
-          "type": "AIWIqqOerSnZHqZVlnQT",
-          "cellLevel": false,
-          "columnType": "vaipgwFoNLzonihesMKj",
-          "processType": "ZhzKbHedByzrBiKuuLRx"
-        }
-      },
-      "transformations": {
-        "EtRtsmHCSwTkhWcsrQDy": {
-          "uuid": "DTFxikuyqhigPMBmKyAq",
-          "name": "BAqRkJJQrwLAjUxBskef",
-          "displayName": "BhuyBEEXEzpsNRoTbdIY",
-          "version": 9012,
-          "module": "lSwUfcyWyAiCwUMyhhYF",
-          "doc": "lQlxTffchtqoazxMpEqN",
-          "moduleDoc": "jzxxBBqQXDHLqEyzuBlm",
-          "args": [],
-          "tags": [
-            "kEmOVNrXrsEIvOSpluKI"
-          ],
-          "code": "juUXFORldFuKpwQevhBM",
-          "type": "ZNhwCHKYWkiYiYgEggrP",
-          "cellLevel": false,
-          "columnType": "JEbOlKEbHgyZkKoMZtby",
-          "processType": "kmJPLpnAdfPSTrxWDKzo"
->>>>>>> b8f84c6d
         }
       }
     }
@@ -691,104 +639,7 @@
             "sample": false
           },
           "kwargs": "uVwGzlwBVIotDXBEbYmn",
-<<<<<<< HEAD
-          "args": [
-            {
-              "name": "ihkqNRxSSisvgkTkQVbD",
-              "model": {
-                "project_key": "apJLHdtPwJNqgLsCrMDf",
-                "id": "VtCZHLMLkWFAWLZKxIkB",
-                "sample": false
-              },
-              "dataset": {
-                "project_key": "uwvSEMUMzMHHGvGGWOSN",
-                "id": "QFsnKTChRzycAMvsIbAX",
-                "sample": false
-              },
-              "float": -3673504440234.67,
-              "int": 3403,
-              "str": "mrdKVIyCcpMZCsMuuznF",
-              "bool": false,
-              "slicingFunction": {
-                "project_key": "lYKRbUGqwNOjGiYxVLFn",
-                "id": "BhhLsNmLLpfuzfjcFUlb",
-                "sample": false
-              },
-              "transformationFunction": {
-                "project_key": "BLUwIoFilmxNYmoCuxnz",
-                "id": "fleaayUSokiQHPbuTCDn",
-                "sample": true
-              },
-              "kwargs": "yRVbdRcogebHMJRIuGYH",
-              "args": [
-                {
-                  "name": "mdWEsFDBdsvkTwILMLNn",
-                  "model": {
-                    "project_key": "YhVSSceQytZcBxguKTbB",
-                    "id": "ePebtMqgPPSpwmCrrOXE",
-                    "sample": true
-                  },
-                  "dataset": {
-                    "project_key": "gQBDREBbYZMkuqvgdpPB",
-                    "id": "vqoMBagqLODxoxsMtUeE",
-                    "sample": true
-                  },
-                  "float": 539120236729.589,
-                  "int": 4127,
-                  "str": "OKMsXHuyYBihJDVjvLcf",
-                  "bool": false,
-                  "slicingFunction": {
-                    "project_key": "JLkdDHSPlRAwEUzPlkzU",
-                    "id": "mxtVjzdRYvaBtTdGAEws",
-                    "sample": false
-                  },
-                  "transformationFunction": {
-                    "project_key": "aXKHCQAZqOHZovWWAFEx",
-                    "id": "gxhOYnawIbvoINaeeano",
-                    "sample": true
-                  },
-                  "kwargs": "HSNuPzhhZQtgOXvWovor",
-                  "args": [
-                    {
-                      "name": "VlRXuwdkhLfiOfHjawXc",
-                      "model": {
-                        "project_key": "lvcHWMJRMZJjPKclHTgx",
-                        "id": "JzuFyhFKinMWBTGQVPGS",
-                        "sample": true
-                      },
-                      "dataset": {
-                        "project_key": "aZIWYnCwNRloKvgkDFXB",
-                        "id": "FhvoKnltyrFjTKBdqJHQ",
-                        "sample": true
-                      },
-                      "float": -515833046.346073,
-                      "int": 1939,
-                      "str": "ghneCKDJlkDTvabpFelJ",
-                      "bool": true,
-                      "slicingFunction": {
-                        "project_key": "nLtgsfUhDseZpmBseWtL",
-                        "id": "JeraUXfWPLgWoeDLyvWp",
-                        "sample": true
-                      },
-                      "transformationFunction": {
-                        "project_key": "GCcAjlwCnoByuftICCRL",
-                        "id": "JbqJiVhTlRSrUiStwgFo",
-                        "sample": false
-                      },
-                      "kwargs": "JHXBaQgMWfbwJotvyfOH",
-                      "args": [],
-                      "none": false
-                    }
-                  ],
-                  "none": true
-                }
-              ],
-              "none": true
-            }
-          ],
-=======
           "args": [],
->>>>>>> b8f84c6d
           "none": true
         }
       ]
@@ -1504,29 +1355,16 @@
       "dataframe": {
         "rows": []
       },
-<<<<<<< HEAD
-      "target": "DtofPgMCYNYhADqAsBax",
-      "column_types": {
-        "xpuOJzHtkaoFTRAZyRvM": "ZpiGBsauwvSEMUMzMHHG"
-      },
-      "column_dtypes": {
-        "vGGWOSNQFsnKTChRzycA": "MvsIbAXJuJFkkUndRBtA"
-=======
       "target": "xWYtPwiqgVXgFvgpmMaj",
       "column_types": {
         "wbGFRkoCoEnJPQYCzSND": "tofPgMCYNYhADqAsBaxx"
       },
       "column_dtypes": {
         "puOJzHtkaoFTRAZyRvMZ": "piGBsauwvSEMUMzMHHGv"
->>>>>>> b8f84c6d
       },
       "push_kind": 1,
       "cta_kind": 7,
-<<<<<<< HEAD
-      "rowIdx": 814
-=======
       "rowIdx": 2557
->>>>>>> b8f84c6d
     }
   ],
   "GetPushResponse": [
@@ -1536,44 +1374,6 @@
         "key": "gSNnzxHPebRwNaxLlXUb",
         "value": "bCWtlvblwzmmlxpbRCHj",
         "push_title": "ZSgrLKWvRIpETSAEbmPv",
-<<<<<<< HEAD
-        "push_details": [
-          {
-            "action": "iCKJtwAOBuzbcKZEuiAZ",
-            "explanation": "OCSmAXExoCXaOQUMQADw",
-            "button": "cTDkAzsrCGFxbljESPPQ",
-            "cta": 8
-          }
-        ]
-      },
-      "perturbation": {
-        "kind": 1,
-        "key": "nRJeaaNmfGrdiBioLxqy",
-        "value": "buvjfUAkFQbahLiKJClY",
-        "push_title": "PAlHuDqGdpYTpSqWMvna",
-        "push_details": [
-          {
-            "action": "TbQYDiTYKAtskJwkfIpz",
-            "explanation": "qTUakrZOrlJRWrTJzZmL",
-            "button": "eiVlNFRtrpTFXUhCfcdT",
-            "cta": 7
-          }
-        ]
-      },
-      "overconfidence": {
-        "kind": 1,
-        "key": "ORrFOtDlenUDWxoORaIe",
-        "value": "fUcmZvgimMfVtYVpnyfH",
-        "push_title": "caZpFxqdVYYflGYCJInC",
-        "push_details": []
-      },
-      "borderline": {
-        "kind": 3,
-        "key": "pmeoZxHHWuprqSUprCEE",
-        "value": "mbmdCddHpPzSiAPeXjOZ",
-        "push_title": "QqfAVpUhVbqUPVRMJjwi",
-        "push_details": [
-=======
         "push_details": []
       },
       "perturbation": {
@@ -1614,24 +1414,72 @@
       "action": {
         "object_uuid": "LIndYQCCSxurnbHvDdsh",
         "arguments": [
->>>>>>> b8f84c6d
           {
-            "action": "LIndYQCCSxurnbHvDdsh",
-            "explanation": "gnRuuFmaBAHwJMmzylvD",
-            "button": "VVoHcdATiNTqKStKMESU",
-            "cta": 11
+            "name": "gnRuuFmaBAHwJMmzylvD",
+            "model": {
+              "project_key": "VVoHcdATiNTqKStKMESU",
+              "id": "XDjnlDNcJLsAiLcZQGnV",
+              "sample": true
+            },
+            "dataset": {
+              "project_key": "YGYJeSmSWUuVwGzlwBVI",
+              "id": "otDXBEbYmnihkqNRxSSi",
+              "sample": true
+            },
+            "float": -2043465.28044153,
+            "int": 9347,
+            "str": "TkQVbDapJLHdtPwJNqgL",
+            "bool": true,
+            "slicingFunction": {
+              "project_key": "puOJzHtkaoFTRAZyRvMZ",
+              "id": "piGBsauwvSEMUMzMHHGv",
+              "sample": false
+            },
+            "transformationFunction": {
+              "project_key": "iOuojdOaVPvJpyniAofE",
+              "id": "ddxiKieHopBmrdKVIyCc",
+              "sample": true
+            },
+            "kwargs": "HLQoFmDiPTrlYKRbUGqw",
+            "args": [
+              {
+                "name": "NOjGiYxVLFnBhhLsNmLL",
+                "model": {
+                  "project_key": "pfuzfjcFUlbKQYFrRgKe",
+                  "id": "uztimQyElLrEVZcPSqtE",
+                  "sample": true
+                },
+                "dataset": {
+                  "project_key": "uTNhVahIctgyRVbdRcog",
+                  "id": "ebHMJRIuGYHmdWEsFDBd",
+                  "sample": true
+                },
+                "float": -564232.214070124,
+                "int": 8788,
+                "str": "wILMLNnYhVSSceQytZcB",
+                "bool": false,
+                "slicingFunction": {
+                  "project_key": "IUNUxMonqpSdnMntgJeR",
+                  "id": "AkVAuUzgQBDREBbYZMku",
+                  "sample": true
+                },
+                "transformationFunction": {
+                  "project_key": "frDcQHqpsqMABhVqrdYy",
+                  "id": "VWYQWVPgBDZOKMsXHuyY",
+                  "sample": false
+                },
+                "kwargs": "AbnlgfNWGQYJLkdDHSPl",
+                "args": [],
+                "none": true
+              }
+            ],
+            "none": false
           }
         ]
-      },
-      "action": {
-        "object_uuid": "XDjnlDNcJLsAiLcZQGnV",
-        "arguments": []
       }
     },
     {
       "contribution": {
-<<<<<<< HEAD
-=======
         "kind": 3,
         "key": "SbtSKoUFTUwJCXPLQZnk",
         "value": "MOAzuTPEcSxjpJagpUMY",
@@ -1646,40 +1494,12 @@
         ]
       },
       "perturbation": {
->>>>>>> b8f84c6d
         "kind": 1,
-        "key": "XhORIKxWYtPwiqgVXgFv",
-        "value": "gpmMajwbGFRkoCoEnJPQ",
-        "push_title": "YCzSNDtofPgMCYNYhADq",
+        "key": "gnoyPSOJeuIpAVgSfuVk",
+        "value": "BvUZpzUClNrzaZIWYnCw",
+        "push_title": "NRloKvgkDFXBFhvoKnlt",
         "push_details": []
       },
-<<<<<<< HEAD
-      "perturbation": {
-        "kind": 0,
-        "key": "AsBaxxpuOJzHtkaoFTRA",
-        "value": "ZyRvMZpiGBsauwvSEMUM",
-        "push_title": "zMHHGvGGWOSNQFsnKTCh",
-        "push_details": [
-          {
-            "action": "RzycAMvsIbAXJuJFkkUn",
-            "explanation": "dRBtAMiHLQoFmDiPTrlY",
-            "button": "KRbUGqwNOjGiYxVLFnBh",
-            "cta": 4
-          }
-        ]
-      },
-      "overconfidence": {
-        "kind": 2,
-        "key": "hLsNmLLpfuzfjcFUlbKQ",
-        "value": "YFrRgKeuztimQyElLrEV",
-        "push_title": "ZcPSqtEVuTNhVahIctgy",
-        "push_details": [
-          {
-            "action": "RVbdRcogebHMJRIuGYHm",
-            "explanation": "dWEsFDBdsvkTwILMLNnY",
-            "button": "hVSSceQytZcBxguKTbBe",
-            "cta": 2
-=======
       "overconfidence": {
         "kind": 4,
         "key": "yrFjTKBdqJHQUqzrghne",
@@ -1740,38 +1560,12 @@
             "kwargs": "NuoOeKVXvgCHmfLcAOQk",
             "args": [],
             "none": false
->>>>>>> b8f84c6d
           }
         ]
-      },
-      "borderline": {
-        "kind": 1,
-        "key": "PebtMqgPPSpwmCrrOXEf",
-        "value": "HxZLRKBURpitBfrDcQHq",
-        "push_title": "psqMABhVqrdYyVWYQWVP",
-        "push_details": []
-      },
-      "action": {
-        "object_uuid": "gBDZOKMsXHuyYBihJDVj",
-        "arguments": []
       }
     },
     {
       "contribution": {
-<<<<<<< HEAD
-        "kind": 0,
-        "key": "vLcfCnfnGBedSHjSbtSK",
-        "value": "oUFTUwJCXPLQZnkMOAzu",
-        "push_title": "TPEcSxjpJagpUMYCDCBC",
-        "push_details": []
-      },
-      "perturbation": {
-        "kind": 4,
-        "key": "QXvGqpAECYiHZMDtuWUI",
-        "value": "UWStyPtMzrxgsvainSEo",
-        "push_title": "ZnAMJwOzLzYLegYlbnyX",
-        "push_details": []
-=======
         "kind": 4,
         "key": "dqWSgwsMbqMUcEITwYkf",
         "value": "gEgnkcYrYLlWaZbnCaNe",
@@ -1784,7 +1578,6 @@
             "cta": 2
           }
         ]
->>>>>>> b8f84c6d
       },
       "perturbation": {
         "kind": 3,
@@ -1794,18 +1587,6 @@
         "push_details": []
       },
       "overconfidence": {
-<<<<<<< HEAD
-        "kind": 4,
-        "key": "uLReFZCBsXYfCvIgnoyP",
-        "value": "SOJeuIpAVgSfuVkBvUZp",
-        "push_title": "zUClNrzaZIWYnCwNRloK",
-        "push_details": [
-          {
-            "action": "vgkDFXBFhvoKnltyrFjT",
-            "explanation": "KBdqJHQUqzrghneCKDJl",
-            "button": "kDTvabpFelJZrFAbrhnO",
-            "cta": 4
-=======
         "kind": 1,
         "key": "YdadMSdaBraakkpCnmkU",
         "value": "mCxrvajHNljVfPThRhco",
@@ -1816,50 +1597,10 @@
             "explanation": "txsuyagiDTKhxGheFmHi",
             "button": "SqwCUVRJdjBZLjsYATSO",
             "cta": 3
->>>>>>> b8f84c6d
           }
         ]
       },
       "borderline": {
-<<<<<<< HEAD
-        "kind": 2,
-        "key": "JceLfqocbhuWHmJoAqXs",
-        "value": "PHRFTvJGBDBuUGCcAjlw",
-        "push_title": "CnoByuftICCRLJbqJiVh",
-        "push_details": []
-      },
-      "action": {
-        "object_uuid": "TlRSrUiStwgFoIPFaXVH",
-        "arguments": [
-          {
-            "name": "tDTxOFvWvFcybKacfhAs",
-            "model": {
-              "project_key": "oZVIPQmQmDsiOVqTsIZO",
-              "id": "cwtpQwKHAcIUiHzrKYbU",
-              "sample": true
-            },
-            "dataset": {
-              "project_key": "GXulmYrmJMtHIWwugzng",
-              "id": "avPHWxtAQViBfnyQKPlK",
-              "sample": true
-            },
-            "float": 443516.974148451,
-            "int": 2603,
-            "str": "IrmOWXjEAwPWLKJHBmOg",
-            "bool": false,
-            "slicingFunction": {
-              "project_key": "ceeQcAObSyLigDQOHZPC",
-              "id": "KKQzoWnojLesWnntDaXX",
-              "sample": true
-            },
-            "transformationFunction": {
-              "project_key": "kPBkwTECukGeOcMtJEgC",
-              "id": "dmtoIZsRlKsBeRkypQEF",
-              "sample": false
-            },
-            "kwargs": "xGcOigWQfwEMAuVZlXIA",
-            "args": [],
-=======
         "kind": 4,
         "key": "GIrgXboFYkmSruscWKaf",
         "value": "htUhlqAUCUCwTEyAswdk",
@@ -1990,7 +1731,126 @@
                 "none": true
               }
             ],
->>>>>>> b8f84c6d
+            "none": false
+          }
+        ]
+      }
+    },
+    {
+      "contribution": {
+        "kind": 1,
+        "key": "XhORIKxWYtPwiqgVXgFv",
+        "value": "gpmMajwbGFRkoCoEnJPQ",
+        "push_title": "YCzSNDtofPgMCYNYhADq",
+        "push_details": []
+      },
+      "perturbation": {
+        "kind": 0,
+        "key": "AsBaxxpuOJzHtkaoFTRA",
+        "value": "ZyRvMZpiGBsauwvSEMUM",
+        "push_title": "zMHHGvGGWOSNQFsnKTCh",
+        "push_details": [
+          {
+            "action": "RzycAMvsIbAXJuJFkkUn",
+            "explanation": "dRBtAMiHLQoFmDiPTrlY",
+            "button": "KRbUGqwNOjGiYxVLFnBh",
+            "cta": 4
+          }
+        ]
+      },
+      "overconfidence": {
+        "kind": 2,
+        "key": "hLsNmLLpfuzfjcFUlbKQ",
+        "value": "YFrRgKeuztimQyElLrEV",
+        "push_title": "ZcPSqtEVuTNhVahIctgy",
+        "push_details": [
+          {
+            "action": "RVbdRcogebHMJRIuGYHm",
+            "explanation": "dWEsFDBdsvkTwILMLNnY",
+            "button": "hVSSceQytZcBxguKTbBe",
+            "cta": 2
+          }
+        ]
+      },
+      "borderline": {
+        "kind": 1,
+        "key": "PebtMqgPPSpwmCrrOXEf",
+        "value": "HxZLRKBURpitBfrDcQHq",
+        "push_title": "psqMABhVqrdYyVWYQWVP",
+        "push_details": []
+      },
+      "action": {
+        "object_uuid": "gBDZOKMsXHuyYBihJDVj",
+        "arguments": []
+      }
+    },
+    {
+      "contribution": {
+        "kind": 0,
+        "key": "vLcfCnfnGBedSHjSbtSK",
+        "value": "oUFTUwJCXPLQZnkMOAzu",
+        "push_title": "TPEcSxjpJagpUMYCDCBC",
+        "push_details": []
+      },
+      "perturbation": {
+        "kind": 4,
+        "key": "QXvGqpAECYiHZMDtuWUI",
+        "value": "UWStyPtMzrxgsvainSEo",
+        "push_title": "ZnAMJwOzLzYLegYlbnyX",
+        "push_details": []
+      },
+      "overconfidence": {
+        "kind": 4,
+        "key": "uLReFZCBsXYfCvIgnoyP",
+        "value": "SOJeuIpAVgSfuVkBvUZp",
+        "push_title": "zUClNrzaZIWYnCwNRloK",
+        "push_details": [
+          {
+            "action": "vgkDFXBFhvoKnltyrFjT",
+            "explanation": "KBdqJHQUqzrghneCKDJl",
+            "button": "kDTvabpFelJZrFAbrhnO",
+            "cta": 4
+          }
+        ]
+      },
+      "borderline": {
+        "kind": 2,
+        "key": "JceLfqocbhuWHmJoAqXs",
+        "value": "PHRFTvJGBDBuUGCcAjlw",
+        "push_title": "CnoByuftICCRLJbqJiVh",
+        "push_details": []
+      },
+      "action": {
+        "object_uuid": "TlRSrUiStwgFoIPFaXVH",
+        "arguments": [
+          {
+            "name": "tDTxOFvWvFcybKacfhAs",
+            "model": {
+              "project_key": "oZVIPQmQmDsiOVqTsIZO",
+              "id": "cwtpQwKHAcIUiHzrKYbU",
+              "sample": true
+            },
+            "dataset": {
+              "project_key": "GXulmYrmJMtHIWwugzng",
+              "id": "avPHWxtAQViBfnyQKPlK",
+              "sample": true
+            },
+            "float": 443516.974148451,
+            "int": 2603,
+            "str": "IrmOWXjEAwPWLKJHBmOg",
+            "bool": false,
+            "slicingFunction": {
+              "project_key": "ceeQcAObSyLigDQOHZPC",
+              "id": "KKQzoWnojLesWnntDaXX",
+              "sample": true
+            },
+            "transformationFunction": {
+              "project_key": "kPBkwTECukGeOcMtJEgC",
+              "id": "dmtoIZsRlKsBeRkypQEF",
+              "sample": false
+            },
+            "kwargs": "xGcOigWQfwEMAuVZlXIA",
+            "args": [],
             "none": false
           }
         ]
@@ -2030,15 +1890,12 @@
             "count": 6626
           }
         ],
-        "unexpected_index_list": [
+        "output_df": "",
+        "number_of_perturbed_rows": 6626,
+        "actual_slices_size": [
           8417
         ],
-<<<<<<< HEAD
         "number_of_perturbed_rows": 5633,
-=======
-        "output_df": "",
-        "number_of_perturbed_rows": 6626,
->>>>>>> b8f84c6d
         "actual_slices_size": [
           9466
         ],
@@ -2059,21 +1916,6 @@
         "messages": [
           {
             "type": 0,
-<<<<<<< HEAD
-            "text": "FLtSXWAgOkXzsCWvQvaC"
-          }
-        ],
-        "props": {
-          "OrFPHCjeCSWbXdTxNonP": "jpinXIHpKzfqrPnnLYYw"
-        },
-        "metric": 55916255954165.2,
-        "missing_count": 578,
-        "missing_percent": 456.557077039308,
-        "unexpected_count": 6990,
-        "unexpected_percent": 661412.856642881,
-        "unexpected_percent_total": -228.715214684908,
-        "unexpected_percent_nonmissing": -81044636592727.5,
-=======
             "text": "rCGFxbljESPPQnRJeaaN"
           }
         ],
@@ -2087,33 +1929,9 @@
         "unexpected_percent": 1083869816.1111,
         "unexpected_percent_total": 619272.879839201,
         "unexpected_percent_nonmissing": -84628134991.8337,
->>>>>>> b8f84c6d
         "partial_unexpected_index_list": [
           613
         ],
-<<<<<<< HEAD
-        "partial_unexpected_counts": [
-          {
-            "value": [
-              963
-            ],
-            "count": 4892
-          }
-        ],
-        "unexpected_index_list": [
-          2059
-        ],
-        "number_of_perturbed_rows": 3475,
-        "actual_slices_size": [
-          777
-        ],
-        "reference_slices_size": [
-          5019
-        ],
-        "failed_indexes": [
-          1158
-        ]
-=======
         "partial_unexpected_counts": [],
         "unexpected_index_list": [
           6192
@@ -2127,35 +1945,10 @@
           1622
         ],
         "output_df_id": "kJwkfIpzqTUakrZOrlJR"
->>>>>>> b8f84c6d
       },
       "arguments": []
     },
     {
-<<<<<<< HEAD
-      "id": 1252,
-      "result": {
-        "passed": true,
-        "is_error": true,
-        "messages": [
-          {
-            "type": 0,
-            "text": "MvnaTbQYDiTYKAtskJwk"
-          }
-        ],
-        "props": {
-          "fIpzqTUakrZOrlJRWrTJ": "zZmLeiVlNFRtrpTFXUhC"
-        },
-        "metric": -7151288643400.9,
-        "missing_count": 6229,
-        "missing_percent": 2.16141951241829,
-        "unexpected_count": 9624,
-        "unexpected_percent": -9.9679012805862,
-        "unexpected_percent_total": 38449604785.5978,
-        "unexpected_percent_nonmissing": 1190490919.5996,
-        "partial_unexpected_index_list": [
-          4845
-=======
       "id": 8972,
       "result": {
         "passed": true,
@@ -2178,61 +1971,10 @@
         "unexpected_percent_nonmissing": 5583085506347.76,
         "partial_unexpected_index_list": [
           7468
->>>>>>> b8f84c6d
         ],
         "partial_unexpected_counts": [
           {
             "value": [
-<<<<<<< HEAD
-              202
-            ],
-            "count": 238
-          }
-        ],
-        "unexpected_index_list": [
-          1502
-        ],
-        "number_of_perturbed_rows": 6775,
-        "actual_slices_size": [
-          1885
-        ],
-        "reference_slices_size": [
-          655
-        ],
-        "failed_indexes": [
-          3078
-        ]
-      },
-      "arguments": [
-        {
-          "name": "mZvgimMfVtYVpnyfHcaZ",
-          "model": {
-            "project_key": "pFxqdVYYflGYCJInCpme",
-            "id": "oZxHHWuprqSUprCEEmbm",
-            "sample": true
-          },
-          "dataset": {
-            "project_key": "nTLbaNsySfOrAIjhhTpK",
-            "id": "RFgkCLOQGICXZkpBcSmO",
-            "sample": false
-          },
-          "float": -9215220.33583935,
-          "int": 8869,
-          "str": "wBaRizPWYaJEEhZoDiez",
-          "bool": true,
-          "slicingFunction": {
-            "project_key": "BAHwJMmzylvDVVoHcdAT",
-            "id": "iNTqKStKMESUXDjnlDNc",
-            "sample": false
-          },
-          "transformationFunction": {
-            "project_key": "uHtRCZBenfMeYYGYJeSm",
-            "id": "SWUuVwGzlwBVIotDXBEb",
-            "sample": false
-          },
-          "kwargs": "mnihkqNRxSSisvgkTkQV",
-          "args": [],
-=======
               1824
             ],
             "count": 4097
@@ -2342,7 +2084,6 @@
               "none": true
             }
           ],
->>>>>>> b8f84c6d
           "none": true
         }
       ]
@@ -2365,26 +2106,6 @@
       "result": {
         "passed": true,
         "is_error": false,
-<<<<<<< HEAD
-        "messages": [
-          {
-            "type": 0,
-            "text": "CWtlvblwzmmlxpbRCHjZ"
-          }
-        ],
-        "props": {
-          "SgrLKWvRIpETSAEbmPvi": "CKJtwAOBuzbcKZEuiAZO"
-        },
-        "metric": 424101.551658122,
-        "missing_count": 5633,
-        "missing_percent": -7.37898403820641,
-        "unexpected_count": 8978,
-        "unexpected_percent": 50290.3475229416,
-        "unexpected_percent_total": 446788.60261934,
-        "unexpected_percent_nonmissing": -9563001.74410468,
-        "partial_unexpected_index_list": [
-          3274
-=======
         "messages": [],
         "props": {
           "CWtlvblwzmmlxpbRCHjZ": "SgrLKWvRIpETSAEbmPvi"
@@ -2398,35 +2119,9 @@
         "unexpected_percent_nonmissing": 29079175485.8841,
         "partial_unexpected_index_list": [
           8983
->>>>>>> b8f84c6d
         ],
-        "partial_unexpected_counts": [
-          {
-            "value": [
-              8269
-            ],
-            "count": 6773
-          }
-        ],
+        "partial_unexpected_counts": [],
         "unexpected_index_list": [
-<<<<<<< HEAD
-          7945
-        ],
-        "number_of_perturbed_rows": 5845,
-        "actual_slices_size": [
-          6789
-        ],
-        "reference_slices_size": [
-          5670
-        ],
-        "failed_indexes": [
-          25
-        ]
-      }
-    },
-    {
-      "testUuid": "CGFxbljESPPQnRJeaaNm",
-=======
           3803
         ],
         "output_df": "de",
@@ -2442,7 +2137,6 @@
     },
     {
       "testUuid": "zsrCGFxbljESPPQnRJea",
->>>>>>> b8f84c6d
       "result": {
         "passed": true,
         "is_error": false,
@@ -2453,17 +2147,6 @@
           }
         ],
         "props": {
-<<<<<<< HEAD
-          "YlubXxAwRYGKxBbJPIwM": "glcddVpiDgDSElUxRTOG"
-        },
-        "metric": -48826048964413.1,
-        "missing_count": 3371,
-        "missing_percent": -77517.5128700542,
-        "unexpected_count": 1710,
-        "unexpected_percent": -4850.66589634096,
-        "unexpected_percent_total": -2543829035649.2,
-        "unexpected_percent_nonmissing": -43530108337.7032,
-=======
           "NmfGrdiBioLxqybuvjfU": "AkFQbahLiKJClYPAlHuD"
         },
         "metric": -63120034.773273,
@@ -2473,7 +2156,6 @@
         "unexpected_percent": 4.5857114851112,
         "unexpected_percent_total": -17090.8626357024,
         "unexpected_percent_nonmissing": 9.30626636177286,
->>>>>>> b8f84c6d
         "partial_unexpected_index_list": [
           9343
         ],
@@ -2481,33 +2163,19 @@
         "unexpected_index_list": [
           7550
         ],
-<<<<<<< HEAD
-        "number_of_perturbed_rows": 8972,
-=======
         "output_df": "ee",
         "number_of_perturbed_rows": 2810,
->>>>>>> b8f84c6d
         "actual_slices_size": [
           8337
         ],
         "reference_slices_size": [
           613
         ],
-<<<<<<< HEAD
-        "failed_indexes": [
-          7938
-        ]
-      }
-    },
-    {
-      "testUuid": "NBdcgiBnrAnrfmXOLzEO",
-=======
         "output_df_id": "tskJwkfIpzqTUakrZOrl"
       }
     },
     {
       "testUuid": "JRWrTJzZmLeiVlNFRtrp",
->>>>>>> b8f84c6d
       "result": {
         "passed": false,
         "is_error": false,
@@ -2518,34 +2186,6 @@
           }
         ],
         "props": {
-<<<<<<< HEAD
-          "vtZhgfEWdCDXspBfUfcp": "FavQPjOEixJiRwYPCQCL"
-        },
-        "metric": 222924497.683724,
-        "missing_count": 5200,
-        "missing_percent": 45069654088351.7,
-        "unexpected_count": 6410,
-        "unexpected_percent": -67607930.6731,
-        "unexpected_percent_total": -119574375.262209,
-        "unexpected_percent_nonmissing": -50087197484.4244,
-        "partial_unexpected_index_list": [
-          3001
-        ],
-        "partial_unexpected_counts": [],
-        "unexpected_index_list": [
-          8873
-        ],
-        "number_of_perturbed_rows": 3405,
-        "actual_slices_size": [
-          5035
-        ],
-        "reference_slices_size": [
-          3263
-        ],
-        "failed_indexes": [
-          4036
-        ]
-=======
           "WxoORaIefUcmZvgimMfV": "tYVpnyfHcaZpFxqdVYYf"
         },
         "metric": -50087197484.4244,
@@ -2571,7 +2211,6 @@
           8916
         ],
         "output_df_id": "FPelQunTLbaNsySfOrAI"
->>>>>>> b8f84c6d
       }
     }
   ],
@@ -2646,11 +2285,7 @@
           "action": "TbQYDiTYKAtskJwkfIpz",
           "explanation": "qTUakrZOrlJRWrTJzZmL",
           "button": "eiVlNFRtrpTFXUhCfcdT",
-<<<<<<< HEAD
-          "cta": 6
-=======
           "cta": 0
->>>>>>> b8f84c6d
         }
       ]
     }
@@ -2767,11 +2402,7 @@
             "is_error": false,
             "messages": [
               {
-<<<<<<< HEAD
-                "type": 0,
-=======
                 "type": 1,
->>>>>>> b8f84c6d
                 "text": "CWtlvblwzmmlxpbRCHjZ"
               }
             ],
@@ -2792,10 +2423,7 @@
             "unexpected_index_list": [
               8269
             ],
-<<<<<<< HEAD
-=======
             "output_df": "5f",
->>>>>>> b8f84c6d
             "number_of_perturbed_rows": 6773,
             "actual_slices_size": [
               7945
@@ -2803,13 +2431,7 @@
             "reference_slices_size": [
               5845
             ],
-<<<<<<< HEAD
-            "failed_indexes": [
-              6789
-            ]
-=======
             "output_df_id": "vaCOrFPHCjeCSWbXdTxN"
->>>>>>> b8f84c6d
           }
         }
       ]
@@ -2884,50 +2506,11 @@
                 "sample": false
               },
               "kwargs": "tPwJNqgLsCrMDfVtCZHL",
-<<<<<<< HEAD
-              "args": [
-                {
-                  "name": "MLkWFAWLZKxIkBJEYrGY",
-                  "model": {
-                    "project_key": "KYdZmYpbLiOuojdOaVPv",
-                    "id": "JpyniAofEddxiKieHopB",
-                    "sample": true
-                  },
-                  "dataset": {
-                    "project_key": "UndRBtAMiHLQoFmDiPTr",
-                    "id": "lYKRbUGqwNOjGiYxVLFn",
-                    "sample": false
-                  },
-                  "float": 153667329529.915,
-                  "int": 7220,
-                  "str": "sNmLLpfuzfjcFUlbKQYF",
-                  "bool": true,
-                  "slicingFunction": {
-                    "project_key": "IoFilmxNYmoCuxnzflea",
-                    "id": "ayUSokiQHPbuTCDneHpa",
-                    "sample": false
-                  },
-                  "transformationFunction": {
-                    "project_key": "dRcogebHMJRIuGYHmdWE",
-                    "id": "sFDBdsvkTwILMLNnYhVS",
-                    "sample": true
-                  },
-                  "kwargs": "ceQytZcBxguKTbBePebt",
-                  "args": [],
-                  "none": false
-                }
-              ],
-              "none": true
-            }
-          ],
-          "none": true
-=======
               "args": [],
               "none": false
             }
           ],
           "none": false
->>>>>>> b8f84c6d
         }
       ],
       "debug": false
@@ -3298,13 +2881,6 @@
                 "sample": false
               },
               "kwargs": "tPwJNqgLsCrMDfVtCZHL",
-<<<<<<< HEAD
-              "args": [],
-              "none": false
-            }
-          ],
-          "none": false
-=======
               "args": [
                 {
                   "name": "MLkWFAWLZKxIkBJEYrGY",
@@ -3341,7 +2917,6 @@
             }
           ],
           "none": true
->>>>>>> b8f84c6d
         }
       ]
     }
@@ -3423,10 +2998,7 @@
             "unexpected_index_list": [
               8822
             ],
-<<<<<<< HEAD
-=======
             "output_df": "",
->>>>>>> b8f84c6d
             "number_of_perturbed_rows": 8849,
             "actual_slices_size": [
               5425
@@ -3434,22 +3006,12 @@
             "reference_slices_size": [
               7506
             ],
-<<<<<<< HEAD
-            "failed_indexes": [
-              9828
-            ]
-=======
             "output_df_id": "FPHCjeCSWbXdTxNonPjp"
->>>>>>> b8f84c6d
           },
           "arguments": []
         }
       ],
-<<<<<<< HEAD
-      "logs": "bljESPPQnRJeaaNmfGrd"
-=======
       "logs": "inXIHpKzfqrPnnLYYwYl"
->>>>>>> b8f84c6d
     }
   ],
   "TestSuiteParam": [
@@ -3501,80 +3063,13 @@
     {
       "tests": [
         {
-<<<<<<< HEAD
-          "id": 8870,
-          "testUuid": "aTJYLBNWCrJNXWvVVfGL",
-          "arguments": [
-            {
-              "name": "pMUYAYAVjoYzWuSyMvIt",
-              "model": {
-                "project_key": "TOMeIfiRtMyqSFEHilak",
-                "id": "VCvrSsVIFLtSXWAgOkXz",
-                "sample": true
-              },
-              "dataset": {
-                "project_key": "DkAzsrCGFxbljESPPQnR",
-                "id": "JeaaNmfGrdiBioLxqybu",
-                "sample": false
-              },
-              "float": 33.4458643181171,
-              "int": 8357,
-              "str": "YYwYlubXxAwRYGKxBbJP",
-              "bool": false,
-              "slicingFunction": {
-                "project_key": "GdpYTpSqWMvnaTbQYDiT",
-                "id": "YKAtskJwkfIpzqTUakrZ",
-                "sample": true
-              },
-              "transformationFunction": {
-                "project_key": "rlJRWrTJzZmLeiVlNFRt",
-                "id": "rpTFXUhCfcdTORrFOtDl",
-                "sample": true
-              },
-              "kwargs": "XspBfUfcpFavQPjOEixJ",
-              "args": [],
-              "none": true
-            }
-          ]
-=======
           "id": 5978,
           "testUuid": "UDWxoORaIefUcmZvgimM",
           "arguments": []
->>>>>>> b8f84c6d
         }
       ],
       "globalArguments": [
         {
-<<<<<<< HEAD
-          "name": "MfVtYVpnyfHcaZpFxqdV",
-          "model": {
-            "project_key": "YYflGYCJInCpmeoZxHHW",
-            "id": "uprqSUprCEEmbmdCddHp",
-            "sample": true
-          },
-          "dataset": {
-            "project_key": "zSiAPeXjOZQqfAVpUhVb",
-            "id": "qUPVRMJjwiLIndYQCCSx",
-            "sample": false
-          },
-          "float": -2.68368397386531,
-          "int": 399,
-          "str": "PWYaJEEhZoDiezjqUVWH",
-          "bool": true,
-          "slicingFunction": {
-            "project_key": "mzylvDVVoHcdATiNTqKS",
-            "id": "tKMESUXDjnlDNcJLsAiL",
-            "sample": true
-          },
-          "transformationFunction": {
-            "project_key": "BenfMeYYGYJeSmSWUuVw",
-            "id": "GzlwBVIotDXBEbYmnihk",
-            "sample": true
-          },
-          "kwargs": "EnJPQYCzSNDtofPgMCYN",
-          "args": [],
-          "none": false
-=======
           "name": "fVtYVpnyfHcaZpFxqdVY",
           "model": {
             "project_key": "YflGYCJInCpmeoZxHHWu",
@@ -3634,7 +3129,6 @@
             }
           ],
           "none": true
->>>>>>> b8f84c6d
         }
       ]
     }
