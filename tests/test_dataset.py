--- conflicted
+++ resolved
@@ -7,9 +7,7 @@
 import requests_mock
 
 from giskard.datasets.base import Dataset
-<<<<<<< HEAD
 from giskard.core.dataset_validation import validate_optional_target
-=======
 from giskard.client.dtos import DatasetMetaInfo
 
 from tests import utils
@@ -32,8 +30,6 @@
     "target",
 ]
 
->>>>>>> d009bea6
-
 valid_df = pd.DataFrame(
     {
         "categorical_column": ["turtle", "crocodile", "turtle"],
