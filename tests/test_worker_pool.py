import logging
import sys
import tempfile
from multiprocessing.context import SpawnProcess
from pathlib import Path
from time import sleep
from uuid import uuid4

import pytest

from giskard.utils.worker_pool import GiskardMLWorkerException, PoolState, WorkerPoolExecutor



@pytest.fixture(scope="function")
def many_worker_pool():
    pool = WorkerPoolExecutor(nb_workers=4)
    sleep(5)
    yield pool
    pool.shutdown(wait=True, timeout=60)
    pool.shutdown(wait=True, force=True, timeout=60)


@pytest.fixture(scope="function")
def one_worker_pool():
    pool = WorkerPoolExecutor(nb_workers=1)
    sleep(5)
    yield pool
    pool.shutdown(wait=True, timeout=2)
    pool.shutdown(wait=True, force=True, timeout=10)


@pytest.mark.concurrency
def test_start_stop():
    pool = WorkerPoolExecutor(nb_workers=1)
    assert len(pool.processes) == 1
    worker_process: SpawnProcess = list(pool.processes.values())[0]
    assert worker_process.is_alive()
    exit_codes = pool.shutdown(wait=True, timeout=10)
    assert exit_codes == [0]


@pytest.mark.concurrency
def test_force_stopping_should_always_succeed():
    pool = WorkerPoolExecutor(nb_workers=1)
    assert len(pool.processes) == 1
    worker_process: SpawnProcess = list(pool.processes.values())[0]
    assert worker_process.is_alive()
    exit_codes = pool.shutdown(wait=True, timeout=10)
    assert exit_codes == [0]
    pool.shutdown(wait=False, force=True)


def create_file(path: Path):
    return path.touch()


def add_one(elt):
    return elt + 1


def sleep_add_one(timer, value):
    sleep(timer)
    return value + 1


def print_stuff():
    print("stuff stdout")
    print("other stuff", file=sys.stderr)
    logging.getLogger().info("info log")
    logging.getLogger("truc").error("toto")
    logging.getLogger(__name__).warning("Warning")
    return


def bugged_code():
    print("Before raising")
    return 1 / 0


@pytest.mark.concurrency
def test_handle_log(one_worker_pool: WorkerPoolExecutor):
    future = one_worker_pool.submit(print_stuff)
    assert future.result(timeout=5) is None
    print(future.logs)
    assert "stuff stdout" in future.logs
    assert "other stuff" in future.logs
    assert "info log" in future.logs
    assert "toto" in future.logs
    assert "Warning" in future.logs


@pytest.mark.concurrency
def test_handle_exception_log(one_worker_pool: WorkerPoolExecutor):
    future = one_worker_pool.submit(bugged_code)
    exception = future.exception(timeout=5)
    assert exception is not None
    print(exception)
    assert isinstance(exception, GiskardMLWorkerException)
    stacktrace = exception.info.stack_trace
    assert "ZeroDivisionError: division by zero" in stacktrace
    assert "in bugged_code" in stacktrace
    assert "return 1 / 0" in stacktrace
    print(future.logs)
    assert "Before raising" in future.logs
    assert "ZeroDivisionError: division by zero" in future.logs
    assert "in bugged_code" in future.logs
    assert "return 1 / 0" in future.logs
    assert len(one_worker_pool.futures_mapping) == 0


@pytest.mark.concurrency
def test_submit_one_task(one_worker_pool: WorkerPoolExecutor):
    future = one_worker_pool.submit(add_one, 1)
    assert future.result(timeout=5) == 2
    assert len(one_worker_pool.futures_mapping) == 0


@pytest.mark.concurrency
def test_task_should_be_cancelled(one_worker_pool: WorkerPoolExecutor):
    future = one_worker_pool.schedule(sleep_add_one, [180, 1], timeout=1)
    with pytest.raises(TimeoutError) as exc_info:
        future.result()
    assert "Task took too long" in str(exc_info)
    assert len(one_worker_pool.futures_mapping) == 0


@pytest.mark.concurrency
def test_after_cancel_should_work(one_worker_pool: WorkerPoolExecutor):
    pid = set(one_worker_pool.processes.keys())
    assert len(pid) == 1
    future = one_worker_pool.schedule(sleep_add_one, [100, 1], timeout=10)
    with pytest.raises(TimeoutError) as exc_info:
        future.result()
    assert "Task took too long" in str(exc_info)
    sleep(8)
    new_pid = set(one_worker_pool.processes.keys())
    assert len(new_pid) == 1
    assert pid != new_pid
    future = one_worker_pool.schedule(sleep_add_one, [2, 2], timeout=10)
    assert future.result() == 3
    future = one_worker_pool.schedule(add_one, [2])
    assert future.result() == 3
    future = one_worker_pool.submit(add_one, 4)
    assert future.result() == 5


@pytest.mark.concurrency
def test_after_cancel_should_shutdown_nicely():
    one_worker_pool = WorkerPoolExecutor(nb_workers=1)
    pid = set(one_worker_pool.processes.keys())
    future = one_worker_pool.schedule(sleep_add_one, [100, 1], timeout=10)
    sleep(3)
    with pytest.raises(TimeoutError) as exc_info:
        future.result()
    assert "Task took too long" in str(exc_info)
    sleep(8)
    new_pid = set(one_worker_pool.processes.keys())
    assert pid != new_pid
    future = one_worker_pool.submit(add_one, 4)
    assert future.result() == 5
    assert len(one_worker_pool.processes) == 1
    worker_process: SpawnProcess = list(one_worker_pool.processes.values())[0]
    assert worker_process.is_alive()
    exit_codes = one_worker_pool.shutdown(wait=True)
    assert exit_codes == [0]


<<<<<<< HEAD
@pytest.mark.skipif(condition=sys.platform == "win32", reason="Pytest stays hanging")
=======
@pytest.mark.skipif(condition=sys.platform == "win32", reason="Not working on windows")
>>>>>>> 070b9c1a
@pytest.mark.concurrency
def test_many_tasks_should_shutdown_nicely(many_worker_pool: WorkerPoolExecutor):
    sleep(3)
    futures = []
    for _ in range(100):
        futures.append(many_worker_pool.schedule(sleep_add_one, [2, 2], timeout=20))
    sleep(30)
    exit_codes = many_worker_pool.shutdown(wait=True, timeout=60)
    assert len([code is not None for code in exit_codes]) == 4
    assert all([code is not None for code in exit_codes])
    assert exit_codes == [0, 0, 0, 0]
    assert all([f.done() for f in futures])
    assert all([not t.is_alive() for t in many_worker_pool._threads])


<<<<<<< HEAD
@pytest.mark.concurrency
def test_many_tasks_shutdown_while_running(one_worker_pool: WorkerPoolExecutor):
    sleep(3)
    futures = []
    for _ in range(1):
        futures.append(one_worker_pool.schedule(sleep_add_one, [10, 2], timeout=20))
    sleep(1)
    exit_codes = one_worker_pool.shutdown(wait=True, timeout=60)
    assert len([code is not None for code in exit_codes]) == 1
    assert all([not t.is_alive() for t in one_worker_pool._threads])
    sleep(5)
    assert sum([0 if f.done() else 1 for f in futures]) == 0


=======
>>>>>>> 070b9c1a
@pytest.mark.concurrency
def test_submit_many_task(many_worker_pool: WorkerPoolExecutor):
    futures = []
    for i in range(100):
        futures.append(many_worker_pool.schedule(sleep_add_one, [0.1, i], timeout=20))
    for i in range(100, 200):
        futures.append(many_worker_pool.submit(add_one, i))

    for expected, future in enumerate(futures):
        assert expected + 1 == future.result()


@pytest.mark.concurrency
def test_task_already_cancelled(one_worker_pool: WorkerPoolExecutor):
    for _ in range(10):
        # Saturate the pool with tasks
        one_worker_pool.schedule(sleep_add_one, [180, 1], timeout=3)
    # Schedule an easy task
    temp_path = Path(tempfile.gettempdir()) / str(uuid4())
    temp_path.touch()
    assert temp_path.exists()  # Ensure there is no access right issues
    temp_path.unlink()
    # Make sure file does not exist
    assert not temp_path.exists()
    future = one_worker_pool.submit(create_file, temp_path)
    task_id = [k for k, v in one_worker_pool.futures_mapping.items() if v == future][0]
    assert task_id is not None
    # Cancel it
    assert future.cancel()
    assert future.done()
    # Wait a bit
    sleep(20)
    # Ensure task has not been executed
    assert not temp_path.exists()
    # Ensure future is not there anymore
    assert task_id not in one_worker_pool.futures_mapping.keys()


@pytest.mark.concurrency
def test_pool_should_break(one_worker_pool: WorkerPoolExecutor):
    process = list(one_worker_pool.processes.values())[0]
    process.kill()
    sleep(2)
    assert one_worker_pool._state == PoolState.BROKEN
    with pytest.raises(RuntimeError) as exc_info:
        one_worker_pool.schedule(sleep_add_one, [180, 1], timeout=1)
    assert "Cannot submit when pool is BROKEN" in str(exc_info)<|MERGE_RESOLUTION|>--- conflicted
+++ resolved
@@ -9,7 +9,6 @@
 import pytest
 
 from giskard.utils.worker_pool import GiskardMLWorkerException, PoolState, WorkerPoolExecutor
-
 
 
 @pytest.fixture(scope="function")
@@ -166,11 +165,7 @@
     assert exit_codes == [0]
 
 
-<<<<<<< HEAD
-@pytest.mark.skipif(condition=sys.platform == "win32", reason="Pytest stays hanging")
-=======
 @pytest.mark.skipif(condition=sys.platform == "win32", reason="Not working on windows")
->>>>>>> 070b9c1a
 @pytest.mark.concurrency
 def test_many_tasks_should_shutdown_nicely(many_worker_pool: WorkerPoolExecutor):
     sleep(3)
@@ -186,7 +181,6 @@
     assert all([not t.is_alive() for t in many_worker_pool._threads])
 
 
-<<<<<<< HEAD
 @pytest.mark.concurrency
 def test_many_tasks_shutdown_while_running(one_worker_pool: WorkerPoolExecutor):
     sleep(3)
@@ -201,8 +195,6 @@
     assert sum([0 if f.done() else 1 for f in futures]) == 0
 
 
-=======
->>>>>>> 070b9c1a
 @pytest.mark.concurrency
 def test_submit_many_task(many_worker_pool: WorkerPoolExecutor):
     futures = []
