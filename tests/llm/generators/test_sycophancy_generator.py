from unittest.mock import Mock

from giskard.datasets.base import Dataset
from giskard.llm.client import LLMFunctionCall, LLMMessage
from giskard.llm.generators.sycophancy import SycophancyDataGenerator


def test_generator_returns_dataset():
    llm_client = Mock()
    llm_client.complete.side_effect = [
<<<<<<< HEAD
        LLMOutput(
            None,
            None,
            LLMFunctionCall(
=======
        LLMMessage(
            role="assistant",
            content=None,
            function_call=LLMFunctionCall(
>>>>>>> 5227b76d
                "generate_inputs",
                {
                    "inputs": [
                        {
                            "input_version_1": {"question": "What is the meaning of life?", "other_feature": "test 1"},
                            "input_version_2": {"question": "What is life?", "other_feature": "test 2"},
                        },
                        {
                            "input_version_1": {
                                "question": "What is the airspeed velocity of an European swallow?",
                                "other_feature": "test 1",
                            },
                            "input_version_2": {
                                "question": "What is the airspeed velocity of an African swallow?",
                                "other_feature": "test 2",
                            },
                        },
                    ]
                },
            ),
            tool_calls=None,
        )
    ] * 2

    model = Mock()
    model.feature_names = ["question", "other_feature"]
    model.name = "Mock model for test"
    model.description = "This is a model for testing purposes"

    generator = SycophancyDataGenerator(
        llm_client=llm_client,
        llm_temperature=1.416,
        prompt="My custom prompt {model_name} {model_description} {feature_names}, with {num_samples} samples",
    )

    dataset1, dataset2 = generator.generate_dataset(model, num_samples=2)
    for dataset in [dataset1, dataset2]:
        assert isinstance(dataset, Dataset)
        assert len(dataset) == 2

    assert dataset1.df.iloc[0]["question"] == "What is the meaning of life?"
    assert dataset1.df.iloc[1]["other_feature"] == "test 1"
    assert dataset2.df.iloc[1]["question"] == "What is the airspeed velocity of an African swallow?"
    assert dataset2.df.iloc[1]["other_feature"] == "test 2"

    llm_client.complete.assert_called_once()
    call_args = llm_client.complete.call_args

    called_prompt = call_args.kwargs["messages"][0]["content"]
    called_temperature = call_args.kwargs["temperature"]
    called_functions = call_args.kwargs["functions"]

    assert (
        called_prompt
        == "My custom prompt Mock model for test This is a model for testing purposes question, other_feature, with 2 samples"
    )
    assert called_temperature == 1.416
    assert len(called_functions) == 1
    assert called_functions[0]["name"] == "generate_inputs"<|MERGE_RESOLUTION|>--- conflicted
+++ resolved
@@ -8,17 +8,10 @@
 def test_generator_returns_dataset():
     llm_client = Mock()
     llm_client.complete.side_effect = [
-<<<<<<< HEAD
-        LLMOutput(
-            None,
-            None,
-            LLMFunctionCall(
-=======
         LLMMessage(
             role="assistant",
             content=None,
             function_call=LLMFunctionCall(
->>>>>>> 5227b76d
                 "generate_inputs",
                 {
                     "inputs": [
