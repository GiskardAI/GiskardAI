from unittest.mock import Mock

import pandas as pd
import pytest

from giskard.core.test_result import TestResultStatus
from giskard.llm.client import LLMFunctionCall, LLMMessage, LLMToolCall
from giskard.llm.evaluators.base import LLMBasedEvaluator
from giskard.llm.evaluators.plausibility import PlausibilityEvaluator
from giskard.llm.evaluators.requirements import PerRowRequirementEvaluator, RequirementEvaluator
from tests.llm.evaluators.utils import make_eval_dataset, make_mock_model


@pytest.mark.parametrize(
    "Evaluator,args,kwargs",
    [
        (
            LLMBasedEvaluator,
            [],
            {"eval_prompt": "Test this: {model_name} {model_description} {input_vars} {model_output}"},
        ),
        (RequirementEvaluator, [["Requirement to fulfill"]], {}),
        (
            PerRowRequirementEvaluator,
            [pd.DataFrame({"req": ["This is the first test requirement", "This is the second test requirement"]})],
            {},
        ),
        (PlausibilityEvaluator, [], {}),
    ],
)
def test_evaluator_correctly_flags_examples(Evaluator, args, kwargs):
    eval_dataset = make_eval_dataset()
    model = make_mock_model()

    client = Mock()
    client.complete.side_effect = [
<<<<<<< HEAD
        LLMOutput(
            tool_calls=[
                LLMFunctionCall(
                    function="evaluate_model",
                    args={"passed_test": True},
                )
            ]
        ),
        LLMOutput(
            tool_calls=[
                LLMFunctionCall(
                    function="evaluate_model",
                    args={"passed_test": False, "reason": "For some reason"},
                )
            ]
=======
        LLMMessage(
            role="assistant",
            content=None,
            function_call=None,
            tool_calls=[
                LLMToolCall(
                    id="call_abc123",
                    type="function",
                    function=LLMFunctionCall(
                        name="evaluate_model",
                        arguments={"passed_test": True},
                    ),
                )
            ],
        ),
        LLMMessage(
            role="assistant",
            content=None,
            function_call=None,
            tool_calls=[
                LLMToolCall(
                    id="call_abc123",
                    type="function",
                    function=LLMFunctionCall(
                        name="evaluate_model", arguments={"passed_test": False, "reason": "For some reason"}
                    ),
                )
            ],
>>>>>>> 5227b76d
        ),
    ]

    evaluator = Evaluator(*args, **kwargs, llm_client=client)
    result = evaluator.evaluate(model, eval_dataset)

    assert len(result.success_examples) == 1
    assert len(result.failure_examples) == 1

    assert result.failure_examples[0]["reason"] == "For some reason"
    assert result.failure_examples[0]["input_vars"] == {
        "question": "What is the airspeed velocity of an unladen swallow?",
        "other": "pass",
    }
    assert result.failure_examples[0]["model_output"] == "What do you mean? An African or European swallow?"

    # Check LLM client calls arguments
    args = client.complete.call_args_list[0]
    assert "This is a model for testing purposes" in args[0][0][0]["content"]
    assert args[1]["tools"][0]["function"]["name"] == "evaluate_model"
<<<<<<< HEAD
=======

    assert result.details.inputs == eval_dataset.df.loc[:, model.feature_names].to_dict("list")
    assert result.details.outputs == model.predict(eval_dataset).prediction
    assert result.details.results == [TestResultStatus.PASSED, TestResultStatus.FAILED]
    assert result.details.metadata == {"reason": [None, "For some reason"]}
>>>>>>> 5227b76d


@pytest.mark.parametrize(
    "Evaluator,args,kwargs",
    [
        (LLMBasedEvaluator, [], {"eval_prompt": "Tell me if the model was any good"}),
        (RequirementEvaluator, [["Requirement to fulfill"]], {}),
        (PlausibilityEvaluator, [], {}),
    ],
)
def test_evaluator_handles_generation_errors(Evaluator, args, kwargs):
    eval_dataset = make_eval_dataset()
    model = make_mock_model()

    client = Mock()
    client.complete.side_effect = [
<<<<<<< HEAD
        LLMOutput(
            tool_calls=[
                LLMFunctionCall(
                    function="evaluate_model",
                    args={"passed_test": True},
                )
            ]
        ),
        LLMOutput(
            tool_calls=[
                LLMFunctionCall(
                    function="evaluate_model",
                    args={"model_did_pass_the_test": False},
                )
            ]
=======
        LLMMessage(
            role="assistant",
            content=None,
            function_call=None,
            tool_calls=[
                LLMToolCall(
                    id="call_abc123",
                    type="function",
                    function=LLMFunctionCall(
                        name="evaluate_model",
                        arguments={"passed_test": True},
                    ),
                )
            ],
        ),
        LLMMessage(
            role="assistant",
            content=None,
            function_call=None,
            tool_calls=[
                LLMToolCall(
                    id="call_abc123",
                    type="function",
                    function=LLMFunctionCall(
                        name="evaluate_model",
                        arguments={"model_did_pass_the_test": False},
                    ),
                )
            ],
>>>>>>> 5227b76d
        ),
    ]

    evaluator = Evaluator(*args, **kwargs, llm_client=client)

    result = evaluator.evaluate(model, eval_dataset)

    assert len(result.success_examples) == 1
    assert len(result.failure_examples) == 0
    assert len(result.errors) == 1
    assert result.errors[0]["message"] == "Invalid function call arguments received"

    assert result.details.inputs == eval_dataset.df.loc[:, model.feature_names].to_dict("list")
    assert result.details.outputs == model.predict(eval_dataset).prediction
    assert result.details.results == [TestResultStatus.PASSED, TestResultStatus.ERROR]
    assert result.details.metadata == {"reason": [None, "Invalid function call arguments received"]}<|MERGE_RESOLUTION|>--- conflicted
+++ resolved
@@ -34,23 +34,6 @@
 
     client = Mock()
     client.complete.side_effect = [
-<<<<<<< HEAD
-        LLMOutput(
-            tool_calls=[
-                LLMFunctionCall(
-                    function="evaluate_model",
-                    args={"passed_test": True},
-                )
-            ]
-        ),
-        LLMOutput(
-            tool_calls=[
-                LLMFunctionCall(
-                    function="evaluate_model",
-                    args={"passed_test": False, "reason": "For some reason"},
-                )
-            ]
-=======
         LLMMessage(
             role="assistant",
             content=None,
@@ -79,7 +62,6 @@
                     ),
                 )
             ],
->>>>>>> 5227b76d
         ),
     ]
 
@@ -100,14 +82,11 @@
     args = client.complete.call_args_list[0]
     assert "This is a model for testing purposes" in args[0][0][0]["content"]
     assert args[1]["tools"][0]["function"]["name"] == "evaluate_model"
-<<<<<<< HEAD
-=======
 
     assert result.details.inputs == eval_dataset.df.loc[:, model.feature_names].to_dict("list")
     assert result.details.outputs == model.predict(eval_dataset).prediction
     assert result.details.results == [TestResultStatus.PASSED, TestResultStatus.FAILED]
     assert result.details.metadata == {"reason": [None, "For some reason"]}
->>>>>>> 5227b76d
 
 
 @pytest.mark.parametrize(
@@ -124,23 +103,6 @@
 
     client = Mock()
     client.complete.side_effect = [
-<<<<<<< HEAD
-        LLMOutput(
-            tool_calls=[
-                LLMFunctionCall(
-                    function="evaluate_model",
-                    args={"passed_test": True},
-                )
-            ]
-        ),
-        LLMOutput(
-            tool_calls=[
-                LLMFunctionCall(
-                    function="evaluate_model",
-                    args={"model_did_pass_the_test": False},
-                )
-            ]
-=======
         LLMMessage(
             role="assistant",
             content=None,
@@ -170,7 +132,6 @@
                     ),
                 )
             ],
->>>>>>> 5227b76d
         ),
     ]
 
