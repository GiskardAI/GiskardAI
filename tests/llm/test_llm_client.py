--- conflicted
+++ resolved
@@ -6,14 +6,10 @@
 from openai.types.chat import ChatCompletion, ChatCompletionMessage
 from openai.types.chat.chat_completion import Choice
 from openai.types.chat.chat_completion_message import FunctionCall
-<<<<<<< HEAD
-from openai.types.chat.chat_completion_message_tool_call import ChatCompletionMessageToolCall, Function
-=======
 from openai.types.chat.chat_completion_message_tool_call import (
     ChatCompletionMessageToolCall,
     Function,
 )
->>>>>>> ca6c1a36
 
 from giskard.llm.client import (
     LLMFunctionCall,
@@ -98,10 +94,7 @@
                     ),
                 ],
             ),
-<<<<<<< HEAD
-=======
             logprobs=None,
->>>>>>> ca6c1a36
         )
     ],
     created=1677858242,
