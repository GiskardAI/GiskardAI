--- conflicted
+++ resolved
@@ -27,16 +27,10 @@
 @Getter
 @Setter
 @NotNull
-<<<<<<< HEAD
+@JsonIdentityInfo(generator = ObjectIdGenerators.PropertyGenerator.class, property = "login")
 public class User extends AbstractAuditingEntity {
     @Id
     @GeneratedValue
-=======
-@JsonIdentityInfo(generator = ObjectIdGenerators.PropertyGenerator.class, property = "login")
-public class User extends AbstractAuditingEntity {
-    @Id
-    @GeneratedValue(strategy = GenerationType.AUTO)
->>>>>>> 2d1c1785
     private Long id;
     @Pattern(regexp = Constants.LOGIN_REGEX)
     @Size(min = 1, max = 50)
