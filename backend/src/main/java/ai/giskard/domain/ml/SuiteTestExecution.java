package ai.giskard.domain.ml;

import ai.giskard.domain.BaseEntity;
import ai.giskard.ml.dto.MLWorkerWSSingleTestResultDTO;
import ai.giskard.utils.SimpleJSONStringAttributeConverter;
import ai.giskard.web.dto.ml.TestResultMessageDTO;
import ai.giskard.worker.FuncArgument;
import ai.giskard.worker.SingleTestResult;
import com.fasterxml.jackson.annotation.JsonIgnore;
import com.fasterxml.jackson.databind.ObjectMapper;
import lombok.Getter;
import lombok.NoArgsConstructor;
import lombok.Setter;

import javax.persistence.*;
import java.util.List;
import java.util.Map;
import java.util.stream.Collectors;

@Entity
@NoArgsConstructor
@Getter
@Setter
public class SuiteTestExecution extends BaseEntity {

    private Long id;

    @ManyToOne(optional = false)
    @JsonIgnore
    private SuiteTest test;

    @ManyToOne
    @JsonIgnore
    private TestSuiteExecution execution;

    @Column(columnDefinition = "VARCHAR")
    @Convert(converter = SimpleJSONStringAttributeConverter.class)
    private Map<String, String> inputs;

    @Column(columnDefinition = "VARCHAR")
    @Convert(converter = SimpleJSONStringAttributeConverter.class)
    private Map<String, String> arguments;

    @Column(columnDefinition = "VARCHAR")
    @Convert(converter = SimpleJSONStringAttributeConverter.class)
    private List<TestResultMessageDTO> messages;

    @Column(columnDefinition = "VARCHAR")
    @Convert(converter = SimpleJSONStringAttributeConverter.class)
    private List<Integer> actualSlicesSize;

    @Column(columnDefinition = "VARCHAR")
    @Convert(converter = SimpleJSONStringAttributeConverter.class)
    private List<Integer> referenceSlicesSize;

    @Enumerated(EnumType.STRING)
    private TestResult status;

    @Column(columnDefinition = "VARCHAR")
    @Convert(converter = SimpleJSONStringAttributeConverter.class)
    private List<Integer> partialUnexpectedIndexList;

    @Column(columnDefinition = "VARCHAR")
    @Convert(converter = SimpleJSONStringAttributeConverter.class)
    private List<Integer> unexpectedIndexList;

    private Integer missingCount;

    private Double missingPercent;

    private Integer unexpectedCount;

    private Double unexpectedPercent;

    private Double unexpectedPercentTotal;

    private Double unexpectedPercentNonmissing;

    @Column(nullable = false)
    private float metric;

    public SuiteTestExecution(SuiteTest test,
                              TestSuiteExecution execution,
                              SingleTestResult message,
                              List<FuncArgument> arguments) {
        this.test = test;
        this.execution = execution;
        this.missingCount = message.getMissingCount();
        this.missingPercent = message.getMissingPercent();
        this.unexpectedCount = message.getUnexpectedCount();
        this.unexpectedPercent = message.getUnexpectedPercent();
        this.unexpectedPercentTotal = message.getUnexpectedPercentTotal();
        this.unexpectedPercentNonmissing = message.getUnexpectedPercentNonmissing();
        this.partialUnexpectedIndexList = message.getPartialUnexpectedIndexListList();
        this.unexpectedIndexList = message.getUnexpectedIndexListList();
        if (message.getIsError()) {
            this.status = TestResult.ERROR;
        } else {
            this.status = message.getPassed() ? TestResult.PASSED : TestResult.FAILED;
        }
        this.metric = message.getMetric();
        this.actualSlicesSize = message.getActualSlicesSizeList();
        this.referenceSlicesSize = message.getReferenceSlicesSizeList();
        this.messages = message.getMessagesList().stream().map(
            msg -> new TestResultMessageDTO(msg.getType(), msg.getText())).toList();
        this.inputs = test.getFunctionInputs().stream()
            .collect(Collectors.toMap(FunctionInput::getName, FunctionInput::getValue));
        this.arguments = arguments.stream()
            .collect(Collectors.toMap(FuncArgument::getName, this::getFuncArgValue));
    }

<<<<<<< HEAD
    public SuiteTestExecution(SuiteTest test,
                              TestSuiteExecution execution,
                              MLWorkerWSSingleTestResultDTO message) {
        this.test = test;
        this.execution = execution;
        this.missingCount = message.getMissingCount();
        this.missingPercent = message.getMissingPercent();
        this.unexpectedCount = message.getUnexpectedCount();
        this.unexpectedPercent = message.getUnexpectedPercent();
        this.unexpectedPercentTotal = message.getUnexpectedPercentTotal();
        this.unexpectedPercentNonmissing = message.getUnexpectedPercentNonmissing();
        this.partialUnexpectedIndexList = message.getPartialUnexpectedIndexList();
        this.unexpectedIndexList = message.getUnexpectedIndexList();
        if (Boolean.TRUE.equals(message.getIsError())) {
            this.status = TestResult.ERROR;
        } else {
            this.status = Boolean.TRUE.equals(message.getPassed()) ? TestResult.PASSED : TestResult.FAILED;
        }
        this.metric = message.getMetric();
        this.actualSlicesSize = message.getActualSlicesSize();
        this.referenceSlicesSize = message.getReferenceSlicesSize();
        this.messages = message.getMessages().stream().map(
            msg -> new TestResultMessageDTO(msg.getType(), msg.getText())).toList();
        this.inputs = test.getFunctionInputs().stream()
            .collect(Collectors.toMap(FunctionInput::getName, FunctionInput::getValue));
=======
    private String getFuncArgValue(FuncArgument funcArgument) {
        String result = "";
        switch (funcArgument.getArgumentCase()) {
            case MODEL:
                result = funcArgument.getModel().getId();
                break;
            case DATASET:
                result = funcArgument.getDataset().getId();
                break;
            case SLICINGFUNCTION:
                result = funcArgument.getSlicingFunction().getId();
                break;
            case TRANSFORMATIONFUNCTION:
                result = funcArgument.getTransformationFunction().getId();
                break;
            case KWARGS:
                // Not sure how to handle this cleanly yet.
                break;
            case ARGUMENT_NOT_SET:
                break;
            case BOOL:
                result = String.valueOf(funcArgument.getBool());
                break;
            case FLOAT:
                result = String.valueOf(funcArgument.getFloat());
                break;
            case INT:
                result = String.valueOf(funcArgument.getInt());
                break;
            case STR:
                result = funcArgument.getStr();
                break;
        }


        Map<String, String> args = funcArgument.getArgsList().stream()
            .collect(Collectors.toMap(FuncArgument::getName, this::getFuncArgValue));

        Map<String, Object> json = Map.of(
            "value", result,
            "args", args
        );
        
        // return json as a json
        return new ObjectMapper().valueToTree(json).toString();
>>>>>>> 4eb7170a
    }
}<|MERGE_RESOLUTION|>--- conflicted
+++ resolved
@@ -109,7 +109,6 @@
             .collect(Collectors.toMap(FuncArgument::getName, this::getFuncArgValue));
     }
 
-<<<<<<< HEAD
     public SuiteTestExecution(SuiteTest test,
                               TestSuiteExecution execution,
                               MLWorkerWSSingleTestResultDTO message) {
@@ -135,7 +134,8 @@
             msg -> new TestResultMessageDTO(msg.getType(), msg.getText())).toList();
         this.inputs = test.getFunctionInputs().stream()
             .collect(Collectors.toMap(FunctionInput::getName, FunctionInput::getValue));
-=======
+    }
+
     private String getFuncArgValue(FuncArgument funcArgument) {
         String result = "";
         switch (funcArgument.getArgumentCase()) {
@@ -181,6 +181,5 @@
         
         // return json as a json
         return new ObjectMapper().valueToTree(json).toString();
->>>>>>> 4eb7170a
     }
 }