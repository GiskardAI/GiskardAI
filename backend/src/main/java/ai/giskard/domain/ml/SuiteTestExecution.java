--- conflicted
+++ resolved
@@ -1,12 +1,9 @@
 package ai.giskard.domain.ml;
 
 import ai.giskard.domain.BaseEntity;
-<<<<<<< HEAD
-import ai.giskard.utils.FunctionArguments;
-=======
 import ai.giskard.ml.dto.MLWorkerWSFuncArgumentDTO;
 import ai.giskard.ml.dto.MLWorkerWSSingleTestResultDTO;
->>>>>>> b08e3ed5
+import ai.giskard.utils.FunctionArguments;
 import ai.giskard.utils.SimpleJSONStringAttributeConverter;
 import ai.giskard.web.dto.ml.TestResultMessageDTO;
 import com.fasterxml.jackson.annotation.JsonIgnore;
@@ -109,42 +106,6 @@
         this.inputs = test.getFunctionInputs().stream()
             .collect(Collectors.toMap(FunctionInput::getName, FunctionInput::getValue));
         this.arguments = arguments.stream()
-<<<<<<< HEAD
-            .collect(Collectors.toMap(FuncArgument::getName, FunctionArguments::funcArgumentToJson));
-=======
-            .collect(Collectors.toMap(MLWorkerWSFuncArgumentDTO::getName, this::getFuncArgValueWS));
-    }
-
-    private String getFuncArgValueWS(MLWorkerWSFuncArgumentDTO funcArgument) {
-        String result = "";
-        if (funcArgument.getModel() != null) {
-            result = funcArgument.getModel().getId();
-        } else if (funcArgument.getDataset() != null) {
-            result = funcArgument.getDataset().getId();
-        } else if (funcArgument.getSlicingFunction() != null) {
-            result = funcArgument.getSlicingFunction().getId();
-        } else if (funcArgument.getTransformationFunction() != null) {
-            result = funcArgument.getTransformationFunction().getId();
-        } else if (funcArgument.getBoolValue() != null) {
-            result = String.valueOf(funcArgument.getBoolValue());
-        } else if (funcArgument.getFloatValue() != null) {
-            result = String.valueOf(funcArgument.getFloatValue());
-        } else if (funcArgument.getIntValue() != null) {
-            result = String.valueOf(funcArgument.getIntValue());
-        } else if (funcArgument.getStrValue() != null) {
-            result = funcArgument.getStrValue();
-        }
-
-        Map<String, String> args = funcArgument.getArgs() == null ? new HashMap<>() : funcArgument.getArgs().stream()
-            .collect(Collectors.toMap(MLWorkerWSFuncArgumentDTO::getName, this::getFuncArgValueWS));
-
-        Map<String, Object> json = Map.of(
-            "value", result,
-            "args", args
-        );
-
-        // return json as a json
-        return new ObjectMapper().valueToTree(json).toString();
->>>>>>> b08e3ed5
+            .collect(Collectors.toMap(MLWorkerWSFuncArgumentDTO::getName, FunctionArguments::funcArgumentToJson));
     }
 }