--- conflicted
+++ resolved
@@ -17,11 +17,7 @@
 @Setter
 public class TestSuite extends AbstractAuditingEntity {
     @Id
-<<<<<<< HEAD
     @GeneratedValue
-=======
-    @GeneratedValue(strategy = GenerationType.AUTO)
->>>>>>> eb884220
     private Long id;
     @NotNull
     private String name;
