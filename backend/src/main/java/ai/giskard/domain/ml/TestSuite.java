package ai.giskard.domain.ml;

import ai.giskard.domain.AbstractAuditingEntity;
import ai.giskard.domain.Project;
import ai.giskard.domain.ml.testing.Test;
import com.fasterxml.jackson.annotation.JsonBackReference;
import lombok.Getter;
import lombok.Setter;

import javax.persistence.*;
import javax.validation.constraints.NotNull;
import java.util.HashSet;
import java.util.Set;

@Entity
@Getter
@Setter
public class TestSuite extends AbstractAuditingEntity {
    @Id
<<<<<<< HEAD
    @GeneratedValue
=======
    @GeneratedValue(strategy = GenerationType.AUTO)
>>>>>>> 2d1c1785
    private Long id;
    @NotNull
    private String name;

    @ManyToOne
    @NotNull
    @JsonBackReference
    private Project project;

    @ManyToOne
    private Dataset referenceDataset;

    @ManyToOne
    private Dataset actualDataset;

    @ManyToOne
    private ProjectModel model;

    @OneToMany(mappedBy = "testSuite", fetch = FetchType.LAZY, cascade = CascadeType.ALL)
    private Set<Test> tests = new HashSet<>();
}<|MERGE_RESOLUTION|>--- conflicted
+++ resolved
@@ -17,11 +17,7 @@
 @Setter
 public class TestSuite extends AbstractAuditingEntity {
     @Id
-<<<<<<< HEAD
     @GeneratedValue
-=======
-    @GeneratedValue(strategy = GenerationType.AUTO)
->>>>>>> 2d1c1785
     private Long id;
     @NotNull
     private String name;
