package ai.giskard.domain.ml;

<<<<<<< HEAD
=======
import ai.giskard.domain.TestFunction;
>>>>>>> 4d4e6946
import ai.giskard.worker.GeneratedTest;
import com.fasterxml.jackson.annotation.JsonIgnore;
import lombok.Getter;
import lombok.NoArgsConstructor;
import lombok.Setter;

import javax.persistence.*;
import java.util.List;

@Entity
@Table(name = "suite_test")
@Getter
@Setter
@NoArgsConstructor
public class SuiteTest {
    @Id
    @GeneratedValue
    @Column(name = "id", nullable = false)
    private Long id;

    @ManyToOne(optional = false)
    private TestFunction testFunction;

    @ManyToOne
    @JoinColumn(name = "test_suite")
    private TestSuiteNew suite;

    @OneToMany(mappedBy = "test", cascade = CascadeType.ALL, orphanRemoval = true)
    private List<TestInput> testInputs = new java.util.ArrayList<>();

    @OneToMany(mappedBy = "test", fetch = FetchType.LAZY, cascade = CascadeType.ALL)
    @JsonIgnore
    private List<SuiteTestExecution> executions = new java.util.ArrayList<>();

<<<<<<< HEAD
    public SuiteTest(TestSuiteNew suite, GeneratedTest test) {
        this.testId = test.getTestId();
        this.suite = suite;
=======
    public SuiteTest(TestSuiteNew suite, GeneratedTest test, TestFunction testFunction) {
        this.suite = suite;
        this.testFunction = testFunction;
>>>>>>> 4d4e6946
        this.testInputs.addAll(test.getInputsList().stream()
            .map(testInput -> new TestInput(this, testInput))
            .toList());
    }
}<|MERGE_RESOLUTION|>--- conflicted
+++ resolved
@@ -1,9 +1,6 @@
 package ai.giskard.domain.ml;
 
-<<<<<<< HEAD
-=======
 import ai.giskard.domain.TestFunction;
->>>>>>> 4d4e6946
 import ai.giskard.worker.GeneratedTest;
 import com.fasterxml.jackson.annotation.JsonIgnore;
 import lombok.Getter;
@@ -38,15 +35,9 @@
     @JsonIgnore
     private List<SuiteTestExecution> executions = new java.util.ArrayList<>();
 
-<<<<<<< HEAD
-    public SuiteTest(TestSuiteNew suite, GeneratedTest test) {
-        this.testId = test.getTestId();
-        this.suite = suite;
-=======
     public SuiteTest(TestSuiteNew suite, GeneratedTest test, TestFunction testFunction) {
         this.suite = suite;
         this.testFunction = testFunction;
->>>>>>> 4d4e6946
         this.testInputs.addAll(test.getInputsList().stream()
             .map(testInput -> new TestInput(this, testInput))
             .toList());
