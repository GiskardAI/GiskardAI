package ai.giskard.domain.ml;

import ai.giskard.worker.GeneratedTest;
import com.fasterxml.jackson.annotation.JsonIgnore;
import lombok.Getter;
import lombok.NoArgsConstructor;
import lombok.Setter;

import javax.persistence.*;
import java.util.List;

@Entity
@Table(name = "suite_test")
@Getter
@Setter
@NoArgsConstructor
public class SuiteTest {
    @Id
    @GeneratedValue
    @Column(name = "id", nullable = false)
    private Long id;

    private String testId;

    @ManyToOne
    @JoinColumn(name = "test_suite")
<<<<<<< HEAD
    @NotNull
    @JsonIgnore
    private TestSuite suite;
=======
    private TestSuiteNew suite;
>>>>>>> ec46ba36

    @OneToMany(mappedBy = "test", cascade = CascadeType.ALL, orphanRemoval = true)
    private List<TestInput> testInputs = new java.util.ArrayList<>();

    @OneToMany(mappedBy = "test", fetch = FetchType.LAZY, cascade = CascadeType.ALL)
    @JsonIgnore
    private List<SuiteTestExecution> executions = new java.util.ArrayList<>();

    public SuiteTest(TestSuiteNew suite, GeneratedTest test) {
        this.testId = test.getTestId();
        this.suite = suite;
        this.testInputs.addAll(test.getInputsList().stream()
            .map(testInput -> new TestInput(this, testInput))
            .toList());
    }
}<|MERGE_RESOLUTION|>--- conflicted
+++ resolved
@@ -24,13 +24,9 @@
 
     @ManyToOne
     @JoinColumn(name = "test_suite")
-<<<<<<< HEAD
     @NotNull
     @JsonIgnore
     private TestSuite suite;
-=======
-    private TestSuiteNew suite;
->>>>>>> ec46ba36
 
     @OneToMany(mappedBy = "test", cascade = CascadeType.ALL, orphanRemoval = true)
     private List<TestInput> testInputs = new java.util.ArrayList<>();
