--- conflicted
+++ resolved
@@ -11,11 +11,7 @@
 @Inheritance(strategy = InheritanceType.TABLE_PER_CLASS)
 public abstract class BaseEntity implements Serializable {
     @Id
-<<<<<<< HEAD
+    @JsonIgnore
     @GeneratedValue
-=======
-    @JsonIgnore
-    @GeneratedValue(strategy = GenerationType.AUTO)
->>>>>>> eb884220
     private Long id;
 }