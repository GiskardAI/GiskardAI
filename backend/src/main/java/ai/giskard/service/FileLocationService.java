package ai.giskard.service;

import ai.giskard.config.ApplicationProperties;
import ai.giskard.domain.ml.Dataset;
import ai.giskard.domain.ml.ProjectModel;
import lombok.RequiredArgsConstructor;
import org.apache.commons.lang3.RandomStringUtils;
import org.springframework.stereotype.Service;

import java.nio.file.Path;
import java.nio.file.Paths;
import java.util.UUID;

@Service
@RequiredArgsConstructor
public class FileLocationService {
    private final ApplicationProperties applicationProperties;

    public Path modelsDirectory(String projectKey) {
        return resolvedProjectHome(projectKey).resolve("models");
    }

    public static Path projectHome(String projectKey) {
        return Paths.get("projects", projectKey);
    }

    public Path datasetsDirectory(String projectKey) {
        return resolvedProjectHome(projectKey).resolve("datasets");
    }

<<<<<<< HEAD
    public Path resolvedDatasetPath(Dataset dataset) {
        return resolvedDatasetPath(dataset.getProject().getKey(), dataset.getId());
=======
    public Path slicesDirectory(String projectKey) {
        return resolvedProjectHome(projectKey).resolve("slices");
    }

    public Path resolvedDatasetPath(String projectKey, Long datasetId) {
        return resolvedProjectHome(projectKey).resolve("datasets").resolve(createZSTname("data_", datasetId));
>>>>>>> c39b382e
    }

    public Path resolvedDatasetPath(String projectKey, UUID datasetId) {
        return datasetsDirectory(projectKey).resolve(datasetId.toString());
    }

<<<<<<< HEAD
    public Path resolvedModelPath(ProjectModel model) {
        return resolvedModelPath(model.getProject().getKey(), model.getId());
=======
    public Path temporaryMetadataDirectory(String prefix) {
        String randomDirName = RandomStringUtils.randomAlphanumeric(8).toLowerCase(); // NOSONAR: no security risk here
        return resolvedTmpPath().resolve(prefix + "-" + randomDirName);
    }

    public Path resolvedMetadataPath(Path temporaryMetadataDir, String entityName) {
        return temporaryMetadataDir.resolve(entityName.toLowerCase() + "-metadata.yaml");
    }

    public Path resolvedSlicePath(String projectKey, Long datasetId, String sliceHash) {
        return slicesDirectory(projectKey).resolve("slice_" + datasetId.toString() + "_" + sliceHash + ".slice");
    }

    public Path resolveFilePath(ProjectFile file) {
        String projectKey = file.getProject().getKey();
        if (file instanceof ProjectModel) {
            return resolvedModelPath(projectKey, file.getId());
        } else if (file instanceof Dataset) {
            return resolvedDatasetPath(projectKey, file.getId());
        } else {
            throw new IllegalArgumentException("Unknown file type");
        }
>>>>>>> c39b382e
    }

    public Path resolvedModelPath(String projectKey, UUID modelId) {
        return modelsDirectory(projectKey).resolve(modelId.toString());
    }

    public Path resolvedInspectionPath(String projectKey, Long inspectionId) {
        return modelsDirectory(projectKey).resolve(Paths.get("inspections", inspectionId.toString()));
    }

    public Path resolvedProjectHome(String projectKey) {
        return giskardHome().resolve(projectHome(projectKey));
    }

<<<<<<< HEAD
    public Path giskardHome() {
        return applicationProperties.getHome();
    }
=======
    public Path resolvedTmpPath() {
        return giskardHome().resolve("tmp");
    }

    private Path giskardHome() {
        return applicationProperties.getHome();
    }

    public static String createZSTname(String prefix, Long id) {
        return prefix + id.toString() + ".zst";
    }

    public static String createTXTname(String prefix, Long id) {
        return prefix + id.toString() + ".txt";
    }

>>>>>>> c39b382e
}<|MERGE_RESOLUTION|>--- conflicted
+++ resolved
@@ -28,27 +28,18 @@
         return resolvedProjectHome(projectKey).resolve("datasets");
     }
 
-<<<<<<< HEAD
-    public Path resolvedDatasetPath(Dataset dataset) {
-        return resolvedDatasetPath(dataset.getProject().getKey(), dataset.getId());
-=======
     public Path slicesDirectory(String projectKey) {
         return resolvedProjectHome(projectKey).resolve("slices");
     }
 
-    public Path resolvedDatasetPath(String projectKey, Long datasetId) {
-        return resolvedProjectHome(projectKey).resolve("datasets").resolve(createZSTname("data_", datasetId));
->>>>>>> c39b382e
+    public Path resolvedDatasetPath(Dataset dataset) {
+        return resolvedDatasetPath(dataset.getProject().getKey(), dataset.getId());
     }
 
     public Path resolvedDatasetPath(String projectKey, UUID datasetId) {
         return datasetsDirectory(projectKey).resolve(datasetId.toString());
     }
 
-<<<<<<< HEAD
-    public Path resolvedModelPath(ProjectModel model) {
-        return resolvedModelPath(model.getProject().getKey(), model.getId());
-=======
     public Path temporaryMetadataDirectory(String prefix) {
         String randomDirName = RandomStringUtils.randomAlphanumeric(8).toLowerCase(); // NOSONAR: no security risk here
         return resolvedTmpPath().resolve(prefix + "-" + randomDirName);
@@ -58,20 +49,12 @@
         return temporaryMetadataDir.resolve(entityName.toLowerCase() + "-metadata.yaml");
     }
 
-    public Path resolvedSlicePath(String projectKey, Long datasetId, String sliceHash) {
+    public Path resolvedSlicePath(String projectKey, UUID datasetId, String sliceHash) {
         return slicesDirectory(projectKey).resolve("slice_" + datasetId.toString() + "_" + sliceHash + ".slice");
     }
 
-    public Path resolveFilePath(ProjectFile file) {
-        String projectKey = file.getProject().getKey();
-        if (file instanceof ProjectModel) {
-            return resolvedModelPath(projectKey, file.getId());
-        } else if (file instanceof Dataset) {
-            return resolvedDatasetPath(projectKey, file.getId());
-        } else {
-            throw new IllegalArgumentException("Unknown file type");
-        }
->>>>>>> c39b382e
+    public Path resolvedModelPath(ProjectModel model) {
+        return resolvedModelPath(model.getProject().getKey(), model.getId());
     }
 
     public Path resolvedModelPath(String projectKey, UUID modelId) {
@@ -86,26 +69,20 @@
         return giskardHome().resolve(projectHome(projectKey));
     }
 
-<<<<<<< HEAD
-    public Path giskardHome() {
-        return applicationProperties.getHome();
-    }
-=======
     public Path resolvedTmpPath() {
         return giskardHome().resolve("tmp");
     }
 
-    private Path giskardHome() {
+    public Path giskardHome() {
         return applicationProperties.getHome();
     }
 
-    public static String createZSTname(String prefix, Long id) {
+    public static String createZSTname(String prefix, UUID id) {
         return prefix + id.toString() + ".zst";
     }
 
-    public static String createTXTname(String prefix, Long id) {
+    public static String createTXTname(String prefix, UUID id) {
         return prefix + id.toString() + ".txt";
     }
 
->>>>>>> c39b382e
 }