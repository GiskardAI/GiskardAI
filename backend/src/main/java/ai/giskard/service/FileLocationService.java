package ai.giskard.service;

import ai.giskard.config.ApplicationProperties;
import ai.giskard.domain.ml.Dataset;
import ai.giskard.domain.ml.ProjectModel;
import lombok.RequiredArgsConstructor;
import org.apache.commons.lang3.RandomStringUtils;
import org.springframework.stereotype.Service;

import java.nio.file.Path;
import java.nio.file.Paths;
import java.util.UUID;

@Service
@RequiredArgsConstructor
public class FileLocationService {
    private final ApplicationProperties applicationProperties;

    public Path modelsDirectory(String projectKey) {
        return resolvedProjectHome(projectKey).resolve("models");
    }

    public static Path projectHome(String projectKey) {
        return Paths.get("projects", projectKey);
    }

    public Path datasetsDirectory(String projectKey) {
        return resolvedProjectHome(projectKey).resolve("datasets");
    }

    public Path slicesDirectory(String projectKey) {
        return resolvedProjectHome(projectKey).resolve("slices");
    }

    public Path resolvedDatasetPath(Dataset dataset) {
        return resolvedDatasetPath(dataset.getProject().getKey(), dataset.getId());
    }

    public Path resolvedDatasetPath(String projectKey, UUID datasetId) {
        return datasetsDirectory(projectKey).resolve(datasetId.toString());
    }

    public Path temporaryMetadataDirectory(String prefix) {
        String randomDirName = RandomStringUtils.randomAlphanumeric(8).toLowerCase(); // NOSONAR: no security risk here
        return resolvedTmpPath().resolve(prefix + "-" + randomDirName);
    }

    public Path resolvedMetadataPath(Path temporaryMetadataDir, String entityName) {
        return temporaryMetadataDir.resolve(entityName.toLowerCase() + "-metadata.yaml");
    }

    public Path resolvedSlicePath(String projectKey, UUID datasetId, String sliceHash) {
        return slicesDirectory(projectKey).resolve("slice_" + datasetId.toString() + "_" + sliceHash + ".slice");
    }

    public Path resolvedModelPath(ProjectModel model) {
        return resolvedModelPath(model.getProject().getKey(), model.getId());
    }

    public Path resolvedModelPath(String projectKey, UUID modelId) {
        return modelsDirectory(projectKey).resolve(modelId.toString());
    }

    public Path resolvedInspectionPath(String projectKey, Long inspectionId) {
        return modelsDirectory(projectKey).resolve(Paths.get("inspections", inspectionId.toString()));
    }

    public Path resolvedProjectHome(String projectKey) {
        return giskardHome().resolve(projectHome(projectKey));
    }

    public Path resolvedTmpPath() {
        return giskardHome().resolve("tmp");
    }

<<<<<<< HEAD
    public Path giskardHome() {
=======
    public Path licensePath() {
        return giskardHome().resolve("license.lic");
    }

    private Path giskardHome() {
>>>>>>> 3d3c7efc
        return applicationProperties.getHome();
    }

    public static String createZSTname(String prefix, UUID id) {
        return prefix + id.toString() + ".zst";
    }

    public static String createTXTname(String prefix, UUID id) {
        return prefix + id.toString() + ".txt";
    }

}<|MERGE_RESOLUTION|>--- conflicted
+++ resolved
@@ -73,15 +73,11 @@
         return giskardHome().resolve("tmp");
     }
 
-<<<<<<< HEAD
-    public Path giskardHome() {
-=======
     public Path licensePath() {
         return giskardHome().resolve("license.lic");
     }
 
-    private Path giskardHome() {
->>>>>>> 3d3c7efc
+    public Path giskardHome() {
         return applicationProperties.getHome();
     }
 
