--- conflicted
+++ resolved
@@ -69,13 +69,8 @@
     private final PasswordEncoder passwordEncoder;
     private final Logger logger = LoggerFactory.getLogger(InitService.class);
     private final GeneralSettingsService generalSettingsService;
-<<<<<<< HEAD
     private final FileLocationService fileLocationService;
-=======
-    private final ResourceLoader resourceLoader;
-    private final FileUploadService fileUploadService;
     private final FeatureFlagService featureFlagService;
->>>>>>> d94fe2f4
     private Map<String, ProjectConfig> projects;
     String[] mockKeys = stream(AuthoritiesConstants.AUTHORITIES).map(key -> key.replace("ROLE_", "")).toArray(String[]::new);
     private final Map<String, String> users = stream(mockKeys).collect(Collectors.toMap(String::toLowerCase, String::toLowerCase));
