package ai.giskard.service;

import ai.giskard.domain.ml.SuiteTest;
import ai.giskard.domain.ml.SuiteTestExecution;
import ai.giskard.domain.ml.TestResult;
import ai.giskard.domain.ml.TestSuiteExecution;
import ai.giskard.ml.MLWorkerClient;
import ai.giskard.repository.TestSuiteExecutionRepository;
import ai.giskard.service.ml.MLWorkerService;
import ai.giskard.web.dto.mapper.GiskardMapper;
import ai.giskard.web.dto.ml.TestSuiteExecutionDTO;
import ai.giskard.worker.RunTestSuiteRequest;
import ai.giskard.worker.TestSuiteResultMessage;
import lombok.RequiredArgsConstructor;
import org.slf4j.Logger;
import org.slf4j.LoggerFactory;
import org.springframework.stereotype.Service;
import org.springframework.transaction.annotation.Transactional;

import java.util.Date;
import java.util.List;
import java.util.Map;
import java.util.function.Function;
import java.util.stream.Collectors;

@Service
@Transactional
@RequiredArgsConstructor
public class TestSuiteExecutionService {

    private final Logger log = LoggerFactory.getLogger(TestSuiteExecutionService.class);

    private final MLWorkerService mlWorkerService;
    private final TestArgumentService testArgumentService;
    private final TestSuiteExecutionRepository testSuiteExecutionRepository;
    private final GiskardMapper giskardMapper;

    @Transactional(readOnly = true)
    public List<TestSuiteExecutionDTO> listAllExecution(long suiteId) {
        return giskardMapper.testSuiteExecutionToDTOs(testSuiteExecutionRepository.findAllBySuiteIdOrderByExecutionDateDesc(suiteId));
    }

    @Transactional(noRollbackFor = Exception.class)
    public void executeScheduledTestSuite(TestSuiteExecution execution, Map<String, String> suiteInputs) {

        try (MLWorkerClient client = mlWorkerService.createClient(execution.getSuite().getProject().isUsingInternalWorker())) {
<<<<<<< HEAD
            RunTestSuiteRequest.Builder builder = RunTestSuiteRequest.newBuilder();

            for (Map.Entry<String, String> entry : execution.getInputs().entrySet()) {
                builder.addGlobalArguments(testArgumentService.buildTestArgument(suiteInputs, entry.getKey(),
                    entry.getValue(), execution.getSuite().getProject().getKey()));
=======
            TestRegistryResponse response = client.getBlockingStub().getTestRegistry(Empty.newBuilder().build());
            Map<String, TestFunction> registry = response.getTestsMap().values().stream()
                .collect(Collectors.toMap(TestFunction::getId, Function.identity()));

            RunTestSuiteRequest.Builder builder = RunTestSuiteRequest.newBuilder();

            for (Map.Entry<String, String> entry : execution.getInputs().entrySet()) {
                builder.addGlobalArguments(testArgumentService
                    .buildTestArgument(suiteInputs, entry.getKey(), entry.getValue(), execution.getSuite().getProject().getKey()));
>>>>>>> ec46ba36
            }

            for (SuiteTest suiteTest : execution.getSuite().getTests()) {
                builder.addTests(testArgumentService
<<<<<<< HEAD
                    .buildFixedTestArgument(suiteTest, execution.getSuite().getProject().getKey()));
=======
                    .buildFixedTestArgument(suiteTest, registry.get(suiteTest.getTestId()), execution.getSuite().getProject().getKey()));
>>>>>>> ec46ba36
            }

            TestSuiteResultMessage testSuiteResultMessage = client.getBlockingStub().runTestSuite(builder.build());

            Map<Long, SuiteTest> tests = execution.getSuite().getTests().stream()
                .collect(Collectors.toMap(SuiteTest::getId, Function.identity()));

            execution.setResult(testSuiteResultMessage.getIsError() ? TestResult.ERROR :
                testSuiteResultMessage.getIsPass() ? TestResult.PASSED : TestResult.FAILED);
            execution.setResults(testSuiteResultMessage.getResultsList().stream()
                .map(identifierSingleTestResult ->
                    new SuiteTestExecution(tests.get(identifierSingleTestResult.getId()), execution, identifierSingleTestResult.getResult()))
                .collect(Collectors.toList()));
            execution.setLogs(testSuiteResultMessage.getLogs());
        } catch (Exception e) {
            log.error("Error while executing test suite {}", execution.getSuite().getName(), e);
            execution.setResult(TestResult.ERROR);
            execution.setMessage(e.getMessage());
            throw e;
        } finally {
            execution.setCompletionDate(new Date());
            testSuiteExecutionRepository.save(execution);
        }
    }

}<|MERGE_RESOLUTION|>--- conflicted
+++ resolved
@@ -44,32 +44,16 @@
     public void executeScheduledTestSuite(TestSuiteExecution execution, Map<String, String> suiteInputs) {
 
         try (MLWorkerClient client = mlWorkerService.createClient(execution.getSuite().getProject().isUsingInternalWorker())) {
-<<<<<<< HEAD
             RunTestSuiteRequest.Builder builder = RunTestSuiteRequest.newBuilder();
 
             for (Map.Entry<String, String> entry : execution.getInputs().entrySet()) {
                 builder.addGlobalArguments(testArgumentService.buildTestArgument(suiteInputs, entry.getKey(),
                     entry.getValue(), execution.getSuite().getProject().getKey()));
-=======
-            TestRegistryResponse response = client.getBlockingStub().getTestRegistry(Empty.newBuilder().build());
-            Map<String, TestFunction> registry = response.getTestsMap().values().stream()
-                .collect(Collectors.toMap(TestFunction::getId, Function.identity()));
-
-            RunTestSuiteRequest.Builder builder = RunTestSuiteRequest.newBuilder();
-
-            for (Map.Entry<String, String> entry : execution.getInputs().entrySet()) {
-                builder.addGlobalArguments(testArgumentService
-                    .buildTestArgument(suiteInputs, entry.getKey(), entry.getValue(), execution.getSuite().getProject().getKey()));
->>>>>>> ec46ba36
             }
 
             for (SuiteTest suiteTest : execution.getSuite().getTests()) {
                 builder.addTests(testArgumentService
-<<<<<<< HEAD
                     .buildFixedTestArgument(suiteTest, execution.getSuite().getProject().getKey()));
-=======
-                    .buildFixedTestArgument(suiteTest, registry.get(suiteTest.getTestId()), execution.getSuite().getProject().getKey()));
->>>>>>> ec46ba36
             }
 
             TestSuiteResultMessage testSuiteResultMessage = client.getBlockingStub().runTestSuite(builder.build());
