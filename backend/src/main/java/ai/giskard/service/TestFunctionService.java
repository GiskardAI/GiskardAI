package ai.giskard.service;

import ai.giskard.domain.TestFunction;
import ai.giskard.domain.TestFunctionArgument;
import ai.giskard.repository.ProjectRepository;
import ai.giskard.repository.ml.TestFunctionRepository;
import ai.giskard.service.ml.MLWorkerCacheService;
import ai.giskard.web.dto.TestFunctionArgumentDTO;
import ai.giskard.web.dto.TestFunctionDTO;
import ai.giskard.web.dto.mapper.GiskardMapper;
import lombok.RequiredArgsConstructor;
import org.springframework.stereotype.Service;

import javax.transaction.Transactional;
import java.util.List;
import java.util.Map;
import java.util.function.Function;
import java.util.stream.Collectors;
import java.util.stream.Stream;

@Service
@RequiredArgsConstructor
public class TestFunctionService {

    private final GiskardMapper giskardMapper;
    private final TestFunctionRepository testFunctionRepository;
<<<<<<< HEAD
    private final ProjectRepository projectRepository;
    private final MLWorkerCacheService mlWorkerCacheService;
=======

    @Transactional
    public void saveAll(Collection<TestFunctionDTO> testFunctions) {
        Map<UUID, TestFunction> existing = testFunctionRepository.findAllById(testFunctions.stream()
                .map(TestFunctionDTO::getUuid)
                .toList())
            .stream()
            .collect(Collectors.toMap(TestFunction::getUuid, Function.identity()));

        testFunctionRepository.saveAll(testFunctions.stream()
            .map(testFunction -> {
                if (existing.containsKey(testFunction.getUuid())) {
                    return update(existing.get(testFunction.getUuid()), testFunction);
                } else {
                    return create(testFunction);
                }
            })
            .toList());
    }
>>>>>>> 26c6db32

    @Transactional
    public TestFunctionDTO save(TestFunctionDTO testFunction) {
        return giskardMapper.toDTO(testFunctionRepository.save(testFunctionRepository.findById(testFunction.getUuid())
            .map(existing -> update(existing, testFunction))
            .orElseGet(() -> create(testFunction))));
    }

    private TestFunction create(TestFunctionDTO dto) {
        TestFunction function = giskardMapper.fromDTO(dto);
        if (function.getArgs() != null) {
            function.getArgs().forEach(arg -> arg.setTestFunction(function));
        }
        function.setVersion(testFunctionRepository.countByNameAndModule(function.getName(), function.getModule()) + 1);
        return function;
    }

    private TestFunction update(TestFunction existing, TestFunctionDTO dto) {
        existing.setDoc(dto.getDoc());
        existing.setModuleDoc(dto.getModuleDoc());
        existing.setCode(dto.getCode());
        existing.setTags(dto.getTags());

        Map<String, TestFunctionArgument> existingArgs = existing.getArgs() != null ? existing.getArgs().stream()
            .collect(Collectors.toMap(TestFunctionArgument::getName, Function.identity())) : new HashMap<>();
        Map<String, TestFunctionArgumentDTO> currentArgs = dto.getArgs() != null ? dto.getArgs().stream()
            .collect(Collectors.toMap(TestFunctionArgumentDTO::getName, Function.identity())) : new HashMap<>();

        // Delete removed args
        existingArgs.entrySet().stream()
            .filter(entry -> !currentArgs.containsKey(entry.getKey()))
            .forEach(entry -> existing.getArgs().remove(entry.getValue()));

        // Update or create current args
        currentArgs.forEach((name, currentArg) -> {
            if (existingArgs.containsKey(name)) {
                TestFunctionArgument existingArg = existingArgs.get(name);
                existingArg.setType(currentArg.getType());
                existingArg.setOptional(currentArg.isOptional());
                existingArg.setDefaultValue(currentArg.getDefaultValue());
            } else {
                existing.getArgs().add(giskardMapper.fromDTO(currentArg));
            }
        });

        return existing;
    }

    @Transactional
    public List<TestFunctionDTO> findAll(long projectId) {
        return Stream.concat(testFunctionRepository.findAll().stream().map(giskardMapper::toDTO),
                mlWorkerCacheService.findGiskardTest(projectRepository.getById(projectId).isUsingInternalWorker()).stream())
            .toList();
    }

}<|MERGE_RESOLUTION|>--- conflicted
+++ resolved
@@ -3,7 +3,9 @@
 import ai.giskard.domain.TestFunction;
 import ai.giskard.domain.TestFunctionArgument;
 import ai.giskard.repository.ProjectRepository;
+import ai.giskard.repository.ProjectRepository;
 import ai.giskard.repository.ml.TestFunctionRepository;
+import ai.giskard.service.ml.MLWorkerCacheService;
 import ai.giskard.service.ml.MLWorkerCacheService;
 import ai.giskard.web.dto.TestFunctionArgumentDTO;
 import ai.giskard.web.dto.TestFunctionDTO;
@@ -24,10 +26,8 @@
 
     private final GiskardMapper giskardMapper;
     private final TestFunctionRepository testFunctionRepository;
-<<<<<<< HEAD
     private final ProjectRepository projectRepository;
     private final MLWorkerCacheService mlWorkerCacheService;
-=======
 
     @Transactional
     public void saveAll(Collection<TestFunctionDTO> testFunctions) {
@@ -47,7 +47,6 @@
             })
             .toList());
     }
->>>>>>> 26c6db32
 
     @Transactional
     public TestFunctionDTO save(TestFunctionDTO testFunction) {
