package ai.giskard.service;

import ai.giskard.domain.Project;
import ai.giskard.domain.User;
import ai.giskard.exception.EntityAlreadyExistsException;
import ai.giskard.repository.ProjectRepository;
import ai.giskard.repository.UserRepository;
import ai.giskard.security.SecurityUtils;
import ai.giskard.web.dto.mapper.GiskardMapper;
import ai.giskard.web.dto.ml.ProjectPostDTO;
import ai.giskard.web.rest.errors.Entity;
import ai.giskard.web.rest.errors.EntityNotFoundException;
import ai.giskard.web.rest.errors.NotInDatabaseException;
import lombok.RequiredArgsConstructor;
import org.slf4j.Logger;
import org.slf4j.LoggerFactory;
import org.springframework.stereotype.Service;
import org.springframework.transaction.annotation.Transactional;
import org.springframework.util.FileSystemUtils;

import javax.validation.constraints.NotNull;
import java.util.List;
import java.util.Set;
import java.util.regex.Pattern;

@Service
@Transactional
@RequiredArgsConstructor
public class ProjectService {
    private final Logger log = LoggerFactory.getLogger(ProjectService.class);

<<<<<<< HEAD
    final UserRepository userRepository;
    final ProjectRepository projectRepository;
    final FileLocationService locationService;
    final GiskardMapper giskardMapper;
=======
    private final UserRepository userRepository;
    private final ProjectRepository projectRepository;
    private final GiskardMapper giskardMapper;
>>>>>>> df67496d

    public static final Pattern PROJECT_KEY_PATTERN = Pattern.compile("^[a-z\\d_]+$");

    /**
     * Update project
     *
     * @param id         id of the project to update
     * @param projectDTO updated project
     * @return project updated
     */
    public Project update(@NotNull Long id, ProjectPostDTO projectDTO) {
        Project project = projectRepository.getById(id);
        giskardMapper.updateProjectFromDto(projectDTO, project);
        return projectRepository.save(project);
    }

    public static boolean isProjectKeyValid(String projectKey) {
        return PROJECT_KEY_PATTERN.matcher(projectKey).matches();
    }

    private void validateProjectKey(String projectKey) {
        if (!isProjectKeyValid(projectKey)) {
            throw new IllegalArgumentException(String.format("Project key %s is not valid. Project keys can contain lower case latin characters, digits and underscores", projectKey));
        }
    }

    /**
     * Create project
     */
    public Project create(Project project, String ownerLogin) {
        String projectKey = project.getKey();
        validateProjectKey(projectKey);
        projectRepository.findOneByKey(projectKey).ifPresent(p -> {
            throw new EntityAlreadyExistsException(String.format("Project with key %s already exists", projectKey));
        });
        User owner = userRepository.getOneByLogin(ownerLogin);
        project.setOwner(owner);
        return projectRepository.save(project);
    }

    /**
     * Test if the authenticated user is in the guestlist
     *
     * @param userList list of users
     * @return boolean
     */
    public boolean isUserInGuestList(Set<User> userList) {
        return userList.stream().anyMatch(guest -> guest.getLogin().equals(SecurityUtils.getCurrentAuthenticatedUserLogin()));
    }

    /**
     * Delete the project
     *
     * @param id id of the project to delete
     */
    public void delete(Long id) {
        Project project = projectRepository.getById(id);
        try {
            projectRepository.deleteById(id);
            projectRepository.flush();
            FileSystemUtils.deleteRecursively(locationService.resolvedProjectHome(project.getKey()));
        } catch (Exception e) {
            log.error("Failed to delete project {}", project.getKey(), e);
            throw new GiskardRuntimeException("Failed to delete project %s".formatted(project.getKey()));
        }

    }

    /**
     * Uninvite user from project guestlist
     *
     * @param id     id of the project
     * @param userId id of the user
     * @return update project
     */
    public Project uninvite(Long id, Long userId) {
        User user = userRepository.findById(userId).orElseThrow(() -> new EntityNotFoundException(Entity.USER, userId));
        Project project = projectRepository.findOneWithGuestsById(id).orElseThrow(() -> new EntityNotFoundException(Entity.PROJECT, id));
        project.removeGuest(user);
        projectRepository.save(project);
        return project;
    }

    /**
     * Inviting user to the project guestlist
     *
     * @param id     id of the project
     * @param userId id of the user
     * @return updated project
     */
    public Project invite(Long id, Long userId) {
        User user = userRepository.getById(userId);
        Project project = projectRepository.findOneWithGuestsById(id).orElseThrow(() -> new EntityNotFoundException(Entity.PROJECT, id));
        project.addGuest(user);
        projectRepository.save(project);
        return project;
    }

    /**
     * Listing projects accessible by the user
     * Handling access control
     *
     * @return list of projects
     */
    public List<Project> list() {
        String username = SecurityUtils.getCurrentAuthenticatedUserLogin().toLowerCase();
        User user = userRepository.findOneByLogin(username).orElseThrow(() -> new NotInDatabaseException(Entity.USER, username));
        List<Project> projects;
        if (SecurityUtils.isCurrentUserAdmin()) {
            projects = projectRepository.findAll();
        } else {
            projects = projectRepository.getProjectsByOwnerOrGuestsContains(user, user);
        }
        return projects;
    }
}<|MERGE_RESOLUTION|>--- conflicted
+++ resolved
@@ -29,16 +29,10 @@
 public class ProjectService {
     private final Logger log = LoggerFactory.getLogger(ProjectService.class);
 
-<<<<<<< HEAD
-    final UserRepository userRepository;
-    final ProjectRepository projectRepository;
-    final FileLocationService locationService;
-    final GiskardMapper giskardMapper;
-=======
     private final UserRepository userRepository;
     private final ProjectRepository projectRepository;
-    private final GiskardMapper giskardMapper;
->>>>>>> df67496d
+    private final FileLocationService locationService;
+    final GiskardMapper giskardMapper;
 
     public static final Pattern PROJECT_KEY_PATTERN = Pattern.compile("^[a-z\\d_]+$");
 
