--- conflicted
+++ resolved
@@ -1,22 +1,19 @@
 package ai.giskard.service.ml;
 
 import ai.giskard.config.ApplicationProperties;
-<<<<<<< HEAD
-import ai.giskard.grpc.MLWorkerClientErrorInterceptor;
-import ai.giskard.ml.MLWorkerClient;
-import ai.giskard.ml.tunnel.MLWorkerTunnelService;
-=======
 import ai.giskard.domain.ml.Dataset;
 import ai.giskard.grpc.MLWorkerClientErrorInterceptor;
 import ai.giskard.ml.MLWorkerClient;
 import ai.giskard.ml.tunnel.MLWorkerTunnelService;
 import ai.giskard.service.FileLocationService;
 import ai.giskard.service.FileUploadService;
->>>>>>> 2d1c1785
 import ai.giskard.service.GiskardRuntimeException;
+import ai.giskard.worker.*;
+import com.google.protobuf.ByteString;
 import io.grpc.ClientInterceptor;
 import io.grpc.ManagedChannel;
 import io.grpc.ManagedChannelBuilder;
+import io.grpc.stub.StreamObserver;
 import lombok.RequiredArgsConstructor;
 import lombok.SneakyThrows;
 import org.slf4j.Logger;
@@ -25,18 +22,6 @@
 import org.springframework.stereotype.Service;
 import org.springframework.util.unit.DataSize;
 
-<<<<<<< HEAD
-@Service
-@RequiredArgsConstructor
-public class MLWorkerService {
-    private final Logger log = LoggerFactory.getLogger(MLWorkerService.class);
-    private final ApplicationProperties applicationProperties;
-    private final MLWorkerTunnelService mlWorkerTunnelService;
-
-    public MLWorkerClient createClient() {
-        return createClient(true);
-    }
-=======
 import java.io.BufferedReader;
 import java.io.IOException;
 import java.io.InputStream;
@@ -59,7 +44,10 @@
     private final MLWorkerTunnelService mlWorkerTunnelService;
     private final FileLocationService locationService;
     private final FileUploadService fileUploadService;
->>>>>>> 2d1c1785
+
+    public MLWorkerClient createClient() {
+        return createClient(true);
+    }
 
     public MLWorkerClient createClient(boolean isInternal) {
         return createClient(isInternal, true);
@@ -87,8 +75,6 @@
         }
     }
 
-<<<<<<< HEAD
-=======
     public List<Integer> filterDataset(MLWorkerClient client, Dataset dataset, String function, Integer limit) throws IOException {
         log.info("Filtering dataset {}", dataset.getName());
         Path path = locationService.resolvedDatasetPath(dataset).resolve("data.csv.zst");
@@ -131,7 +117,6 @@
         return validRows;
     }
 
->>>>>>> 2d1c1785
     private int getMlWorkerPort(boolean isInternal) {
         if (isInternal || !applicationProperties.isExternalMlWorkerEnabled()) {
             return applicationProperties.getMlWorkerPort();
@@ -150,8 +135,6 @@
         return "localhost";
     }
 
-<<<<<<< HEAD
-=======
     private boolean isExternalWorkerConnected() {
         return mlWorkerTunnelService.getTunnelPort().isPresent();
     }
@@ -234,5 +217,4 @@
             }
         }
     }
->>>>>>> 2d1c1785
 }