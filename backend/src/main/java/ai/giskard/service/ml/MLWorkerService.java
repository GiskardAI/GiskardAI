package ai.giskard.service.ml;

import ai.giskard.config.ApplicationProperties;
import ai.giskard.grpc.MLWorkerClientErrorInterceptor;
import ai.giskard.ml.MLWorkerClient;
import ai.giskard.ml.tunnel.MLWorkerTunnelService;
import ai.giskard.service.GiskardRuntimeException;
import io.grpc.ClientInterceptor;
import io.grpc.ManagedChannel;
import io.grpc.netty.NettyChannelBuilder;
import io.netty.channel.local.LocalChannel;
import io.netty.channel.nio.NioEventLoopGroup;
import io.netty.channel.socket.nio.NioSocketChannel;
import lombok.RequiredArgsConstructor;
import org.slf4j.Logger;
import org.slf4j.LoggerFactory;
import org.springframework.stereotype.Service;

import javax.annotation.Nullable;
import java.net.InetSocketAddress;
import java.net.SocketAddress;

@Service
@RequiredArgsConstructor
public class MLWorkerService {
    private final Logger log = LoggerFactory.getLogger(MLWorkerService.class);
    private final ApplicationProperties applicationProperties;
    private final MLWorkerTunnelService mlWorkerTunnelService;


    @Nullable
    public MLWorkerClient createClientNoError(boolean isInternal) {
        try {
            return createClient(isInternal);
        } catch (Exception e) {
            log.error("Failed to create ML Worker client", e);
            return null;
        }
    }

    public MLWorkerClient createClient(boolean isInternal) {
        try {
            ClientInterceptor clientInterceptor = new MLWorkerClientErrorInterceptor();
            SocketAddress address = getMLWorkerAddress(isInternal);
            log.info("Creating MLWorkerClient for {}", address.toString());

            ManagedChannel channel = NettyChannelBuilder.forAddress(address)
                .intercept(clientInterceptor)
                .channelType(isInternal ? NioSocketChannel.class : LocalChannel.class)
                .eventLoopGroup(isInternal ? new NioEventLoopGroup() : mlWorkerTunnelService.getInnerServerDetails().get().group())
                .usePlaintext()
                .build();

            return new MLWorkerClient(channel);
        } catch (Exception e) {
            log.warn("Failed to create ML Worker client", e);
<<<<<<< HEAD
            String workerType = isInternal ? "internal" : "external";
            String fix = isInternal ? "docker-compose up -d ml-worker" : "giskard worker start -h GISKARD_ADDRESS in the environment that can execute the specified model";
            throw new GiskardRuntimeException(String.format("Failed to establish a connection with %s ML Worker. Start it with \"%s\"", workerType, fix), e);
=======
            if (raiseExceptionOnFailure) {
                String workerType = isInternal ? "internal" : "external";
                String fix = isInternal ? "docker-compose up -d ml-worker" : "`giskard worker start -h GISKARD_ADDRESS` in the terminal of the machine that will execute the model. For more details refer to documentation: https://docs.giskard.ai/start/guides/installation/ml-worker";
                throw new GiskardRuntimeException(String.format("Failed to establish a connection with %s ML Worker.%nStart it by running %s", workerType, fix), e);
            }
            return null;
        }
    }

    private int getMlWorkerPort(boolean isInternal) {
        if (!isInternal && mlWorkerTunnelService.getTunnelPort().isEmpty()) {
            throw new GiskardRuntimeException("No external worker is connected");
        }
        if (isInternal || !applicationProperties.isExternalMlWorkerEnabled()) {
            return applicationProperties.getMlWorkerPort();
>>>>>>> 3df1a7c5
        }
    }

    private SocketAddress getMLWorkerAddress(boolean isInternal) {
        if (!isInternal && mlWorkerTunnelService.getInnerServerDetails().isEmpty()) {
            throw new GiskardRuntimeException("No external worker is connected");
        }
        if (isInternal || !applicationProperties.isExternalMlWorkerEnabled()) {
            return new InetSocketAddress(applicationProperties.getMlWorkerHost(), applicationProperties.getMlWorkerPort());
        }
        return mlWorkerTunnelService.getInnerServerDetails().get().localAddress();
    }
}<|MERGE_RESOLUTION|>--- conflicted
+++ resolved
@@ -54,27 +54,9 @@
             return new MLWorkerClient(channel);
         } catch (Exception e) {
             log.warn("Failed to create ML Worker client", e);
-<<<<<<< HEAD
             String workerType = isInternal ? "internal" : "external";
-            String fix = isInternal ? "docker-compose up -d ml-worker" : "giskard worker start -h GISKARD_ADDRESS in the environment that can execute the specified model";
-            throw new GiskardRuntimeException(String.format("Failed to establish a connection with %s ML Worker. Start it with \"%s\"", workerType, fix), e);
-=======
-            if (raiseExceptionOnFailure) {
-                String workerType = isInternal ? "internal" : "external";
                 String fix = isInternal ? "docker-compose up -d ml-worker" : "`giskard worker start -h GISKARD_ADDRESS` in the terminal of the machine that will execute the model. For more details refer to documentation: https://docs.giskard.ai/start/guides/installation/ml-worker";
                 throw new GiskardRuntimeException(String.format("Failed to establish a connection with %s ML Worker.%nStart it by running %s", workerType, fix), e);
-            }
-            return null;
-        }
-    }
-
-    private int getMlWorkerPort(boolean isInternal) {
-        if (!isInternal && mlWorkerTunnelService.getTunnelPort().isEmpty()) {
-            throw new GiskardRuntimeException("No external worker is connected");
-        }
-        if (isInternal || !applicationProperties.isExternalMlWorkerEnabled()) {
-            return applicationProperties.getMlWorkerPort();
->>>>>>> 3df1a7c5
         }
     }
 
