package ai.giskard.service;

import ai.giskard.domain.FeatureType;
import ai.giskard.domain.Project;
import ai.giskard.domain.ml.*;
import ai.giskard.domain.ml.testing.Test;
import ai.giskard.jobs.JobType;
import ai.giskard.ml.MLWorkerClient;
import ai.giskard.repository.ProjectRepository;
import ai.giskard.repository.ml.*;
<<<<<<< HEAD
import ai.giskard.service.ml.MLWorkerService;
import ai.giskard.web.dto.*;
=======
import ai.giskard.web.dto.TestCatalogDTO;
import ai.giskard.web.dto.TestDefinitionDTO;
import ai.giskard.web.dto.TestFunctionArgumentDTO;
import ai.giskard.web.dto.TestSuiteNewDTO;
>>>>>>> 106dc7e1
import ai.giskard.web.dto.mapper.GiskardMapper;
import ai.giskard.web.dto.ml.TestSuiteDTO;
import ai.giskard.web.dto.ml.UpdateTestSuiteDTO;
import ai.giskard.web.rest.errors.Entity;
import ai.giskard.web.rest.errors.EntityNotFoundException;
import ai.giskard.worker.*;
import com.google.common.collect.ImmutableMap;
import com.google.common.collect.Maps;
import lombok.RequiredArgsConstructor;
import org.apache.commons.text.StringSubstitutor;
import org.slf4j.Logger;
import org.slf4j.LoggerFactory;
import org.springframework.stereotype.Service;
import org.springframework.transaction.annotation.Transactional;

import java.util.*;
import java.util.stream.Collectors;

import static ai.giskard.web.rest.errors.Entity.TEST;

@Service
@Transactional
@RequiredArgsConstructor
public class TestSuiteService {
    private final Logger log = LoggerFactory.getLogger(TestSuiteService.class);

    private final TestSuiteRepository testSuiteRepository;
    private final TestRepository testRepository;
    private final DatasetRepository datasetRepository;
    private final ModelRepository modelRepository;
    private final GiskardMapper giskardMapper;
    private final CodeTestTemplateService testTemplateService;
    private final TestSuiteNewRepository testSuiteNewRepository;
    private final TestService testService;
    private final TestSuiteExecutionService testSuiteExecutionService;
    private final JobService jobService;
    private final ProjectRepository projectRepository;
    private final MLWorkerService mlWorkerService;

    public TestSuite updateTestSuite(UpdateTestSuiteDTO dto) {
        TestSuite suite = testSuiteRepository.getById(dto.getId());
        if (dto.getActualDatasetId() != null && !suite.getProject().equals(datasetRepository.getById(dto.getActualDatasetId()).getProject())) {
            throw new IllegalArgumentException("Actual dataset is not part of the test project");
        }
        if (dto.getReferenceDatasetId() != null && !suite.getProject().equals(datasetRepository.getById(dto.getReferenceDatasetId()).getProject())) {
            throw new IllegalArgumentException("Reference dataset is not part of the test project");
        }
        if (dto.getModelId() != null && !suite.getProject().equals(modelRepository.getById(dto.getModelId()).getProject())) {
            throw new IllegalArgumentException("Model is not part of the test project");
        }

        TestSuite testSuite = testSuiteRepository.findById(dto.getId()).orElseThrow(() -> new EntityNotFoundException(Entity.TEST_SUITE, dto.getId()));
        giskardMapper.updateTestSuiteFromDTO(dto, testSuite);
        return testSuite;
    }

    public void deleteSuite(Long suiteId) {
        testRepository.deleteAllByTestSuiteId(suiteId);
        testSuiteRepository.deleteById(suiteId);
    }

    public TestSuiteDTO createTestSuite(TestSuite testSuite, boolean shouldGenerateTests) {
        TestSuite ts = testSuiteRepository.save(testSuite);
        if (shouldGenerateTests) {
            generateTests(ts);
        }
        return giskardMapper.testSuiteToTestSuiteDTO(ts);
    }

    private void generateTests(TestSuite suite) {
        List<Test> generatedTests = new ArrayList<>();
        for (CodeTestTemplate template : testTemplateService.getAllTemplates()) {
            if (!testTemplateService.doesTestTemplateSuiteTestSuite(suite, template)) {
                continue;
            }
            Test test = Test.builder()
                .testSuite(suite)
                .name(template.title)
                .code(replacePlaceholders(template.code, suite))
                .build();
            generatedTests.add(test);
            suite.getTests().add(test);
        }
        log.info("Generated {} tests for test suite {}", generatedTests.size(), suite.getId());
        testRepository.saveAll(generatedTests);
    }

    private String replacePlaceholders(String code, TestSuite suite) {
        Map<String, String> substitutions = new HashMap<>();

        ProjectModel model = suite.getModel();

        if (model.getModelType() == ModelType.CLASSIFICATION) {
            model.getClassificationLabels().stream().findFirst().ifPresent(label -> substitutions.putIfAbsent("CLASSIFICATION LABEL", label));
        }
        Dataset ds = suite.getReferenceDataset() != null ? suite.getReferenceDataset() : suite.getActualDataset();
        if (ds != null) {
            ds.getFeatureTypes().forEach((fName, fType) -> {
                if (fName.equals(ds.getTarget())) {
                    substitutions.putIfAbsent("TARGET NAME", fName);
                } else {
                    substitutions.putIfAbsent("FEATURE NAME", fName);
                    if (fType == FeatureType.CATEGORY) {
                        substitutions.putIfAbsent("CATEGORICAL FEATURE NAME", fName);
                    }
                    if (fType == FeatureType.NUMERIC) {
                        substitutions.putIfAbsent("NUMERIC FEATURE NAME", fName);
                    }
                    if (fType == FeatureType.TEXT) {
                        substitutions.putIfAbsent("TEXTUAL FEATURE NAME", fName);
                    }
                }
            });
        }

        StringSubstitutor sub = new StringSubstitutor(substitutions, "{{", "}}");
        return sub.replace(code);
    }

    public Map<String, String> getSuiteInputs(Long projectId, Long suiteId) {
        TestSuiteNew suite = testSuiteNewRepository.findOneByProjectIdAndId(projectId, suiteId);
        TestCatalogDTO catalog = testService.listTestsFromRegistry(projectId);

        Map<String, String> res = new HashMap<>();

        suite.getTests().forEach(test -> {
            Collection<TestFunctionArgumentDTO> signatureArgs = catalog.getTests().get(test.getTestId()).getArguments().values();
            ImmutableMap<String, TestInput> providedInputs = Maps.uniqueIndex(test.getTestInputs(), TestInput::getName);

            signatureArgs.stream()
                .filter(a -> !a.isOptional())
                .forEach(a -> {
                    String name = null;
                    if (!providedInputs.containsKey(a.getName())) {
                        name = a.getName();
                    } else if (providedInputs.get(a.getName()).isAlias()) {
                        name = providedInputs.get(a.getName()).getValue();
                    }
                    if (name != null) {
                        if (res.containsKey(name) && !a.getType().equals(res.get(name))) {
                            throw new IllegalArgumentException("Variable with name %s is declared as %s and %s at the same time".formatted(a.getName(), res.get(a.getName()), a.getType()));
                        }
                        res.put(name, a.getType());
                    }
                });
        });
        return res;
    }


    @Transactional
    public UUID scheduleTestSuiteExecution(Long projectId, Long suiteId, Map<String, String> inputs) {
        TestSuiteNew testSuite = testSuiteNewRepository.getById(suiteId);

        TestSuiteExecution execution = new TestSuiteExecution(testSuite);
        execution.setInputs(inputs.entrySet().stream()
            .collect(Collectors.toMap(Map.Entry::getKey, Map.Entry::getValue)));

        Map<String, String> suiteInputs = getSuiteInputs(projectId, suiteId);

        verifyAllInputProvided(inputs, testSuite, suiteInputs);

        return jobService.undetermined(() ->
            testSuiteExecutionService.executeScheduledTestSuite(execution, suiteInputs), projectId, JobType.TEST_SUITE_EXECUTION,
            testSuite.getProject().getMlWorkerType());
    }

    private static void verifyAllInputProvided(Map<String, String> providedInputs,
                                               TestSuiteNew testSuite,
                                               Map<String, String> requiredInputs) {
        List<String> missingInputs = requiredInputs.keySet().stream()
            .filter(requiredInput -> !providedInputs.containsKey(requiredInput))
            .toList();
        if (!missingInputs.isEmpty()) {
            throw new IllegalArgumentException("Inputs '%s' required to execute test suite %s"
                .formatted(String.join(", ", missingInputs), testSuite.getName()));
        }
    }

<<<<<<< HEAD
    public TestSuiteNew addTestToSuite(long suiteId, SuiteTestDTO suiteTestDTO) {
        TestSuiteNew suite = testSuiteNewRepository.findById(suiteId)
            .orElseThrow(() -> new EntityNotFoundException(Entity.TEST_SUITE, suiteId));

        SuiteTest suiteTest = giskardMapper.fromDTO(suiteTestDTO);
        suiteTest.setSuite(suite);
        suite.getTests().add(suiteTest);

        return testSuiteNewRepository.save(suite);
    }

    @Transactional
    public Long generateTestSuite(String projectKey, GenerateTestSuiteDTO dto) {

        Project project = projectRepository.getOneByKey(projectKey);
        try (MLWorkerClient client = mlWorkerService.createClient(project.isUsingInternalWorker())) {
            GenerateTestSuiteRequest.Builder request = GenerateTestSuiteRequest.newBuilder()
                .setProjectKey(projectKey);

            request.addAllInputs(dto.getInputs()
                .stream()
                .map(TestSuiteService::generateSuiteInput)
                .toList());

            GenerateTestSuiteResponse response = client.getBlockingStub().generateTestSuite(request.build());

            TestSuiteNew suite = new TestSuiteNew();
            suite.setProject(project);
            suite.setName(dto.getName());
            suite.getTests().addAll(response.getTestsList().stream()
                .map(test -> new SuiteTest(suite, test))
                .toList());

            return testSuiteNewRepository.save(suite).getId();
        }
    }

    private static SuiteInput generateSuiteInput(GenerateTestSuiteInputDTO input) {
        SuiteInput.Builder builder = SuiteInput.newBuilder()
            .setName(input.getName())
            .setType(input.getType());

        if (input instanceof GenerateTestModelInputDTO) {
            builder.setModelMeta(ModelMeta.newBuilder()
                .setModelType(((GenerateTestModelInputDTO) input).getModelType())
                .build());
        } else if (input instanceof GenerateTestDatasetInputDTO) {
            builder.setDatasetMeta(DatasetMeta.newBuilder()
                .setTarget(((GenerateTestDatasetInputDTO) input).getTarget())
                .build());
        }

        return builder.build();
    }

=======
    public TestSuiteNewDTO updateTestInputs(long suiteId, String testId, Map<String, String> inputs) {
        TestSuiteNew testSuite = testSuiteNewRepository.getById(suiteId);

        SuiteTest test = testSuite.getTests().stream()
            .filter(t -> testId.equals(t.getTestId()))
            .findFirst().orElseThrow(() -> new EntityNotFoundException(TEST, testId));

        verifyAllInputExists(inputs, test);

        test.getTestInputs().clear();
        test.getTestInputs().addAll(inputs.entrySet().stream()
                .filter(entry -> entry.getValue() != null)
            .map(entry -> new TestInput(entry.getKey(), entry.getValue(), test))
            .toList());

        return giskardMapper.toDTO(testSuiteNewRepository.save(testSuite));
    }

    private void verifyAllInputExists(Map<String, String> providedInputs,
                                      SuiteTest test ) {
        TestCatalogDTO catalog = testService.listTestsFromRegistry(test.getSuite().getProject().getId());
        TestDefinitionDTO testDefinition = catalog.getTests().get(test.getTestId());

        Map<String, String> requiredInputs = testDefinition.getArguments().entrySet().stream()
            .collect(Collectors.toMap(Map.Entry::getKey, entry -> entry.getValue().getType()));

        List<String> nonExistingInputs = providedInputs.keySet().stream()
            .filter(providedInput -> !requiredInputs.containsKey(providedInput))
            .toList();

        if (!nonExistingInputs.isEmpty()) {
            throw new IllegalArgumentException("Inputs '%s' does not exists for test %s"
                .formatted(String.join(", ", nonExistingInputs), testDefinition.getName()));
        }
    }
>>>>>>> 106dc7e1
}<|MERGE_RESOLUTION|>--- conflicted
+++ resolved
@@ -8,15 +8,12 @@
 import ai.giskard.ml.MLWorkerClient;
 import ai.giskard.repository.ProjectRepository;
 import ai.giskard.repository.ml.*;
-<<<<<<< HEAD
 import ai.giskard.service.ml.MLWorkerService;
 import ai.giskard.web.dto.*;
-=======
 import ai.giskard.web.dto.TestCatalogDTO;
 import ai.giskard.web.dto.TestDefinitionDTO;
 import ai.giskard.web.dto.TestFunctionArgumentDTO;
 import ai.giskard.web.dto.TestSuiteNewDTO;
->>>>>>> 106dc7e1
 import ai.giskard.web.dto.mapper.GiskardMapper;
 import ai.giskard.web.dto.ml.TestSuiteDTO;
 import ai.giskard.web.dto.ml.UpdateTestSuiteDTO;
@@ -169,7 +166,8 @@
 
     @Transactional
     public UUID scheduleTestSuiteExecution(Long projectId, Long suiteId, Map<String, String> inputs) {
-        TestSuiteNew testSuite = testSuiteNewRepository.getById(suiteId);
+        TestSuiteNew testSuite = testSuiteNewRepository.findById(suiteId)
+            .orElseThrow(() -> new EntityNotFoundException(TEST_SUITE, suiteId));
 
         TestSuiteExecution execution = new TestSuiteExecution(testSuite);
         execution.setInputs(inputs.entrySet().stream()
@@ -196,7 +194,42 @@
         }
     }
 
-<<<<<<< HEAD
+    public TestSuiteNewDTO updateTestInputs(long suiteId, String testId, Map<String, String> inputs) {
+        TestSuiteNew testSuite = testSuiteNewRepository.getById(suiteId);
+
+        SuiteTest test = testSuite.getTests().stream()
+            .filter(t -> testId.equals(t.getTestId()))
+            .findFirst().orElseThrow(() -> new EntityNotFoundException(TEST, testId));
+
+        verifyAllInputExists(inputs, test);
+
+        test.getTestInputs().clear();
+        test.getTestInputs().addAll(inputs.entrySet().stream()
+                .filter(entry -> entry.getValue() != null)
+            .map(entry -> new TestInput(entry.getKey(), entry.getValue(), test))
+            .toList());
+
+        return giskardMapper.toDTO(testSuiteNewRepository.save(testSuite));
+    }
+
+    private void verifyAllInputExists(Map<String, String> providedInputs,
+                                      SuiteTest test ) {
+        TestCatalogDTO catalog = testService.listTestsFromRegistry(test.getSuite().getProject().getId());
+        TestDefinitionDTO testDefinition = catalog.getTests().get(test.getTestId());
+
+        Map<String, String> requiredInputs = testDefinition.getArguments().entrySet().stream()
+            .collect(Collectors.toMap(Map.Entry::getKey, entry -> entry.getValue().getType()));
+
+        List<String> nonExistingInputs = providedInputs.keySet().stream()
+            .filter(providedInput -> !requiredInputs.containsKey(providedInput))
+            .toList();
+
+        if (!nonExistingInputs.isEmpty()) {
+            throw new IllegalArgumentException("Inputs '%s' does not exists for test %s"
+                .formatted(String.join(", ", nonExistingInputs), testDefinition.getName()));
+        }
+    }
+
     public TestSuiteNew addTestToSuite(long suiteId, SuiteTestDTO suiteTestDTO) {
         TestSuiteNew suite = testSuiteNewRepository.findById(suiteId)
             .orElseThrow(() -> new EntityNotFoundException(Entity.TEST_SUITE, suiteId));
@@ -252,41 +285,4 @@
         return builder.build();
     }
 
-=======
-    public TestSuiteNewDTO updateTestInputs(long suiteId, String testId, Map<String, String> inputs) {
-        TestSuiteNew testSuite = testSuiteNewRepository.getById(suiteId);
-
-        SuiteTest test = testSuite.getTests().stream()
-            .filter(t -> testId.equals(t.getTestId()))
-            .findFirst().orElseThrow(() -> new EntityNotFoundException(TEST, testId));
-
-        verifyAllInputExists(inputs, test);
-
-        test.getTestInputs().clear();
-        test.getTestInputs().addAll(inputs.entrySet().stream()
-                .filter(entry -> entry.getValue() != null)
-            .map(entry -> new TestInput(entry.getKey(), entry.getValue(), test))
-            .toList());
-
-        return giskardMapper.toDTO(testSuiteNewRepository.save(testSuite));
-    }
-
-    private void verifyAllInputExists(Map<String, String> providedInputs,
-                                      SuiteTest test ) {
-        TestCatalogDTO catalog = testService.listTestsFromRegistry(test.getSuite().getProject().getId());
-        TestDefinitionDTO testDefinition = catalog.getTests().get(test.getTestId());
-
-        Map<String, String> requiredInputs = testDefinition.getArguments().entrySet().stream()
-            .collect(Collectors.toMap(Map.Entry::getKey, entry -> entry.getValue().getType()));
-
-        List<String> nonExistingInputs = providedInputs.keySet().stream()
-            .filter(providedInput -> !requiredInputs.containsKey(providedInput))
-            .toList();
-
-        if (!nonExistingInputs.isEmpty()) {
-            throw new IllegalArgumentException("Inputs '%s' does not exists for test %s"
-                .formatted(String.join(", ", nonExistingInputs), testDefinition.getName()));
-        }
-    }
->>>>>>> 106dc7e1
 }