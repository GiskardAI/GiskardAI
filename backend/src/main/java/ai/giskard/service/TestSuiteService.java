package ai.giskard.service;

<<<<<<< HEAD
import ai.giskard.domain.ml.SuiteTest;
import ai.giskard.domain.ml.TestInput;
import ai.giskard.domain.ml.TestSuite;
import ai.giskard.domain.ml.TestSuiteExecution;
import ai.giskard.jobs.JobType;
import ai.giskard.repository.ml.TestSuiteRepository;
import ai.giskard.web.dto.TestCatalogDTO;
import ai.giskard.web.dto.TestDefinitionDTO;
import ai.giskard.web.dto.TestFunctionArgumentDTO;
import ai.giskard.web.dto.TestSuiteDTO;
import ai.giskard.web.dto.mapper.GiskardMapper;
=======
import ai.giskard.domain.FeatureType;
import ai.giskard.domain.Project;
import ai.giskard.domain.ml.*;
import ai.giskard.domain.ml.testing.Test;
import ai.giskard.jobs.JobType;
import ai.giskard.ml.MLWorkerClient;
import ai.giskard.repository.ProjectRepository;
import ai.giskard.repository.ml.*;
import ai.giskard.service.ml.MLWorkerService;
import ai.giskard.web.dto.*;
import ai.giskard.web.dto.mapper.GiskardMapper;
import ai.giskard.web.dto.ml.TestSuiteDTO;
import ai.giskard.web.dto.ml.UpdateTestSuiteDTO;
>>>>>>> 012d572f
import ai.giskard.web.rest.errors.EntityNotFoundException;
import ai.giskard.worker.*;
import com.google.common.collect.ImmutableMap;
import com.google.common.collect.Maps;
import lombok.RequiredArgsConstructor;
import org.springframework.stereotype.Service;
import org.springframework.transaction.annotation.Transactional;

import java.nio.file.Path;
import java.util.*;
import java.util.stream.Collectors;

import static ai.giskard.web.rest.errors.Entity.TEST_SUITE;


@Service
@Transactional
@RequiredArgsConstructor
public class TestSuiteService {
    private final GiskardMapper giskardMapper;
    private final TestSuiteRepository testSuiteRepository;
    private final TestService testService;
    private final TestSuiteExecutionService testSuiteExecutionService;
    private final JobService jobService;
    private final ProjectRepository projectRepository;
    private final MLWorkerService mlWorkerService;

<<<<<<< HEAD
=======
    public TestSuite updateTestSuite(UpdateTestSuiteDTO dto) {
        TestSuite suite = testSuiteRepository.getById(dto.getId());
        if (dto.getActualDatasetId() != null && !suite.getProject().equals(datasetRepository.getById(dto.getActualDatasetId()).getProject())) {
            throw new IllegalArgumentException("Actual dataset is not part of the test project");
        }
        if (dto.getReferenceDatasetId() != null && !suite.getProject().equals(datasetRepository.getById(dto.getReferenceDatasetId()).getProject())) {
            throw new IllegalArgumentException("Reference dataset is not part of the test project");
        }
        if (dto.getModelId() != null && !suite.getProject().equals(modelRepository.getById(dto.getModelId()).getProject())) {
            throw new IllegalArgumentException("Model is not part of the test project");
        }

        TestSuite testSuite = testSuiteRepository.findById(dto.getId()).orElseThrow(() -> new EntityNotFoundException(TEST_SUITE, dto.getId()));
        giskardMapper.updateTestSuiteFromDTO(dto, testSuite);
        return testSuite;
    }

    public void deleteSuite(Long suiteId) {
        testRepository.deleteAllByTestSuiteId(suiteId);
        testSuiteRepository.deleteById(suiteId);
    }

    public TestSuiteDTO createTestSuite(TestSuite testSuite, boolean shouldGenerateTests) {
        TestSuite ts = testSuiteRepository.save(testSuite);
        if (shouldGenerateTests) {
            generateTests(ts);
        }
        return giskardMapper.testSuiteToTestSuiteDTO(ts);
    }

    private void generateTests(TestSuite suite) {
        List<Test> generatedTests = new ArrayList<>();
        for (CodeTestTemplate template : testTemplateService.getAllTemplates()) {
            if (!testTemplateService.doesTestTemplateSuiteTestSuite(suite, template)) {
                continue;
            }
            Test test = Test.builder()
                .testSuite(suite)
                .name(template.title)
                .code(replacePlaceholders(template.code, suite))
                .build();
            generatedTests.add(test);
            suite.getTests().add(test);
        }
        log.info("Generated {} tests for test suite {}", generatedTests.size(), suite.getId());
        testRepository.saveAll(generatedTests);
    }

    private String replacePlaceholders(String code, TestSuite suite) {
        Map<String, String> substitutions = new HashMap<>();

        ProjectModel model = suite.getModel();

        if (model.getModelType() == ModelType.CLASSIFICATION) {
            model.getClassificationLabels().stream().findFirst().ifPresent(label -> substitutions.putIfAbsent("CLASSIFICATION LABEL", label));
        }
        Dataset ds = suite.getReferenceDataset() != null ? suite.getReferenceDataset() : suite.getActualDataset();
        if (ds != null) {
            ds.getFeatureTypes().forEach((fName, fType) -> {
                if (fName.equals(ds.getTarget())) {
                    substitutions.putIfAbsent("TARGET NAME", fName);
                } else {
                    substitutions.putIfAbsent("FEATURE NAME", fName);
                    if (fType == FeatureType.CATEGORY) {
                        substitutions.putIfAbsent("CATEGORICAL FEATURE NAME", fName);
                    }
                    if (fType == FeatureType.NUMERIC) {
                        substitutions.putIfAbsent("NUMERIC FEATURE NAME", fName);
                    }
                    if (fType == FeatureType.TEXT) {
                        substitutions.putIfAbsent("TEXTUAL FEATURE NAME", fName);
                    }
                }
            });
        }

        StringSubstitutor sub = new StringSubstitutor(substitutions, "{{", "}}");
        return sub.replace(code);
    }

>>>>>>> 012d572f
    public Map<String, String> getSuiteInputs(Long projectId, Long suiteId) {
        TestSuite suite = testSuiteRepository.findOneByProjectIdAndId(projectId, suiteId);
        TestCatalogDTO catalog = testService.listTestsFromRegistry(projectId);

        Map<String, String> res = new HashMap<>();

        suite.getTests().forEach(test -> {
            Collection<TestFunctionArgumentDTO> signatureArgs = catalog.getTests().get(test.getTestId()).getArguments().values();
            ImmutableMap<String, TestInput> providedInputs = Maps.uniqueIndex(test.getTestInputs(), TestInput::getName);

            signatureArgs.stream()
                .filter(a -> !a.isOptional())
                .forEach(a -> {
                    String name = null;
                    if (!providedInputs.containsKey(a.getName())) {
                        name = a.getName();
                    } else if (providedInputs.get(a.getName()).isAlias()) {
                        name = providedInputs.get(a.getName()).getValue();
                    }
                    if (name != null) {
                        if (res.containsKey(name) && !a.getType().equals(res.get(name))) {
                            throw new IllegalArgumentException("Variable with name %s is declared as %s and %s at the same time".formatted(a.getName(), res.get(a.getName()), a.getType()));
                        }
                        res.put(name, a.getType());
                    }
                });
        });
        return res;
    }


    @Transactional
    public UUID scheduleTestSuiteExecution(Long projectId, Long suiteId, Map<String, String> inputs) {
        TestSuite testSuite = testSuiteRepository.getById(suiteId);

        TestSuiteExecution execution = new TestSuiteExecution(testSuite);
        execution.setInputs(inputs.entrySet().stream()
            .collect(Collectors.toMap(Map.Entry::getKey, Map.Entry::getValue)));

        Map<String, String> suiteInputs = getSuiteInputs(projectId, suiteId);

        verifyAllInputProvided(inputs, testSuite, suiteInputs);

        return jobService.undetermined(() ->
            testSuiteExecutionService.executeScheduledTestSuite(execution, suiteInputs), projectId, JobType.TEST_SUITE_EXECUTION,
            testSuite.getProject().getMlWorkerType());
    }

    private static void verifyAllInputProvided(Map<String, String> providedInputs,
                                               TestSuite testSuite,
                                               Map<String, String> requiredInputs) {
        List<String> missingInputs = requiredInputs.keySet().stream()
            .filter(requiredInput -> !providedInputs.containsKey(requiredInput))
            .toList();
        if (!missingInputs.isEmpty()) {
            throw new IllegalArgumentException("Inputs '%s' required to execute test suite %s"
                .formatted(String.join(", ", missingInputs), testSuite.getName()));
        }
    }

    public TestSuiteDTO updateTestInputs(long suiteId, String testId, Map<String, String> inputs) {
        TestSuite testSuite = testSuiteRepository.getById(suiteId);

        SuiteTest test = testSuite.getTests().stream()
            .filter(t -> testId.equals(t.getTestId()))
            .findFirst().orElseThrow(() -> new EntityNotFoundException(TEST_SUITE, testId));

        verifyAllInputExists(inputs, test);

        test.getTestInputs().clear();
        test.getTestInputs().addAll(inputs.entrySet().stream()
            .filter(entry -> entry.getValue() != null)
            .map(entry -> new TestInput(entry.getKey(), entry.getValue(), test))
            .toList());

        return giskardMapper.toDTO(testSuiteRepository.save(testSuite));
    }

    private void verifyAllInputExists(Map<String, String> providedInputs,
                                      SuiteTest test ) {
        TestCatalogDTO catalog = testService.listTestsFromRegistry(test.getSuite().getProject().getId());
        TestDefinitionDTO testDefinition = catalog.getTests().get(test.getTestId());

        Map<String, String> requiredInputs = testDefinition.getArguments().entrySet().stream()
            .collect(Collectors.toMap(Map.Entry::getKey, entry -> entry.getValue().getType()));

        List<String> nonExistingInputs = providedInputs.keySet().stream()
            .filter(providedInput -> !requiredInputs.containsKey(providedInput))
            .toList();

        if (!nonExistingInputs.isEmpty()) {
            throw new IllegalArgumentException("Inputs '%s' does not exists for test %s"
                .formatted(String.join(", ", nonExistingInputs), testDefinition.getName()));
        }
    }

<<<<<<< HEAD
    public Path resolvedMetadataPath(Path temporaryMetadataDir, String entityName) {
        return temporaryMetadataDir.resolve(entityName.toLowerCase() + "-metadata.yaml");
    }
=======
    public TestSuiteNew addTestToSuite(long suiteId, SuiteTestDTO suiteTestDTO) {
        TestSuiteNew suite = testSuiteNewRepository.findById(suiteId)
            .orElseThrow(() -> new EntityNotFoundException(TEST_SUITE, suiteId));

        SuiteTest suiteTest = giskardMapper.fromDTO(suiteTestDTO);
        suiteTest.setSuite(suite);
        suite.getTests().add(suiteTest);

        return testSuiteNewRepository.save(suite);
    }

    @Transactional
    public Long generateTestSuite(String projectKey, GenerateTestSuiteDTO dto) {

        Project project = projectRepository.getOneByKey(projectKey);
        try (MLWorkerClient client = mlWorkerService.createClient(project.isUsingInternalWorker())) {
            GenerateTestSuiteRequest.Builder request = GenerateTestSuiteRequest.newBuilder()
                .setProjectKey(projectKey);

            request.addAllInputs(dto.getInputs()
                .stream()
                .map(TestSuiteService::generateSuiteInput)
                .toList());

            GenerateTestSuiteResponse response = client.getBlockingStub().generateTestSuite(request.build());

            TestSuiteNew suite = new TestSuiteNew();
            suite.setProject(project);
            suite.setName(dto.getName());
            suite.getTests().addAll(response.getTestsList().stream()
                .map(test -> new SuiteTest(suite, test))
                .toList());

            return testSuiteNewRepository.save(suite).getId();
        }
    }

    private static SuiteInput generateSuiteInput(GenerateTestSuiteInputDTO input) {
        SuiteInput.Builder builder = SuiteInput.newBuilder()
            .setName(input.getName())
            .setType(input.getType());

        if (input instanceof GenerateTestModelInputDTO) {
            builder.setModelMeta(ModelMeta.newBuilder()
                .setModelType(((GenerateTestModelInputDTO) input).getModelType())
                .build());
        } else if (input instanceof GenerateTestDatasetInputDTO) {
            builder.setDatasetMeta(DatasetMeta.newBuilder()
                .setTarget(((GenerateTestDatasetInputDTO) input).getTarget())
                .build());
        }

        return builder.build();
    }

>>>>>>> 012d572f
}<|MERGE_RESOLUTION|>--- conflicted
+++ resolved
@@ -1,6 +1,5 @@
 package ai.giskard.service;
 
-<<<<<<< HEAD
 import ai.giskard.domain.ml.SuiteTest;
 import ai.giskard.domain.ml.TestInput;
 import ai.giskard.domain.ml.TestSuite;
@@ -12,21 +11,6 @@
 import ai.giskard.web.dto.TestFunctionArgumentDTO;
 import ai.giskard.web.dto.TestSuiteDTO;
 import ai.giskard.web.dto.mapper.GiskardMapper;
-=======
-import ai.giskard.domain.FeatureType;
-import ai.giskard.domain.Project;
-import ai.giskard.domain.ml.*;
-import ai.giskard.domain.ml.testing.Test;
-import ai.giskard.jobs.JobType;
-import ai.giskard.ml.MLWorkerClient;
-import ai.giskard.repository.ProjectRepository;
-import ai.giskard.repository.ml.*;
-import ai.giskard.service.ml.MLWorkerService;
-import ai.giskard.web.dto.*;
-import ai.giskard.web.dto.mapper.GiskardMapper;
-import ai.giskard.web.dto.ml.TestSuiteDTO;
-import ai.giskard.web.dto.ml.UpdateTestSuiteDTO;
->>>>>>> 012d572f
 import ai.giskard.web.rest.errors.EntityNotFoundException;
 import ai.giskard.worker.*;
 import com.google.common.collect.ImmutableMap;
@@ -54,89 +38,6 @@
     private final ProjectRepository projectRepository;
     private final MLWorkerService mlWorkerService;
 
-<<<<<<< HEAD
-=======
-    public TestSuite updateTestSuite(UpdateTestSuiteDTO dto) {
-        TestSuite suite = testSuiteRepository.getById(dto.getId());
-        if (dto.getActualDatasetId() != null && !suite.getProject().equals(datasetRepository.getById(dto.getActualDatasetId()).getProject())) {
-            throw new IllegalArgumentException("Actual dataset is not part of the test project");
-        }
-        if (dto.getReferenceDatasetId() != null && !suite.getProject().equals(datasetRepository.getById(dto.getReferenceDatasetId()).getProject())) {
-            throw new IllegalArgumentException("Reference dataset is not part of the test project");
-        }
-        if (dto.getModelId() != null && !suite.getProject().equals(modelRepository.getById(dto.getModelId()).getProject())) {
-            throw new IllegalArgumentException("Model is not part of the test project");
-        }
-
-        TestSuite testSuite = testSuiteRepository.findById(dto.getId()).orElseThrow(() -> new EntityNotFoundException(TEST_SUITE, dto.getId()));
-        giskardMapper.updateTestSuiteFromDTO(dto, testSuite);
-        return testSuite;
-    }
-
-    public void deleteSuite(Long suiteId) {
-        testRepository.deleteAllByTestSuiteId(suiteId);
-        testSuiteRepository.deleteById(suiteId);
-    }
-
-    public TestSuiteDTO createTestSuite(TestSuite testSuite, boolean shouldGenerateTests) {
-        TestSuite ts = testSuiteRepository.save(testSuite);
-        if (shouldGenerateTests) {
-            generateTests(ts);
-        }
-        return giskardMapper.testSuiteToTestSuiteDTO(ts);
-    }
-
-    private void generateTests(TestSuite suite) {
-        List<Test> generatedTests = new ArrayList<>();
-        for (CodeTestTemplate template : testTemplateService.getAllTemplates()) {
-            if (!testTemplateService.doesTestTemplateSuiteTestSuite(suite, template)) {
-                continue;
-            }
-            Test test = Test.builder()
-                .testSuite(suite)
-                .name(template.title)
-                .code(replacePlaceholders(template.code, suite))
-                .build();
-            generatedTests.add(test);
-            suite.getTests().add(test);
-        }
-        log.info("Generated {} tests for test suite {}", generatedTests.size(), suite.getId());
-        testRepository.saveAll(generatedTests);
-    }
-
-    private String replacePlaceholders(String code, TestSuite suite) {
-        Map<String, String> substitutions = new HashMap<>();
-
-        ProjectModel model = suite.getModel();
-
-        if (model.getModelType() == ModelType.CLASSIFICATION) {
-            model.getClassificationLabels().stream().findFirst().ifPresent(label -> substitutions.putIfAbsent("CLASSIFICATION LABEL", label));
-        }
-        Dataset ds = suite.getReferenceDataset() != null ? suite.getReferenceDataset() : suite.getActualDataset();
-        if (ds != null) {
-            ds.getFeatureTypes().forEach((fName, fType) -> {
-                if (fName.equals(ds.getTarget())) {
-                    substitutions.putIfAbsent("TARGET NAME", fName);
-                } else {
-                    substitutions.putIfAbsent("FEATURE NAME", fName);
-                    if (fType == FeatureType.CATEGORY) {
-                        substitutions.putIfAbsent("CATEGORICAL FEATURE NAME", fName);
-                    }
-                    if (fType == FeatureType.NUMERIC) {
-                        substitutions.putIfAbsent("NUMERIC FEATURE NAME", fName);
-                    }
-                    if (fType == FeatureType.TEXT) {
-                        substitutions.putIfAbsent("TEXTUAL FEATURE NAME", fName);
-                    }
-                }
-            });
-        }
-
-        StringSubstitutor sub = new StringSubstitutor(substitutions, "{{", "}}");
-        return sub.replace(code);
-    }
-
->>>>>>> 012d572f
     public Map<String, String> getSuiteInputs(Long projectId, Long suiteId) {
         TestSuite suite = testSuiteRepository.findOneByProjectIdAndId(projectId, suiteId);
         TestCatalogDTO catalog = testService.listTestsFromRegistry(projectId);
@@ -202,7 +103,7 @@
 
         SuiteTest test = testSuite.getTests().stream()
             .filter(t -> testId.equals(t.getTestId()))
-            .findFirst().orElseThrow(() -> new EntityNotFoundException(TEST_SUITE, testId));
+            .findFirst().orElseThrow(() -> new EntityNotFoundException(TEST, testId));
 
         verifyAllInputExists(inputs, test);
 
@@ -233,11 +134,10 @@
         }
     }
 
-<<<<<<< HEAD
     public Path resolvedMetadataPath(Path temporaryMetadataDir, String entityName) {
         return temporaryMetadataDir.resolve(entityName.toLowerCase() + "-metadata.yaml");
     }
-=======
+
     public TestSuiteNew addTestToSuite(long suiteId, SuiteTestDTO suiteTestDTO) {
         TestSuiteNew suite = testSuiteNewRepository.findById(suiteId)
             .orElseThrow(() -> new EntityNotFoundException(TEST_SUITE, suiteId));
@@ -293,5 +193,4 @@
         return builder.build();
     }
 
->>>>>>> 012d572f
 }