--- conflicted
+++ resolved
@@ -1,11 +1,8 @@
 package ai.giskard.web.rest.controllers.testing;
 
-<<<<<<< HEAD
 import ai.giskard.domain.TestFunction;
 import ai.giskard.domain.TestFunctionArgument;
-=======
 import ai.giskard.domain.Project;
->>>>>>> 50004b3f
 import ai.giskard.domain.ml.TestResult;
 import ai.giskard.domain.ml.testing.Test;
 import ai.giskard.domain.ml.testing.TestExecution;
@@ -122,16 +119,8 @@
     @PostMapping("/run-test")
     @Transactional
     public TestTemplateExecutionResultDTO runAdHocTest(@RequestBody RunAdhocTestRequest request) {
-<<<<<<< HEAD
         TestFunction testFunction = testFunctionRepository.findById(UUID.fromString(request.getTestUuid()))
             .orElseThrow(() -> new EntityNotFoundException(TEST_FUNCTION, request.getTestUuid().toString()));
-=======
-        try (MLWorkerClient client = mlWorkerService.createClient(projectRepository.getById(request.getProjectId()).isUsingInternalWorker())) {
-            Project project = projectRepository.getById(request.getProjectId());
-            TestRegistryResponse response = client.getBlockingStub().getTestRegistry(Empty.newBuilder().build());
-            Map<String, TestFunction> registry = new HashMap<>();
-            response.getTestsMap().values().forEach((TestFunction fn) -> registry.put(fn.getId(), fn));
->>>>>>> 50004b3f
 
         try (MLWorkerClient client = mlWorkerService.createClient(projectRepository.getById(request.getProjectId()).isUsingInternalWorker())) {
             Map<String, String> argumentTypes = testFunction.getArgs().stream()
