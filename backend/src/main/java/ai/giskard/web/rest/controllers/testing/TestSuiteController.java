--- conflicted
+++ resolved
@@ -115,7 +115,6 @@
         return testSuiteService.getSuiteInputs(projectId, suiteId);
     }
 
-<<<<<<< HEAD
     @PostMapping("project/{projectId}/suite-new/{suiteId}/test")
     @PreAuthorize("@permissionEvaluator.canWriteProject(#projectId)")
     @Transactional
@@ -123,7 +122,8 @@
                                           @PathVariable("suiteId") long suiteId,
                                           @Valid @RequestBody SuiteTestDTO suiteTest) {
         return testSuiteService.addTestToSuite(suiteId, suiteTest);
-=======
+    }
+
     @PostMapping("project/{projectId}/suite-new/{suiteId}/schedule-execution")
     @PreAuthorize("@permissionEvaluator.canReadProject(#projectId)")
     @Transactional
@@ -131,7 +131,6 @@
                                            @PathVariable("suiteId") @NotNull Long suiteId,
                                            @Valid @RequestBody Map<@NotBlank String, @NotNull String> inputs) {
         return testSuiteService.scheduleTestSuiteExecution(projectId, suiteId, inputs);
->>>>>>> 118a3e54
     }
 
     @PostMapping("project/{projectKey}/suites")
