--- conflicted
+++ resolved
@@ -164,17 +164,11 @@
                     arguments.put("column_name", FunctionArguments.COLUMN_NAME);
                 }
 
-<<<<<<< HEAD
                 MLWorkerWSArtifactRefDTO artifactRef = new MLWorkerWSArtifactRefDTO();
                 artifactRef.setId(callable.getUuid().toString());
-=======
-                ArtifactRef.Builder artefactRefBuilder = ArtifactRef.newBuilder().setId(callable.getUuid().toString());
-
                 if (callable.getProjectKey() != null) {
-                    artefactRefBuilder.setProjectKey(callable.getProjectKey());
-                }
-                ArtifactRef artifactRef = artefactRefBuilder.build();
->>>>>>> 08661476
+                    artifactRef.setProjectKey(callable.getProjectKey());
+                }
 
                 if (callable instanceof SlicingFunction) {
                     function.setSlicingFunction(artifactRef);
