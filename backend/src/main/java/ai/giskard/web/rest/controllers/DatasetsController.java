--- conflicted
+++ resolved
@@ -1,23 +1,13 @@
 package ai.giskard.web.rest.controllers;
 
-<<<<<<< HEAD
-import ai.giskard.domain.Callable;
-import ai.giskard.domain.FunctionArgument;
-import ai.giskard.domain.Project;
-import ai.giskard.domain.SlicingFunction;
-=======
 import ai.giskard.domain.*;
->>>>>>> e978dbe5
 import ai.giskard.domain.ml.Dataset;
 import ai.giskard.ml.MLWorkerClient;
 import ai.giskard.repository.ProjectRepository;
 import ai.giskard.repository.ml.DatasetRepository;
 import ai.giskard.service.*;
 import ai.giskard.service.ml.MLWorkerService;
-<<<<<<< HEAD
-=======
 import ai.giskard.utils.FunctionArguments;
->>>>>>> e978dbe5
 import ai.giskard.web.dto.*;
 import ai.giskard.web.dto.mapper.GiskardMapper;
 import ai.giskard.web.dto.ml.DatasetDTO;
@@ -147,21 +137,13 @@
         Dataset dataset = datasetRepository.getMandatoryById(datasetUuid);
         Project project = dataset.getProject();
 
-<<<<<<< HEAD
-        Map<UUID, Callable> callables = processingFunctions.stream()
-=======
         Map<UUID, DatasetProcessFunction> callables = processingFunctions.stream()
->>>>>>> e978dbe5
             .map(processingFunction -> switch (processingFunction.getType()) {
                 case "SLICING" -> slicingFunctionService.getInitialized(processingFunction.getUuid());
                 case "TRANSFORMATION" -> transformationFunctionService.getInitialized(processingFunction.getUuid());
                 default -> throw new IllegalStateException("Unexpected value: " + processingFunction.getType());
             })
-<<<<<<< HEAD
-            .collect(Collectors.toMap(Callable::getUuid, Function.identity()));
-=======
             .collect(Collectors.toMap(Callable::getUuid, Function.identity(), (l, r) -> l));
->>>>>>> e978dbe5
 
         try (MLWorkerClient client = mlWorkerService.createClient(project.isUsingInternalWorker())) {
             DatasetProcessingRequest.Builder builder = DatasetProcessingRequest.newBuilder()
@@ -173,11 +155,6 @@
             processingFunctions.forEach(processingFunction -> {
                 DatasetProcessingFunction.Builder functionBuilder = DatasetProcessingFunction.newBuilder();
 
-<<<<<<< HEAD
-                Callable callable = callables.get(processingFunction.getUuid());
-                Map<String, String> argumentTypes = callable.getArgs().stream()
-                    .collect(Collectors.toMap(FunctionArgument::getName, FunctionArgument::getType));
-=======
                 DatasetProcessFunction callable = callables.get(processingFunction.getUuid());
                 Map<String, FunctionArgument> arguments = callable.getArgs().stream()
                     .collect(Collectors.toMap(FunctionArgument::getName, Function.identity()));
@@ -185,7 +162,6 @@
                 if (callable.isCellLevel()) {
                     arguments.put("column_name", FunctionArguments.COLUMN_NAME);
                 }
->>>>>>> e978dbe5
 
                 ArtifactRef artifactRef = ArtifactRef.newBuilder()
                     .setId(callable.getUuid().toString())
@@ -199,11 +175,7 @@
 
                 for (FunctionInputDTO input : processingFunction.getParams()) {
                     functionBuilder.addArguments(testArgumentService
-<<<<<<< HEAD
-                        .buildTestArgument(argumentTypes, input.getName(), input.getValue(), project.getKey(), Collections.emptyList()));
-=======
                         .buildTestArgument(arguments, input.getName(), input.getValue(), project.getKey(), Collections.emptyList()));
->>>>>>> e978dbe5
                 }
 
                 builder.addFunctions(functionBuilder.build());
