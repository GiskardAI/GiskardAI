package ai.giskard.web.rest.project;

import ai.giskard.IntegrationTest;
import ai.giskard.domain.Project;
import ai.giskard.domain.User;
import ai.giskard.repository.ProjectRepository;
import ai.giskard.repository.UserRepository;
import ai.giskard.security.AuthoritiesConstants;
import ai.giskard.service.FileLocationService;
import ai.giskard.service.InitService;
import ai.giskard.web.dto.PostImportProjectDTO;
import ai.giskard.web.dto.PrepareImportProjectDTO;
import ai.giskard.web.dto.mapper.GiskardMapper;
import ai.giskard.web.dto.ml.ProjectPostDTO;
import ai.giskard.web.rest.controllers.ProjectController;
import ai.giskard.web.rest.errors.Entity;
import ai.giskard.web.rest.errors.EntityNotFoundException;
import com.fasterxml.jackson.databind.ObjectMapper;
import org.junit.jupiter.api.BeforeEach;
import org.junit.jupiter.api.Test;
import org.springframework.beans.factory.annotation.Autowired;
import org.springframework.boot.test.autoconfigure.web.servlet.AutoConfigureMockMvc;
import org.springframework.http.MediaType;
import org.springframework.mock.web.MockMultipartFile;
import org.springframework.security.test.context.support.WithMockUser;
import org.springframework.test.web.servlet.MockMvc;
import org.springframework.test.web.servlet.ResultActions;
import org.springframework.transaction.annotation.Transactional;

import java.util.HashMap;
import java.util.Optional;

import static org.assertj.core.api.Assertions.assertThat;
import static org.hamcrest.CoreMatchers.containsString;
import static org.hamcrest.Matchers.hasSize;
import static org.springframework.test.web.servlet.request.MockMvcRequestBuilders.*;
import static org.springframework.test.web.servlet.result.MockMvcResultMatchers.*;

/**
 * Integration tests for the {@link ProjectController} REST controller.
 */
@AutoConfigureMockMvc
@IntegrationTest
@WithMockUser(username = "admin", authorities = AuthoritiesConstants.ADMIN)
class AdminProjectControllerIT {

    @Autowired
    private ProjectRepository projectRepository;

    @Autowired
    private UserRepository userRepository;
    @Autowired
    private FileLocationService fileLocationService;

    @Autowired
    private InitService initService;

    @Autowired
    private MockMvc restUserMockMvc;

    @Autowired
    private GiskardMapper giskardMapper;

    User loggedUser;

    public String PROJECTKEY;
    public String USERKEY;
    public String OTHERUSERKEY;
    public String OTHERPROJECTKEY;

    protected void initKeys() {
        this.USERKEY = initService.getUserName("admin");
        this.PROJECTKEY = initService.getProjectByCreatorLogin("admin");
        this.OTHERUSERKEY = initService.getUserName("aicreator");
        this.OTHERPROJECTKEY = initService.getProjectByCreatorLogin("aicreator");
    }

    @BeforeEach
    public void initTest() {
        initService.init();
        initKeys();
        loggedUser = userRepository.getOneByLogin(USERKEY);
    }


    /**
     * Get all Projects
     *
     * @throws Exception
     */
    @Test
    @Transactional
    void getAllProjects() throws Exception {
        restUserMockMvc.perform(get("/api/v2/projects").accept(MediaType.APPLICATION_JSON))
            .andExpect(status().isOk())
            .andExpect(content().contentType(MediaType.APPLICATION_JSON_VALUE))
            .andExpect(content().string(containsString(PROJECTKEY)))
            .andExpect(jsonPath("$", hasSize(projectRepository.findAll().size())));
    }

    /**
     * Get all projects with user not in database authority
     * Expect NotInDatabaseException
     *
     * @throws Exception
     */
    @Test
    @Transactional
    @WithMockUser(username = "notInDatabaseUser", authorities = AuthoritiesConstants.ADMIN)
    void getAllProjectsWithUnknownUser() throws Exception {
        restUserMockMvc.perform(get("/api/v2/projects").accept(MediaType.APPLICATION_JSON)).andExpect(status().isBadRequest());
    }

    /**
     * Show a project
     *
     * @throws Exception
     */
    @Test
    @Transactional
    void show() throws Exception {
        Project project = projectRepository.getOneByName(PROJECTKEY);
        restUserMockMvc.perform(get(String.format("/api/v2/project?id=%d", project.getId())).accept(MediaType.APPLICATION_JSON))
            .andExpect(status().isOk())
            .andExpect(content().contentType(MediaType.APPLICATION_JSON_VALUE))
            .andExpect(content().string(containsString(PROJECTKEY)));
    }

    /**
     * Create new Project
     *
     * @throws Exception
     */
    @Test
    @Transactional
    void create() throws Exception {
        ProjectPostDTO projectDTO = new ProjectPostDTO();
        projectDTO.setName("createdProject");
        projectDTO.setKey("key_project");
        restUserMockMvc.perform(post("/api/v2/project").contentType(MediaType.APPLICATION_JSON)
                .content(new ObjectMapper().writeValueAsString(projectDTO)))
            .andExpect(status().isOk())
            .andExpect(jsonPath("$.name").value("createdProject"))
            .andExpect(jsonPath("$.key").value("key_project")); // Slug version
        assertThat(projectRepository.findOneByName("createdProject")).isPresent();
    }


    /**
     * Update Project
     *
     * @throws Exception
     */
    @Test
    @Transactional
    void update() throws Exception {
        Project project = projectRepository.getOneByName(PROJECTKEY);
        ProjectPostDTO projectPostDTO = giskardMapper.projectToProjectPostDTO(project);
        projectPostDTO.setName("updateProject");
        projectPostDTO.setKey("updateKey");
        restUserMockMvc.perform(put("/api/v2/project/" + project.getId())
                .contentType(MediaType.APPLICATION_JSON)
                .content(new ObjectMapper().writeValueAsString(projectPostDTO)))
            .andExpect(status().isOk())
            .andExpect(jsonPath("$.name").value("updateProject"))
            .andExpect(jsonPath("$.key").value("updateKey"));
        assertThat(projectRepository.findOneByName("updateProject")).isPresent();
    }

    /**
     * Update project when not owner
     *
     * @throws Exception
     */
    @Test
    @Transactional
    void updateNotOwner() throws Exception {
        Project project = projectRepository.getOneByName(OTHERPROJECTKEY);
        ProjectPostDTO projectPostDTO = giskardMapper.projectToProjectPostDTO(project);
        projectPostDTO.setName("updateProject");
        projectPostDTO.setKey("updateKey");
        restUserMockMvc.perform(put("/api/v2/project/" + project.getId())
                .contentType(MediaType.APPLICATION_JSON)
                .content(new ObjectMapper().writeValueAsString(projectPostDTO)))
            .andExpect(status().isOk());
        assertThat(projectRepository.findOneByName("updateProject")).isPresent();
    }


    /**
     * Remove project
     *
     * @throws Exception
     */
    @Test
    @Transactional
    void remove() throws Exception {
        Project project = projectRepository.getOneByName(PROJECTKEY);
        restUserMockMvc.perform(delete("/api/v2/project/" + project.getId()).accept(MediaType.APPLICATION_JSON))
            .andExpect(status().isOk());
        Optional<Project> projectOptional = projectRepository.findOneByName(PROJECTKEY);
        assertThat(projectOptional).isEmpty();
    }

    /**
     * Add user to project's guestlist
     *
     * @throws Exception
     */
    @Test
    @Transactional
    void addGuest() throws Exception {
        Project project = projectRepository.getOneByName(PROJECTKEY);
        User user = userRepository.getOneByLogin(USERKEY);
        String url = String.format("/api/v2/project/%d/guests/%d", project.getId(), user.getId());
        assertThat(project.getGuests()).isNullOrEmpty();
        restUserMockMvc.perform(put(url).accept(MediaType.APPLICATION_JSON)).andExpect(status().isOk());
        Project updatedProject = projectRepository.getOneByName(PROJECTKEY);
        assertThat(updatedProject.getGuests()).contains(user);
    }

    @Test
    @Transactional
    void exportImportProject() throws Exception {
        Project project = projectRepository.getOneByName(PROJECTKEY);
        String url = String.format("/api/v2/download/project/%d/export", project.getId());
        assertThat(project.getKey()).isEqualTo("credit");
        ResultActions resultActions = restUserMockMvc.perform(get(url))
            .andExpect(status().isOk())
            .andExpect(content().contentType(MediaType.APPLICATION_OCTET_STREAM))
            .andExpect(status().isOk());
        byte[] res = resultActions.andReturn().getResponse().getContentAsByteArray();
        String unzipUrl = String.format("/api/v2/project/import/prepare");
        resultActions = restUserMockMvc.perform(multipart(unzipUrl).file(new MockMultipartFile("file", res)))
            .andExpect(status().isOk())
            .andExpect(content().contentType(MediaType.APPLICATION_JSON))
            .andExpect(jsonPath("$.projectKeyAlreadyExists").value(true));
        ObjectMapper objectMapper = new ObjectMapper();
        PrepareImportProjectDTO prepareImportProjectDTO = objectMapper.readValue(resultActions.andReturn().getResponse().getContentAsString(), PrepareImportProjectDTO.class);
        String nonConflictKey = "imported_credit";
<<<<<<< HEAD
        PostImportProjectDTO projectDTO = new PostImportProjectDTO(new HashMap<String, String>(), nonConflictKey, prepareImportProjectDTO.getTemporaryMetadataDirectory());
=======
        PostImportProjectDTO projectDTO = new PostImportProjectDTO(new HashMap<>(), nonConflictKey, prepareImportProjectDTO.getTemporaryMetadataDirectory());
>>>>>>> 67c4e434
        String urlImport = "/api/v2/project/import";
        restUserMockMvc.perform(post(urlImport).content(new ObjectMapper().writeValueAsString(projectDTO)).contentType(MediaType.APPLICATION_JSON))
            .andExpect(status().isOk())
            .andExpect(content().contentType(MediaType.APPLICATION_JSON))
            .andExpect(jsonPath("$.key").value(nonConflictKey))
            .andExpect(jsonPath("$.owner.user_id").value(userRepository.getOneByLogin(USERKEY).getLogin()));
    }




    /**
     * Remove user from the guestlist
     *
     * @throws Exception
     */
    @Test
    @Transactional
    void removeGuest() throws Exception {
        Project project = projectRepository.getOneByName(PROJECTKEY);
        User user = userRepository.getOneByLogin(OTHERUSERKEY);
        project.addGuest(user);
        String url = String.format("/api/v2/project/%d/guests/%d", project.getId(), user.getId());
        restUserMockMvc.perform(delete(url).accept(MediaType.APPLICATION_JSON))
            .andExpect(status().isOk());
        Project updatedProject = projectRepository.findOneWithGuestsById(project.getId()).orElseThrow(() -> new EntityNotFoundException(Entity.PROJECT, project.getId()));
        assertThat(updatedProject.getGuests()).isEmpty();
    }

}<|MERGE_RESOLUTION|>--- conflicted
+++ resolved
@@ -238,11 +238,7 @@
         ObjectMapper objectMapper = new ObjectMapper();
         PrepareImportProjectDTO prepareImportProjectDTO = objectMapper.readValue(resultActions.andReturn().getResponse().getContentAsString(), PrepareImportProjectDTO.class);
         String nonConflictKey = "imported_credit";
-<<<<<<< HEAD
-        PostImportProjectDTO projectDTO = new PostImportProjectDTO(new HashMap<String, String>(), nonConflictKey, prepareImportProjectDTO.getTemporaryMetadataDirectory());
-=======
         PostImportProjectDTO projectDTO = new PostImportProjectDTO(new HashMap<>(), nonConflictKey, prepareImportProjectDTO.getTemporaryMetadataDirectory());
->>>>>>> 67c4e434
         String urlImport = "/api/v2/project/import";
         restUserMockMvc.perform(post(urlImport).content(new ObjectMapper().writeValueAsString(projectDTO)).contentType(MediaType.APPLICATION_JSON))
             .andExpect(status().isOk())
