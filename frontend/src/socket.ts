--- conflicted
+++ resolved
@@ -10,7 +10,6 @@
     connected: undefined,
   },
 });
-<<<<<<< HEAD
 export const client = new Client({
   onStompError: async (frame: Frame) => {
     if (frame.headers.message.includes('AccessDeniedException') || frame.headers.message.includes('.ExpiredJwtException')) {
@@ -22,18 +21,6 @@
   beforeConnect: () => {
     client.connectHeaders = {jwt: getLocalToken() || ""};
   },
-=======
-let jwtToken = getLocalToken() || '';
-export const client = new Client({
-  onStompError: async (frame: Frame) => {
-    if (frame.headers.message.includes('AccessDeniedException')) {
-      await client.deactivate();
-      useMainStore().addNotification({ content: 'Failed to establish websocket connection.', color: TYPE.ERROR });
-      console.error(`Failed to establish websocket connection: ${frame.headers.message}`);
-    }
-  },
-  connectHeaders: { jwt: jwtToken },
->>>>>>> 586fdb15
   brokerURL: httpUrlToWsUrl(apiURL) + '/websocket',
   onConnect: () => {
     client.subscribe('/topic/worker-status', message => {
