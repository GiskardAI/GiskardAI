--- conflicted
+++ resolved
@@ -35,19 +35,6 @@
   title: string,
   disabledButton: boolean
 }
-<<<<<<< HEAD
-
-const props = withDefaults(defineProps<Props>(), {
-  text: '', title: 'Are you sure?', disabledButton: false
-});
-
-const opened = ref<boolean>(false);
-
-</script>
-
-<style>
-=======
->>>>>>> 67394eaa
 
 const props = withDefaults(defineProps<Props>(), {
   text: '', title: 'Are you sure?', disabledButton: false
