<template>
<<<<<<< HEAD
  <v-menu offset-x :close-on-content-click="false" v-model="opened">

    <template v-slot:activator="{ on: onMenu }">

      <v-tooltip right>
        <template v-slot:activator="{ on: onTooltip }">
          <v-btn small icon
                 :color="hasTransformation ? 'primary' : 'grey'"
                 v-on="{ ...onMenu, ...onTooltip }">
            <v-icon size=18>mdi-swap-horizontal</v-icon>
          </v-btn>
        </template>
        <span>Apply a transformation</span>
      </v-tooltip>
    </template>

    <v-card dark color="primary">
      <v-card-title>
        <p>Transformation for '{{ column }}'</p>
      </v-card-title>
      <v-card-text>
        <TransformationFunctionSelector label="Transformation to apply"
                                        :column-type="columnType"
                                        :column-name="column"
                                        :value.sync="transformation.uuid"
                                        :args.sync="transformation.params"
                                        @onChanged="handleOnChanged"/>
      </v-card-text>
      <v-card-actions>
      </v-card-actions>
    </v-card>
  </v-menu>
=======
    <v-menu offset-x :close-on-content-click='false' v-model='opened'>

      <template v-slot:activator='{ on: onMenu }'>

        <v-tooltip right>
          <template v-slot:activator='{ on: onTooltip }'>
            <v-btn small icon :color="hasTransformation ? 'primary' : 'grey'" v-on='{ ...onMenu, ...onTooltip }'>
              <v-icon size='18'>mdi-swap-horizontal</v-icon>
            </v-btn>
          </template>
          <span>Apply a transformation</span>
        </v-tooltip>
      </template>

      <v-card dark color='primary'>
        <v-card-title>
          <p>Transformation for '{{ column }}'</p>
        </v-card-title>
        <v-card-text>
          <TransformationFunctionSelector label='Transformation to apply' :column-type='columnType'
                                          :column-name='column' :value.sync='transformation.uuid'
                                          :args.sync='transformation.params' @onChanged='handleOnChanged'
                                          :attach='false' />
        </v-card-text>
        <v-card-actions>
        </v-card-actions>
      </v-card>
    </v-menu>
>>>>>>> 4eb7170a
</template>

<script setup lang="ts">

import { storeToRefs } from 'pinia';
import { useInspectionStore } from '@/stores/inspection';
import { computed, ref } from 'vue';
import TransformationFunctionSelector from '@/views/main/utils/TransformationFunctionSelector.vue';
import { ParameterizedCallableDTO } from '@/generated-sources';

const props = defineProps<{
  column: string,
  columnType: string
<<<<<<< HEAD
}>()
=======
}>();
>>>>>>> 4eb7170a

const transformation = ref<Partial<ParameterizedCallableDTO>>({
  uuid: undefined,
  params: [],
  type: 'TRANSFORMATION'
<<<<<<< HEAD
})
=======
});
>>>>>>> 4eb7170a
const opened = ref<boolean>(false);

let inspectionStore = useInspectionStore();
const { transformationFunctions } = storeToRefs(inspectionStore)

const hasTransformation = computed(() => transformationFunctions.hasOwnProperty(props.column));

function handleOnChanged() {
  inspectionStore.setTransformation(props.column, transformation.value);
}

</script>

<style scoped lang="scss">
div.v-card {

  opacity: 0.98;
  max-width: 500px;

  &>*:nth-child(-n + 2) {
        // for the first two children: the title and the content
    padding-bottom: 0px;
  }

  .v-card__title {
    font-size: 1rem;
    padding-top: 8px;
    word-break: normal;
    line-height: 22px;
  }

  .v-input {
    margin-top: 4px;
    margin-bottom: 6px;
  }

  .v-card__actions {
    display: flex;
    justify-content: flex-end;
    align-items: center;
    font-size: 13px;
    color: white;

    * {
      margin: 0 3px
    }
  }
}

.v-chip {
  padding: 8px
}
</style><|MERGE_RESOLUTION|>--- conflicted
+++ resolved
@@ -1,67 +1,37 @@
 <template>
-<<<<<<< HEAD
-  <v-menu offset-x :close-on-content-click="false" v-model="opened">
+  <v-menu offset-x :close-on-content-click='false' v-model='opened'>
 
-    <template v-slot:activator="{ on: onMenu }">
+    <template v-slot:activator='{ on: onMenu }'>
 
       <v-tooltip right>
-        <template v-slot:activator="{ on: onTooltip }">
+        <template v-slot:activator='{ on: onTooltip }'>
           <v-btn small icon
                  :color="hasTransformation ? 'primary' : 'grey'"
-                 v-on="{ ...onMenu, ...onTooltip }">
-            <v-icon size=18>mdi-swap-horizontal</v-icon>
+                 v-on='{ ...onMenu, ...onTooltip }'>
+            <v-icon size='18'>mdi-swap-horizontal</v-icon>
           </v-btn>
         </template>
         <span>Apply a transformation</span>
       </v-tooltip>
     </template>
 
-    <v-card dark color="primary">
+    <v-card dark color='primary'>
       <v-card-title>
         <p>Transformation for '{{ column }}'</p>
       </v-card-title>
       <v-card-text>
-        <TransformationFunctionSelector label="Transformation to apply"
-                                        :column-type="columnType"
-                                        :column-name="column"
-                                        :value.sync="transformation.uuid"
-                                        :args.sync="transformation.params"
-                                        @onChanged="handleOnChanged"/>
+        <TransformationFunctionSelector label='Transformation to apply'
+                                        :column-type='columnType'
+                                        :column-name='column'
+                                        :value.sync='transformation.uuid'
+                                        :args.sync='transformation.params'
+                                        @onChanged='handleOnChanged'
+                                          :attach='false'/>
       </v-card-text>
       <v-card-actions>
       </v-card-actions>
     </v-card>
   </v-menu>
-=======
-    <v-menu offset-x :close-on-content-click='false' v-model='opened'>
-
-      <template v-slot:activator='{ on: onMenu }'>
-
-        <v-tooltip right>
-          <template v-slot:activator='{ on: onTooltip }'>
-            <v-btn small icon :color="hasTransformation ? 'primary' : 'grey'" v-on='{ ...onMenu, ...onTooltip }'>
-              <v-icon size='18'>mdi-swap-horizontal</v-icon>
-            </v-btn>
-          </template>
-          <span>Apply a transformation</span>
-        </v-tooltip>
-      </template>
-
-      <v-card dark color='primary'>
-        <v-card-title>
-          <p>Transformation for '{{ column }}'</p>
-        </v-card-title>
-        <v-card-text>
-          <TransformationFunctionSelector label='Transformation to apply' :column-type='columnType'
-                                          :column-name='column' :value.sync='transformation.uuid'
-                                          :args.sync='transformation.params' @onChanged='handleOnChanged'
-                                          :attach='false' />
-        </v-card-text>
-        <v-card-actions>
-        </v-card-actions>
-      </v-card>
-    </v-menu>
->>>>>>> 4eb7170a
 </template>
 
 <script setup lang="ts">
@@ -75,21 +45,13 @@
 const props = defineProps<{
   column: string,
   columnType: string
-<<<<<<< HEAD
-}>()
-=======
 }>();
->>>>>>> 4eb7170a
 
 const transformation = ref<Partial<ParameterizedCallableDTO>>({
   uuid: undefined,
   params: [],
   type: 'TRANSFORMATION'
-<<<<<<< HEAD
-})
-=======
 });
->>>>>>> 4eb7170a
 const opened = ref<boolean>(false);
 
 let inspectionStore = useInspectionStore();
