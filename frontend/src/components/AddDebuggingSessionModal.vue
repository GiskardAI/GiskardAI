--- conflicted
+++ resolved
@@ -1,19 +1,15 @@
 <script setup lang="ts">
-import {api} from '@/api';
-import {DatasetDTO, ModelDTO} from "@/generated-sources";
+import { api } from '@/api';
+import { DatasetDTO, ModelDTO } from "@/generated-sources";
 import DatasetSelector from '@/views/main/utils/DatasetSelector.vue';
 import ModelSelector from '@/views/main/utils/ModelSelector.vue';
-<<<<<<< HEAD
-import {computed, onActivated, ref} from "vue";
-=======
 import { computed, onActivated, ref } from "vue";
 import { useDebuggingSessionsStore } from "@/stores/debugging-sessions";
->>>>>>> b2b7b095
 
 const debuggingSessionsStore = useDebuggingSessionsStore();
 
 interface Props {
-    projectId: number;
+  projectId: number;
 }
 
 const props = defineProps<Props>();
@@ -37,33 +33,20 @@
 
 const emit = defineEmits(['createDebuggingSession'])
 
-<<<<<<< HEAD
-async function createNewDebugginSession() {
+async function createNewDebuggingSession() {
     loading.value = true;
-    const debuggingSession = await api.prepareInspection({
-        datasetId: selectedDataset.value!.id,
-        modelId: selectedModel.value!.id,
-        name: sessionName.value,
+    const newDebuggingSession = await debuggingSessionsStore.createDebuggingSession({
+    datasetId: selectedDataset.value!.id,
+    modelId: selectedModel.value!.id,
+    name: sessionName.value,
         sample: true
     });
     loading.value = false;
-=======
-async function createNewDebuggingSession() {
-  const newDebuggingSession = await debuggingSessionsStore.createDebuggingSession({
-    datasetId: selectedDataset.value!.id,
-    modelId: selectedModel.value!.id,
-    name: sessionName.value
-  });
->>>>>>> b2b7b095
 
 
-<<<<<<< HEAD
     closeDialog();
 
-    emit('createDebuggingSession', debuggingSession);
-=======
   emit('createDebuggingSession', newDebuggingSession);
->>>>>>> b2b7b095
 }
 
 function closeDialog() {
@@ -94,34 +77,6 @@
 
 <template>
   <div class="text-center">
-<<<<<<< HEAD
-      <v-dialog v-model="dialog" width="60vw">
-          <template v-slot:activator="{ on, attrs }">
-              <v-btn color="primaryLight" class="primaryLightBtn" v-bind="attrs" v-on="on" @click="resetInputs">
-                  <v-icon left>add</v-icon>
-                  New debugging session
-              </v-btn>
-          </template>
-          <v-card>
-              <v-card-title class="headline">Create a new debugging session</v-card-title>
-              <v-card-text>
-                  <v-text-field label="Session name (optional)" v-model="sessionName" class="selector" outlined dense
-                                hide-details></v-text-field>
-                  <ModelSelector :projectId="projectId" :value.sync="selectedModel" class="selector"></ModelSelector>
-                  <v-spacer></v-spacer>
-                  <DatasetSelector :projectId="projectId" :value.sync="selectedDataset" :return-object="true"
-                                   label="Dataset" class="selector"></DatasetSelector>
-              </v-card-text>
-              <v-card-actions>
-                  <v-btn text @click="closeDialog">Cancel</v-btn>
-                  <v-spacer></v-spacer>
-                  <v-btn color="primaryLight" class="primaryLightBtn" @click="createNewDebugginSession"
-                         :disabled="missingValues" :loading="loading">Create
-                  </v-btn>
-              </v-card-actions>
-          </v-card>
-      </v-dialog>
-=======
     <v-dialog v-model="dialog" width="60vw">
       <template v-slot:activator="{ on, attrs }">
         <v-btn color="primaryLight" class="primaryLightBtn" v-bind="attrs" v-on="on" @click="resetInputs">
@@ -140,11 +95,10 @@
         <v-card-actions>
           <v-btn text @click="closeDialog">Cancel</v-btn>
           <v-spacer></v-spacer>
-          <v-btn color="primaryLight" class="primaryLightBtn" @click="createNewDebuggingSession" :disabled="missingValues">Create</v-btn>
+          <v-btn color="primaryLight" class="primaryLightBtn" @click="createNewDebuggingSession" :disabled="missingValues"  :loading="loading">Create</v-btn>
         </v-card-actions>
       </v-card>
     </v-dialog>
->>>>>>> b2b7b095
   </div>
 </template>
 
