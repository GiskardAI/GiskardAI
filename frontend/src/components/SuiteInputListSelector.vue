--- conflicted
+++ resolved
@@ -46,32 +46,21 @@
           </template>
           <template v-else-if="props.modelValue">
             <DatasetSelector v-if="input.type === 'Dataset'" :label="input.name" :project-id="projectId"
-<<<<<<< HEAD
                              :return-object="false" :value.sync="props.modelValue[input.name].value"
                              :disabled="readOnlyInputs.includes(input.name)"/>
             <ModelSelector v-else-if="input.type === 'BaseModel'" :label="input.name" :project-id="projectId"
                            :return-object="false" :value.sync="props.modelValue[input.name].value"
                            :disabled="readOnlyInputs.includes(input.name)"/>
-=======
-                             :return-object="false" :value.sync="props.modelValue[input.name].value"/>
-            <ModelSelector v-else-if="input.type === 'BaseModel'" :label="input.name" :project-id="projectId"
-                           :return-object="false" :value.sync="props.modelValue[input.name].value"/>
->>>>>>> c3d58c1e
             <SlicingFunctionSelector v-else-if="input.type === 'SlicingFunction'"
                                      :args.sync="props.modelValue[input.name].params"
                                      :label="input.name"
                                      :project-id="projectId"
-<<<<<<< HEAD
                                      :value.sync="props.modelValue[input.name].value"
                                      :disabled="readOnlyInputs.includes(input.name)"/>
-=======
-                                     :value.sync="props.modelValue[input.name].value"/>
->>>>>>> c3d58c1e
             <TransformationFunctionSelector v-else-if="input.type === 'TransformationFunction'"
                                             :args.sync="props.modelValue[input.name].params"
                                             :label="input.name"
                                             :project-id="projectId"
-<<<<<<< HEAD
                                             :value.sync="props.modelValue[input.name].value"
                                             :disabled="readOnlyInputs.includes(input.name)"/>
             <KwargsCodeEditor v-else-if="input.type === 'Kwargs'" :value.sync="props.modelValue[input.name].value"/>
@@ -81,18 +70,8 @@
             <v-textarea v-else-if="input.type === 'str'" v-model="props.modelValue[input.name].value"
                         :label="input.name" dense hide-details outlined type="text" rows="1"
                         :disabled="readOnlyInputs.includes(input.name)"></v-textarea>
-=======
-                                            :value.sync="props.modelValue[input.name].value"/>
-            <KwargsCodeEditor v-else-if="input.type === 'Kwargs'" :value.sync="props.modelValue[input.name].value"/>
-            <v-text-field v-else-if="['float', 'int'].includes(input.type)" v-model="props.modelValue[input.name].value"
-                          :label="input.name" :step='input.type === "float" ? 0.1 : 1' dense hide-details outlined
-                          type="number"></v-text-field>
-            <v-text-field v-else-if="input.type === 'str'" v-model="props.modelValue[input.name].value"
-                          :label="input.name"
-                          dense hide-details outlined type="text"></v-text-field>
             <v-switch v-else-if="input.type === 'bool'" v-model="props.modelValue[input.name].value"
-                      :label="props.modelValue[input.name].value ? 'True' : 'False'" dense></v-switch>
->>>>>>> c3d58c1e
+                      :label="props.modelValue[input.name].value ? 'True' : 'False'" dense :disabled="readOnlyInputs.includes(input.name)"></v-switch>
           </template>
         </v-col>
       </v-row>
@@ -121,10 +100,7 @@
   modelValue?: { [name: string]: FunctionInputDTO };
   editing: boolean;
   doc?: ParsedDocstring;
-<<<<<<< HEAD
   readOnlyInputs?: string[]
-=======
->>>>>>> c3d58c1e
 }
 
 const props = withDefaults(defineProps<Props>(), {
