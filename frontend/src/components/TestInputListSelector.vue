--- conflicted
+++ resolved
@@ -34,41 +34,8 @@
         </v-col>
         <v-col :cols="6">
           <div v-if="editedInputs" class="d-flex">
-<<<<<<< HEAD
-                        <span v-if="!editedInputs.hasOwnProperty(input.name)" class="font-italic">
-                            Suite input. Provided at the execution time.
-                        </span>
-            <template v-else-if="!editedInputs[input.name].isAlias">
-              <DatasetSelector v-if="input.type === 'Dataset'" :label="input.name" :project-id="projectId"
-                               :return-object="false" :value.sync="editedInputs[input.name].value"/>
-              <ModelSelector v-else-if="input.type === 'BaseModel'" :label="input.name" :project-id="projectId"
-                             :return-object="false" :value.sync="editedInputs[input.name].value"/>
-              <SlicingFunctionSelector v-else-if="input.type === 'SlicingFunction'"
-                                       :args.sync="editedInputs[input.name].params"
-                                       :label="input.name" :project-id="projectId"
-                                       :value.sync="editedInputs[input.name].value"/>
-              <TransformationFunctionSelector v-else-if="input.type === 'TransformationFunction'"
-                                              :args.sync="editedInputs[input.name].params" :label="input.name"
-                                              :project-id="projectId"
-                                              :value.sync="editedInputs[input.name].value"/>
-              <KwargsCodeEditor v-else-if="input.type === 'Kwargs'" :value.sync="editedInputs[input.name].value"/>
-              <ValidationProvider v-else-if="['float', 'int'].includes(input.type)" v-slot="{ errors }"
-                                  class="flex-1" mode="eager" name="value" rules="required">
-                <v-text-field v-model="editedInputs[input.name].value"
-                              :error-messages="errors" :step='input.type === "float" ? 0.1 : 1'
-                              dense outlined single-line type="number"/>
-              </ValidationProvider>
-              <ValidationProvider v-else-if="input.type === 'str'" v-slot="{ errors }" class="flex-1"
-                                  mode="eager" name="input" rules="required">
-                <v-textarea v-model="editedInputs[input.name].value" :error-messages="errors" dense
-                            outlined rows="1" type="text"/>
-              </ValidationProvider>
-            </template>
-            <ValidationProvider v-else v-slot="{ errors }" mode="eager" name="alias" rules="required">
-=======
             <ValidationProvider v-if="!editedInputs.hasOwnProperty(input.name) || editedInputs[input.name].isAlias"
                                 v-slot="{ errors }" mode="eager" name="alias" rules="required" class="flex-1">
->>>>>>> c3d58c1e
               <v-select v-model="editedInputs[input.name].value" :error-messages="errors"
                         :items="aliases[input.type] ?? []" :menu-props="{
                                 closeOnClick: true,
@@ -92,8 +59,6 @@
                 </template>
               </v-select>
             </ValidationProvider>
-<<<<<<< HEAD
-=======
             <template v-else="!editedInputs[input.name].isAlias">
               <DatasetSelector v-if="input.type === 'Dataset'" :label="input.name" :project-id="projectId"
                                :return-object="false" :value.sync="editedInputs[input.name].value"/>
@@ -125,7 +90,6 @@
                           :label="editedInputs[input.name].value ? 'True' : 'False'"></v-switch>
               </ValidationProvider>
             </template>
->>>>>>> c3d58c1e
           </div>
 
         </v-col>
@@ -164,45 +128,6 @@
 
 const editedInputs = ref<{ [input: string]: FunctionInputDTO }>({});
 
-<<<<<<< HEAD
-const inputTypeSelector = [{
-  name: 'Suite input',
-  description: 'Input to be defined at the execution time of the suite',
-  isSelected: (name) => !editedInputs.value.hasOwnProperty(name),
-  select: (name) => {
-    delete editedInputs.value[name];
-    editedInputs.value = {
-      ...editedInputs.value
-    };
-  }
-}, {
-  name: 'Fixed value',
-  description: 'Constant value defined before a suite is executed',
-  isSelected: (name) => editedInputs.value.hasOwnProperty(name) && !editedInputs.value[name].isAlias,
-  select: (name) => {
-    editedInputs.value = {
-      ...editedInputs.value,
-      [name]: {
-        isAlias: false,
-        name,
-        type: props.inputs[name],
-        value: null
-      }
-    }
-  }
-}, {
-  name: 'Shared suite input',
-  description: 'A placeholder of an input to be defined at suite execution time. Can be used by multiple tests.',
-  isSelected: (name) => editedInputs.value.hasOwnProperty(name) && editedInputs.value[name].isAlias,
-  select: (name) => {
-    editedInputs.value = {
-      ...editedInputs.value,
-      [name]: {
-        isAlias: true,
-        name,
-        type: props.inputs[name],
-        value: null
-=======
 function onSuiteInputSelected(name: string) {
   editedInputs.value = {
     ...editedInputs.value,
@@ -234,7 +159,6 @@
         type: props.inputs[name],
         value: null,
         params: []
->>>>>>> c3d58c1e
       }
     }
   }
@@ -244,13 +168,10 @@
   editedInputs.value = {
     ...props.modelValue
   }
-<<<<<<< HEAD
-=======
 
   Object.keys(props.inputs)
       .filter(inputName => !editedInputs.value.hasOwnProperty(inputName))
       .forEach(inputName => onSuiteInputSelected(inputName));
->>>>>>> c3d58c1e
 }
 
 onMounted(() => {
