import type {CallableDTO} from './callable-dto';

/**
 * Generated from ai.giskard.web.dto.TestFunctionDTO
 */
<<<<<<< HEAD
export interface TestFunctionDTO {
    args: TestFunctionArgumentDTO[];
    code: string;
    displayName: string;
    doc: string;
    module: string;
    moduleDoc: string;
    name: string;
    tags: string[];
    uuid: any /* TODO: Missing translation of java.util.UUID */;
    version: number;
}
=======
export interface TestFunctionDTO extends CallableDTO {
}
>>>>>>> eba105bc
<|MERGE_RESOLUTION|>--- conflicted
+++ resolved
@@ -3,20 +3,5 @@
 /**
  * Generated from ai.giskard.web.dto.TestFunctionDTO
  */
-<<<<<<< HEAD
-export interface TestFunctionDTO {
-    args: TestFunctionArgumentDTO[];
-    code: string;
-    displayName: string;
-    doc: string;
-    module: string;
-    moduleDoc: string;
-    name: string;
-    tags: string[];
-    uuid: any /* TODO: Missing translation of java.util.UUID */;
-    version: number;
-}
-=======
 export interface TestFunctionDTO extends CallableDTO {
 }
->>>>>>> eba105bc
