<<<<<<< HEAD
import {
    DatasetDTO,
    JobDTO,
    ModelDTO,
    TestFunctionDTO,
    TestSuiteExecutionDTO,
    TestSuiteNewDTO
} from '@/generated-sources';
=======
import {DatasetDTO, JobDTO, ModelDTO, TestCatalogDTO, TestSuiteDTO, TestSuiteExecutionDTO} from '@/generated-sources';
>>>>>>> 6afb015f
import {defineStore} from 'pinia';
import {api} from '@/api';
import {chain} from 'lodash';
import {trackJob} from '@/utils/job-utils';
import {useMainStore} from '@/stores/main';

interface State {
    projectId: number | null,
    inputs: { [name: string]: string },
<<<<<<< HEAD
    suite: TestSuiteNewDTO | null,
    registry: TestFunctionDTO[],
=======
    suite: TestSuiteDTO | null,
    registry: TestCatalogDTO | null,
>>>>>>> 6afb015f
    datasets: { [key: string]: DatasetDTO },
    models: { [key: string]: ModelDTO },
    executions: TestSuiteExecutionDTO[],
    trackedJobs: { [uuid: string]: JobDTO }
}

const mainStore = useMainStore();

export const useTestSuiteStore = defineStore('testSuite', {
    state: (): State => ({
        projectId: null,
        inputs: {},
        suite: null,
        registry: [],
        datasets: {},
        models: {},
        executions: [],
        trackedJobs: {}
    }),
    getters: {
        suiteId: ({suite}) => suite === null ? null : suite.id,
        testSuiteResults: ({executions}) => {
            if (!executions) {
                return {};
            }

            return chain(executions)
                .map(execution => (execution.results ?? []).map(
                    result => ({
                        testResult: result,
                        testSuiteResult: execution
                    })
                ))
                .flatten()
                .groupBy(result => result.testResult.test.testUuid)
                .value();
        }
    },
    actions: {
        async reload() {
            if (this.suiteId !== null && this.projectId !== null) {
                await this.loadTestSuite(this.projectId, this.suiteId!)
            }
        },
        async loadTestSuite(projectId: number, suiteId: number) {
            const completeSuite = await api.getTestSuiteComplete(projectId, suiteId);

            this.projectId = projectId;
            this.inputs = completeSuite.inputs;
            this.suite = completeSuite.suite;
            this.registry = completeSuite.registry;
            this.datasets = Object.fromEntries(completeSuite.datasets.map(x => [x.id, x]));
            this.models = Object.fromEntries(completeSuite.models.map(x => [x.id, x]));
            this.executions = completeSuite.executions;
        },
        async trackJob(uuid: string) {
            console.log(uuid);
            const result = await trackJob(uuid, (res) => this.trackedJobs = {
                ...this.trackedJobs,
                [uuid]: res
            });

            const res = {...this.trackedJobs};
            delete res[uuid]
            this.trackedJobs = res;

            if (result) {
                mainStore.addNotification({
                    content: 'Test suite execution has been executed successfully',
                    color: 'success'
                });
            } else {
                mainStore.addNotification({
                    content: 'An error has happened during the test suite execution',
                    color: 'error'
                });
            }

            await this.reload();
        }
    }
});<|MERGE_RESOLUTION|>--- conflicted
+++ resolved
@@ -1,15 +1,11 @@
-<<<<<<< HEAD
 import {
     DatasetDTO,
     JobDTO,
     ModelDTO,
     TestFunctionDTO,
     TestSuiteExecutionDTO,
-    TestSuiteNewDTO
+    TestSuiteDTO
 } from '@/generated-sources';
-=======
-import {DatasetDTO, JobDTO, ModelDTO, TestCatalogDTO, TestSuiteDTO, TestSuiteExecutionDTO} from '@/generated-sources';
->>>>>>> 6afb015f
 import {defineStore} from 'pinia';
 import {api} from '@/api';
 import {chain} from 'lodash';
@@ -19,13 +15,8 @@
 interface State {
     projectId: number | null,
     inputs: { [name: string]: string },
-<<<<<<< HEAD
-    suite: TestSuiteNewDTO | null,
+    suite: TestSuiteDTO | null,
     registry: TestFunctionDTO[],
-=======
-    suite: TestSuiteDTO | null,
-    registry: TestCatalogDTO | null,
->>>>>>> 6afb015f
     datasets: { [key: string]: DatasetDTO },
     models: { [key: string]: ModelDTO },
     executions: TestSuiteExecutionDTO[],
