--- conflicted
+++ resolved
@@ -39,11 +39,7 @@
     models: { [key: string]: ModelDTO },
     executions: TestSuiteExecutionDTO[],
     tryResult: TestSuiteExecutionDTO | null,
-<<<<<<< HEAD
-    trackedJobs: { [uuid: string]: JobDTO }
-=======
     trackedJobs: { [uuid: string]: JobDTO },
->>>>>>> becbb9e7
     statusFilter: string,
     searchFilter: string
 }
