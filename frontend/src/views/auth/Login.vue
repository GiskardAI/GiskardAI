--- conflicted
+++ resolved
@@ -7,11 +7,12 @@
                     id="password" type="password" autocomplete="current-password" dense outlined></v-text-field>
     </v-form>
     <div class="d-flex justify-space-between align-center">
-      <v-btn block 
-            @click="submit()"
-            color="primary"
-            :disabled="isLoggingIn"
-            :loading='isLoggingIn'>Login</v-btn>
+      <v-btn block
+             @click="submit()"
+             color="primary"
+             :disabled="isLoggingIn"
+             :loading='isLoggingIn'>Login
+      </v-btn>
     </div>
     <div v-if="loginError" class="text-body-2 error--text mt-2">
       {{ loginError }}
@@ -29,44 +30,29 @@
 import store from '@/store';
 import {computed, ref} from "vue";
 
-<<<<<<< HEAD
+public
+isLoggingIn = ref<boolean>(false);
 const login = ref<string>('');
 const password = ref<string>('');
 const loginError = computed(() => {
   return readLoginError(store);
 });
+public
+isLoggingIn = false;
 
 function submit() {
   if (login.value && password.value) {
-    dispatchLogIn(store, {username: login.value, password: password.value});
+    try {
+      this.isLoggingIn = true;
+      dispatchLogIn(store, {username: login.value, password: password.value});
+    } finally {
+      this.isLoggingIn = true;
+    }
   } else {
     commitAddNotification(store, {
       content: 'Please enter credentials',
       color: 'error',
     });
-=======
-@Component
-export default class Login extends Vue {
-  public login: string = '';
-  public password: string = '';
-  public isLoggingIn = false;
-
-  public get loginError() {
-    return readLoginError(this.$store);
-  }
-
-  public async submit() {
-    if (this.login && this.password) {
-      this.isLoggingIn = true;
-      await dispatchLogIn(this.$store, {username: this.login, password: this.password});
-      this.isLoggingIn = false;
-    } else {
-        commitAddNotification(this.$store, {
-          content: 'Please enter credentials',
-          color: 'error',
-        });
-      }
->>>>>>> 477bb67c
   }
 }
 </script>
