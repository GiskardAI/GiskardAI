--- conflicted
+++ resolved
@@ -1,14 +1,9 @@
 <template>
-<<<<<<< HEAD
-  <v-select attach clearable outlined class='dataset-selector' :label='label' v-model='value' :items='filteredDatasets'
-            :item-text='extractDatasetName' :item-value="'id'" :return-object='returnObject' @input='onInput' dense
-            hide-details :disabled="disabled"></v-select>
-=======
   <div class="d-flex">
     <v-select attach clearable outlined class='dataset-selector' :label='label' v-model='value'
               :items='filteredDatasets'
               :item-text='extractDatasetName' :item-value="'id'" :return-object='returnObject' @input='onInput' dense
-              hide-details></v-select>
+              hide-details :disabled="disabled"></v-select>
     <v-tooltip bottom>
       <template v-slot:activator="{ on, attrs }">
         <v-btn icon :disabled="!value" v-bind="attrs" v-on="on" @click="exploreDataset">
@@ -20,7 +15,6 @@
 
   </div>
 
->>>>>>> 26e99e58
 </template>
 
 <script setup lang="ts">
@@ -28,10 +22,7 @@
 import axios from 'axios';
 import {apiURL} from '@/env';
 import {DatasetDTO} from '@/generated-sources';
-<<<<<<< HEAD
-=======
 import router from "@/router";
->>>>>>> 26e99e58
 
 interface Props {
   projectId: number;
@@ -68,7 +59,6 @@
   emit('update:value', value);
 }
 
-
 function exploreDataset() {
   const routeData = router.resolve({name: 'project-catalog-datasets', query: {dataset: props.value}});
   window.open(routeData.href, '_blank');
