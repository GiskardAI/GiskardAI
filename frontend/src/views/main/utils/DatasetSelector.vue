--- conflicted
+++ resolved
@@ -1,80 +1,37 @@
 <template>
-<<<<<<< HEAD
-  <div>
-    <v-select
-      attach
-      clearable
-      outlined
-      class='slice-function-selector'
-      :label='label'
-      :value='value'
-      :items='filteredDatasets'
-      :item-text='extractDatasetName'
-      item-value='id'
-      :return-object='returnObject'
-      @input='onInput'
-      dense
-      hide-details
-    ></v-select>
-  </div>
-
+  <v-select attach clearable outlined class='dataset-selector' :label='label' :model-value='value' :items='filteredDatasets' :item-text='extractDatasetName' :item-value="'id'" :return-object='returnObject' @input='onInput' dense hide-details></v-select>
 </template>
 
 <script setup lang="ts">
-
-
 import { computed, onMounted, ref } from 'vue';
-=======
-  <v-select attach clearable outlined class='dataset-selector' :label='label' :model-value='value' :items='projectDatasets' :item-text='extractDatasetName' :item-value="'id'" :return-object='returnObject' @input='onInput' dense hide-details></v-select>
-</template>
-
-<script setup lang="ts">
-import { onMounted, ref } from 'vue';
->>>>>>> 938d0a29
 import axios from 'axios';
 import { apiURL } from '@/env';
 import { DatasetDTO } from '@/generated-sources';
 
-<<<<<<< HEAD
-const props = withDefaults(defineProps<{
-  projectId: number,
-  label: string,
-  returnObject: boolean,
-  value?: string,
-  filter: (dataset: DatasetDTO) => boolean
-}>(), {
-  filter: () => true
-=======
 interface Props {
   projectId: number;
   label?: string;
   returnObject?: boolean;
   value?: string | null;
+  filter: (dataset: DatasetDTO) => boolean;
 }
 
 const props = withDefaults(defineProps<Props>(), {
   returnObject: true,
   label: 'Dataset',
   value: undefined,
->>>>>>> 938d0a29
+  filter: () => true
 });
 
+const emit = defineEmits(['update:value']);
+
 const projectDatasets = ref<Array<DatasetDTO>>([]);
-
-<<<<<<< HEAD
-const projectDatasets = ref<Array<DatasetDTO>>([]);
-
-onMounted(async () => projectDatasets.value = (await axios.get<Array<DatasetDTO>>(`${apiURL}/api/v2/project/${props.projectId}/datasets`)).data);
-
-const filteredDatasets = computed(() => projectDatasets.value?.filter(props.filter));
-=======
-
-const emit = defineEmits(['update:value']);
 
 onMounted(async () => {
   projectDatasets.value = (await axios.get<Array<DatasetDTO>>(`${apiURL}/api/v2/project/${props.projectId}/datasets`)).data
 });
->>>>>>> 938d0a29
+
+const filteredDatasets = computed(() => projectDatasets.value?.filter(props.filter));
 
 function extractDatasetName(dataset: DatasetDTO) {
   return dataset.name || dataset.id;
