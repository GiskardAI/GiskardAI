<template>
    <div class="d-flex" :class="{w100: fullWidth}">
        <v-select
            clearable
            :outlined="fullWidth"
            class="slice-function-selector"
            :label="label"
            :value="value"
            :items="availableTransformation"
            :item-text="extractName"
            item-value="uuid"
            :return-object="false"
            @input="onInput"
            :dense="fullWidth"
            hide-details
            :prepend-inner-icon="icon ? 'mdi-magic-staff' : null"
        ></v-select>
        <v-btn icon v-if="hasArguments" @click="updateArgs">
            <v-icon>settings</v-icon>
        </v-btn>
    </div>
</template>

<script setup lang="ts">


import {FunctionInputDTO, SlicingFunctionDTO} from '@/generated-sources';
import {storeToRefs} from "pinia";
import {useCatalogStore} from "@/stores/catalog";
import {computed} from "vue";
import {$vfm} from "vue-final-modal";
import FunctionInputsModal from "@/views/main/project/modals/FunctionInputsModal.vue";
import {chain} from "lodash";

const props = withDefaults(defineProps<{
<<<<<<< HEAD
    projectId: number,
=======
    projectId?: number,
>>>>>>> e978dbe5
    label: string,
    fullWidth: boolean,
    value?: string,
    args?: Array<FunctionInputDTO>,
<<<<<<< HEAD
    icon: boolean
=======
    icon: boolean,
    columnType?: string,
    columnName?: string
>>>>>>> e978dbe5
}>(), {
    fullWidth: true,
    icon: false
});

const emit = defineEmits(['update:value', 'update:args', 'onChanged']);

const {
    transformationFunctions,
    transformationFunctionsByUuid,
    transformationFunctionsByColumnType
} = storeToRefs(useCatalogStore())

const availableTransformation = computed(() => props.columnType ? transformationFunctionsByColumnType.value[props.columnType] : transformationFunctions.value)

function extractName(SlicingFunctionDTO: SlicingFunctionDTO) {
    return SlicingFunctionDTO.displayName ?? SlicingFunctionDTO.name
}

async function onInput(value) {
<<<<<<< HEAD
    if (!value || transformationFunctionsByUuid.value[value].args.length === 0) {
        emit('update:value', value);
        emit('update:args', []);
=======
    const columnNameArg = props.columnName ? {
        name: 'column_name',
        isAlias: false,
        params: [],
        type: 'str',
        value: props.columnName
    } as FunctionInputDTO : null;

    if (!value || (!transformationFunctionsByUuid.value[value].args?.length
        && (!transformationFunctionsByUuid.value[value].cellLevel || props.columnName))) {
        emit('update:value', value);
        emit('update:args', columnNameArg ? [columnNameArg] : []);
>>>>>>> e978dbe5
        emit('onChanged');
        return;
    }

    const previousValue = props.value;
    emit('update:value', value);

    const func = transformationFunctionsByUuid.value[value];
    await $vfm.show({
        component: FunctionInputsModal,
        bind: {
            projectId: props.projectId,
            title: `Set up parameters for '${func.displayName ?? func.name}'`,
            function: func,
            defaultValue: {
                column_name: columnNameArg
            },
        },
        on: {
            async save(args: Array<FunctionInputDTO>) {
                emit('update:args', args);
                emit('onChanged');

            },
            async cancel() {
                // Rollback changes
                emit('update:value', previousValue)
            }
        },
        cancel: {}
    });
}

async function updateArgs() {
    const func = transformationFunctionsByUuid.value[props.value!];
    await $vfm.show({
        component: FunctionInputsModal,
        bind: {
            projectId: props.projectId,
            title: `Update parameters for '${func.displayName ?? func.name}'`,
            function: func,
            defaultValue: chain(props.args).keyBy('name').value(),
        },
        on: {
            async save(args: Array<FunctionInputDTO>) {
                emit('update:args', args);
                emit('onChanged');
            }
        },
        cancel: {}
    });
}

<<<<<<< HEAD
const hasArguments = computed(() => props.value && transformationFunctionsByUuid.value[props.value].args.length > 0)
=======
const hasArguments = computed(() => props.value &&
    (transformationFunctionsByUuid.value[props.value].args?.length || transformationFunctionsByUuid.value[props.value].cellLevel))
>>>>>>> e978dbe5

</script>

<style scoped>
.slice-function-selector {
    min-width: 200px;
    flex-grow: 1;
}
</style><|MERGE_RESOLUTION|>--- conflicted
+++ resolved
@@ -33,22 +33,14 @@
 import {chain} from "lodash";
 
 const props = withDefaults(defineProps<{
-<<<<<<< HEAD
-    projectId: number,
-=======
     projectId?: number,
->>>>>>> e978dbe5
     label: string,
     fullWidth: boolean,
     value?: string,
     args?: Array<FunctionInputDTO>,
-<<<<<<< HEAD
-    icon: boolean
-=======
     icon: boolean,
     columnType?: string,
     columnName?: string
->>>>>>> e978dbe5
 }>(), {
     fullWidth: true,
     icon: false
@@ -69,11 +61,6 @@
 }
 
 async function onInput(value) {
-<<<<<<< HEAD
-    if (!value || transformationFunctionsByUuid.value[value].args.length === 0) {
-        emit('update:value', value);
-        emit('update:args', []);
-=======
     const columnNameArg = props.columnName ? {
         name: 'column_name',
         isAlias: false,
@@ -86,7 +73,6 @@
         && (!transformationFunctionsByUuid.value[value].cellLevel || props.columnName))) {
         emit('update:value', value);
         emit('update:args', columnNameArg ? [columnNameArg] : []);
->>>>>>> e978dbe5
         emit('onChanged');
         return;
     }
@@ -140,12 +126,8 @@
     });
 }
 
-<<<<<<< HEAD
-const hasArguments = computed(() => props.value && transformationFunctionsByUuid.value[props.value].args.length > 0)
-=======
 const hasArguments = computed(() => props.value &&
     (transformationFunctionsByUuid.value[props.value].args?.length || transformationFunctionsByUuid.value[props.value].cellLevel))
->>>>>>> e978dbe5
 
 </script>
 
