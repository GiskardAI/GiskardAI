<template>
    <v-select v-if="dataset" clearable outlined class="slice-function-selector" label="Column name" :value="value" :items="availableColumns" hide-details dense @input="v => emit('update:value', v)"></v-select>
    <v-text-field v-else label="Column name" outlined dense hide-details />
</template>

<script setup lang="ts">


import { computed, onMounted, ref } from "vue";
import { DatasetDTO } from "@/generated-sources";
import axios from "axios";
import { apiURL } from "@/env";
import { getColumnType } from "@/utils/column-type-utils";


const props = defineProps<{
    projectId: number,
    dataset?: string,
    columnType: string,
    value?: string
}>();

const emit = defineEmits(['update:value']);

const projectDatasets = ref<Array<DatasetDTO>>([])

onMounted(async () => projectDatasets.value = (await axios.get<Array<DatasetDTO>>(`${apiURL}/api/v2/project/${props.projectId}/datasets`)).data)

const selectedDataset = computed(() => projectDatasets.value.find(d => d.id === props.dataset));

const allowedType = computed(() => getColumnType(props.columnType));

const availableColumns = computed(() => {
    if (!selectedDataset.value || !allowedType.value) {
        return [];
    }
    return Object.entries(selectedDataset.value.columnTypes)
        .filter(([_, t]) => t === allowedType.value)
        .map(([k]) => k);
})
</script>

<style scoped>
.slice-function-selector {
    min-width: 200px;
<<<<<<< HEAD
    /* flex-grow: 1; */
=======
>>>>>>> 38697d48
}
</style><|MERGE_RESOLUTION|>--- conflicted
+++ resolved
@@ -43,9 +43,5 @@
 <style scoped>
 .slice-function-selector {
     min-width: 200px;
-<<<<<<< HEAD
-    /* flex-grow: 1; */
-=======
->>>>>>> 38697d48
 }
 </style>