--- conflicted
+++ resolved
@@ -11,11 +11,7 @@
                 {{ suite.name }}
                 <v-tooltip right v-if="tryMode">
                     <template v-slot:activator="{ on, attrs }">
-<<<<<<< HEAD
-                        <v-chip color="purple" outlined v-bind="attrs" v-on="on">Sample data</v-chip>
-=======
                         <v-chip color="purple" outlined v-bind="attrs" v-on="on" x-small>Sample data</v-chip>
->>>>>>> 818ae777
                     </template>
                     <span>
                         This test suite has been executed on sample data and this result will not saved!
