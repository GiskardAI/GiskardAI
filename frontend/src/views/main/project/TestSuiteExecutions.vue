<template>
  <div class="vc">
    <div class="d-flex justify-space-between align-center">
      <v-breadcrumbs
          :items="executionBreadcrumbs"
      ></v-breadcrumbs>
      <v-btn text color="secondary" :to="{name: 'test-suite-compare-executions'}">
        Compare executions
        <v-icon>compare</v-icon>
      </v-btn>
    </div>
    <v-container class="main-container vc">
      <v-progress-linear
          indeterminate
          v-if="executionsAndJobs === undefined"
          color="primary"
          class="mt-2"
      ></v-progress-linear>
      <p v-else-if="executionsAndJobs.length === 0">No execution has been performed yet!</p>
      <v-row v-else class="fill-height">
        <v-col cols="3" class="vc fill-height">
          <v-list three-line>
            <v-list-item-group color="primary" mandatory>
              <div v-for="e in executionsAndJobs" :key="e.date">
                <v-divider/>
                <v-list-item v-if="e.disabled" disabled>
                  <v-list-item-content>
                    <v-list-item-title>
                      {{ e.date | date }}
                    </v-list-item-title>
                    <v-list-item-subtitle>
                      <v-chip class="mr-2" x-small :color="e.color">
                        {{ e.state }}
                      </v-chip>
                    </v-list-item-subtitle>
                  </v-list-item-content>
                </v-list-item>
                <v-list-item v-else
                             :to="{name: 'test-suite-execution', params: {executionId: e.execution.id}}">
                  <v-list-item-content>
                    <v-list-item-title>
                      <div class="d-flex justify-space-between">
                        <span>{{ e.execution.executionDate | date }}</span>
                        <TestResultHeatmap :results="executionResults(e.execution)"/>
                      </div>
                    </v-list-item-title>
                    <v-list-item-subtitle>
                      <v-chip class="mr-2" x-small :color="e.color">
                        {{ e.state }}
                      </v-chip>
                    </v-list-item-subtitle>
                  </v-list-item-content>
                </v-list-item>
              </div>
            </v-list-item-group>
          </v-list>
        </v-col>
        <v-col class="vc fill-height">
          <router-view></router-view>
        </v-col>
      </v-row>
    </v-container>
  </div>
</template>

<script setup lang="ts">

import {computed, onMounted} from 'vue';
import {JobDTO, JobState, TestResult, TestSuiteExecutionDTO} from '@/generated-sources';
import TestResultHeatmap from '@/components/TestResultHeatmap.vue';
import {Colors} from '@/utils/colors';
import {Comparators} from '@/utils/comparators';
import {storeToRefs} from 'pinia';
import {useTestSuiteStore} from '@/stores/test-suite';
import {formatDate} from '@/filters';
import {useRoute, useRouter} from 'vue-router/composables';

const {registry, models, datasets, inputs, executions, trackedJobs} = storeToRefs(useTestSuiteStore());

function executionStatusMessage(execution: TestSuiteExecutionDTO): string {
  switch (execution.result) {
    case TestResult.PASSED:
      return "pass";
    case TestResult.ERROR:
      return "error";
    case TestResult.FAILED:
      return "fail";
    default:
      return "N/A";
  }
}

function jobStatusMessage(job: JobDTO): string {
  switch (job.state) {
    case JobState.SCHEDULED:
      return "scheduled";
    case JobState.RUNNING:
      return "running";
    default:
      return "N/A";
  }
}

function executionStatusColor(execution: TestSuiteExecutionDTO): string {
  switch (execution.result) {
    case TestResult.PASSED:
      return Colors.PASS;
    case TestResult.ERROR:
    case TestResult.FAILED:
      return Colors.FAIL;
    default:
      return "#607d8b";
  }
}

function jobStatusColor(job: JobDTO): string {
  switch (job.state) {
    case JobState.SCHEDULED:
      return "#607d8b";
    case JobState.RUNNING:
      return "#009688";
    default:
      return "#607d8b";
  }
}

const executionItem = {
  text: 'Executions',
  disabled: true
};

const route = useRoute();

const selectedExecution = computed(() => executions.value.find(e => e.id == route.params.executionId));

const executionBreadcrumbs = computed(() =>
    !selectedExecution.value ? [executionItem] : [
      executionItem,
      {
        text: formatDate(selectedExecution.value.executionDate),
        disabled: false
      }
    ]);

function executionResults(execution: TestSuiteExecutionDTO): boolean[] {
  return execution.results ? execution.results.map(result => result.passed) : [];
}

type ExecutionTabItem = {
  date: any,
  disabled: boolean,
  state: string,
  color: string,
  execution?: TestSuiteExecutionDTO
}

const executionsAndJobs = computed<ExecutionTabItem[] | undefined>(() => {
  if (executions.value === undefined) {
    return undefined;
  }

  return ([] as ExecutionTabItem[])
      .concat(executions.value
          .map(e => ({
            date: e.executionDate,
            disabled: false,
            state: executionStatusMessage(e),
            color: executionStatusColor(e),
            execution: e
          })))
      .concat(Object.values(trackedJobs.value)
          .map(j => ({
            date: j.scheduledDate,
            disabled: true,
            state: jobStatusMessage(j),
            color: jobStatusColor(j)
          })))
      .sort(Comparators.comparing(e => e.date))
      .reverse();
});

const router = useRouter();

onMounted(() => {
<<<<<<< HEAD
  if (executions.value.length > 0 && !route.params.executionId) {
    router.push({name: 'test-suite-new-execution', params: {executionId: executions.value[0].id.toString()}})
=======
  if (executions.value && !route.params.executionId) {
    router.push({name: 'test-suite-execution', params: {executionId: executions.value[0].id.toString()}})
>>>>>>> e57805a4
  }
})
</script>

<style scoped lang="scss">
.main-container {
  width: 100%;
  max-width: 100%;
}
</style><|MERGE_RESOLUTION|>--- conflicted
+++ resolved
@@ -182,13 +182,8 @@
 const router = useRouter();
 
 onMounted(() => {
-<<<<<<< HEAD
   if (executions.value.length > 0 && !route.params.executionId) {
-    router.push({name: 'test-suite-new-execution', params: {executionId: executions.value[0].id.toString()}})
-=======
-  if (executions.value && !route.params.executionId) {
     router.push({name: 'test-suite-execution', params: {executionId: executions.value[0].id.toString()}})
->>>>>>> e57805a4
   }
 })
 </script>
