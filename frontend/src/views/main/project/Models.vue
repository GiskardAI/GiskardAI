<template>
  <div class="vertical-container">
    <div class="d-flex mb-6">
      <v-spacer></v-spacer>
      <div class="mr-2">
        <v-btn @click="reloadModels">
          Reload
          <v-icon right>refresh</v-icon>
        </v-btn>
        <v-btn v-if="projectArtifactsStore.models.length > 0" color="primary" class="ml-2" @click="openDialog = true">
          Upload with API
          <v-icon right>mdi-application-braces-outline</v-icon>
        </v-btn>
      </div>
    </div>
    <v-container v-if="projectArtifactsStore.models.length > 0" fluid class="vc">
      <v-card flat>
        <v-row class="px-2 py-1 caption secondary--text text--lighten-3">
          <v-col cols="3">Name</v-col>
          <v-col cols="2">Python</v-col>
          <v-col cols="1">Size</v-col>
          <v-col cols="2">Uploaded on</v-col>
          <v-col cols="1">Id</v-col>
          <v-col cols="3">Actions</v-col>
        </v-row>
      </v-card>
      <v-card class="grey lighten-5" v-for="m in        projectArtifactsStore.models      " :key="m.id" outlined tiled>
        <v-row class="px-2 py-1 align-center">
          <v-col cols="3" class="font-weight-bold">
            <InlineEditText :text="m.name" :can-edit="isProjectOwnerOrAdmin" @save="(name) => renameModel(m.id, name)">
            </InlineEditText>
          </v-col>
          <v-col cols="2">
            <div>{{ m.languageVersion }}</div>
          </v-col>
          <v-col cols="1">
            <div>{{ m.size | fileSize }}</div>
          </v-col>
          <v-col cols="2">
            <div>{{ m.createdDate | date }}</div>
          </v-col>
          <v-col cols="1" class="id-container" :title="m.id">
            {{ m.id }}
          </v-col>
          <v-col cols="3">
            <div>
              <v-btn small tile color="primaryLight" class="primaryLightBtn" @click="showInspectDialog = true; modelToInspect = m">
                <v-icon dense left>policy</v-icon>
                Debug
              </v-btn>
              <v-tooltip bottom>
                <template v-slot:activator="{ on, attrs }">
                  <v-btn icon color="info" @click=" downloadModelPickle(m.id)" v-bind="attrs" v-on="on">
                    <v-icon>download</v-icon>
                  </v-btn>
                </template>
                <span>Download</span>
              </v-tooltip>
              <DeleteModal v-if="isProjectOwnerOrAdmin" :id="m.id" :file-name="m.fileName" type="model" @submit=" deleteModelPickle(m.id)" />
            </div>
          </v-col>
        </v-row>
        <v-divider></v-divider>
      </v-card>

      <!-- Dialog for launching model inspection -->
      <v-dialog persistent max-width="600" v-model="showInspectDialog" class="inspector-launcher-container">
        <InspectorLauncher :projectId="projectId" :model="modelToInspect" @cancel=" cancelLaunchInspector()" />
      </v-dialog>

    </v-container>
    <v-container v-if="projectArtifactsStore.models.length === 0 && apiAccessToken && apiAccessToken.id_token">
      <p class="font-weight-medium secondary--text">There are no models in this project yet. Follow the code snippet below to upload a model 👇</p>
      <CodeSnippet :code-content="codeContent" :language="'python'"></CodeSnippet>
      <p class="mt-4 font-weight-medium secondary--text">Check out the <a href="https://docs.giskard.ai/start/~/changes/QkDrbY9gX75RDMmAWKjX/guides/upload-your-model#2.-create-a-giskard-model" target="_blank">full documentation</a> for more information.</p>
    </v-container>

    <!-- Upload dialog -->
    <v-dialog v-model="openDialog" max-width="800px">
      <v-card>
        <v-card-title>
          Upload a model
          <v-spacer></v-spacer>
          <v-btn text href="https://docs.giskard.ai/start/" target="_blank">
            <span>Documentation</span>
            <v-icon right>mdi-open-in-new</v-icon>
          </v-btn>
        </v-card-title>
        <v-card-text>
          <CodeSnippet :code-content="codeContent" :language="'python'"></CodeSnippet>
        </v-card-text>
        <v-card-actions>
          <v-spacer></v-spacer>
          <v-btn text class="mr-2 mb-2" color="primary" @click="openDialog = false">Close</v-btn>
        </v-card-actions>
      </v-card>
    </v-dialog>
  </div>
</template>

<script setup lang="ts">
import { api } from '@/api';
import { apiURL } from "@/env";
import { Role } from "@/enums";
import InspectorLauncher from './InspectorLauncher.vue';
import { JWTToken, ModelDTO } from '@/generated-sources';
import mixpanel from "mixpanel-browser";
import { onBeforeMount, onMounted, ref, computed } from 'vue';
import DeleteModal from '@/views/main/project/modals/DeleteModal.vue';
import InlineEditText from '@/components/InlineEditText.vue';
import { useUserStore } from "@/stores/user";
import { useProjectStore } from "@/stores/project";
import { useMainStore } from "@/stores/main";
import { useProjectArtifactsStore } from "@/stores/project-artifacts";
import CodeSnippet from '@/components/CodeSnippet.vue';

const userStore = useUserStore();
const projectStore = useProjectStore();
const projectArtifactsStore = useProjectArtifactsStore();

interface Props {
  projectId: number,
}

const props = defineProps<Props>();

const showInspectDialog = ref<boolean>(false);
const modelToInspect = ref<ModelDTO | null>(null);
<<<<<<< HEAD
const openDialog = ref<boolean>(false);
=======
const apiAccessToken = ref<JWTToken | null>(null);
>>>>>>> aab80a51

const codeContent = computed(
// language=Python
    () =>
  `from giskard import Model, GiskardClient
from giskard.demo import titanic  # for demo purposes only 🛳️

original_model, _ = titanic()  # Replace with your model creation

# Create a Giskard client
token = "${apiAccessToken.value!.id_token}"
client = GiskardClient(
    url="${apiURL}",  # URL of your Giskard instance
    token=token
)

# Wrap your model with Giskard model 🎁
giskard_model = Model(original_model, model_type="classification", name="Titanic model")

# Upload to the current project ✉️
giskard_model.upload(client, "${project.value!.key}")`
)

const project = computed(() => {
  return projectStore.project(props.projectId)
});

const userProfile = computed(() => {
  return userStore.userProfile;
});

const isProjectOwnerOrAdmin = computed(() => {
  return isUserProjectOwner.value || userProfile.value?.roles?.includes(Role.ADMIN)
});

const isUserProjectOwner = computed(() => {
  return project.value && userProfile.value ? project.value?.owner.id == userProfile.value?.id : false;
});

async function deleteModelPickle(id: string) {
  mixpanel.track('Delete model', { id });

  let messageDTO = await api.deleteModelFiles(id);
  useMainStore().addNotification({ content: messageDTO.message });
  await projectArtifactsStore.loadModels();
}

function downloadModelPickle(id: number) {
  mixpanel.track('Download model', { id });
  api.downloadModelFile(id)
}

function cancelLaunchInspector() {
  showInspectDialog.value = false;
}

async function renameModel(id: string, name: string) {
  mixpanel.track('Update model name', { id });
  const savedModel = await api.editModelName(id, name);
  projectArtifactsStore.updateModel(savedModel);
}

async function reloadModels() {
  await projectArtifactsStore.loadModelsWithNotification();
}

const generateApiAccessToken = async () => {
  try {
    apiAccessToken.value = await api.getApiAccessToken();
  } catch (error) {
    console.log(error);
  }
}

onBeforeMount(async () => {
  await projectArtifactsStore.setProjectId(props.projectId, false);
})

onMounted(async () => {
  if (projectArtifactsStore.models.length === 0) await generateApiAccessToken();
})
</script>

<style>
div.v-dialog {
  overflow-y: hidden;
}

.id-container {
  white-space: nowrap;
  overflow: hidden;
  text-overflow: ellipsis;
}
</style><|MERGE_RESOLUTION|>--- conflicted
+++ resolved
@@ -126,11 +126,8 @@
 
 const showInspectDialog = ref<boolean>(false);
 const modelToInspect = ref<ModelDTO | null>(null);
-<<<<<<< HEAD
 const openDialog = ref<boolean>(false);
-=======
 const apiAccessToken = ref<JWTToken | null>(null);
->>>>>>> aab80a51
 
 const codeContent = computed(
 // language=Python
