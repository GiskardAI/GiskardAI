--- conflicted
+++ resolved
@@ -88,16 +88,12 @@
 import InspectorLauncher from './InspectorLauncher.vue';
 import {ModelDTO} from '@/generated-sources';
 import mixpanel from "mixpanel-browser";
-<<<<<<< HEAD
-import DeleteModal from "@/views/main/project/modals/DeleteModal.vue";
-import {useMainStore} from "@/stores/main";
-=======
 import {onActivated, ref} from 'vue';
 import DeleteModal from '@/views/main/project/modals/DeleteModal.vue';
 import {commitAddNotification} from '@/store/main/mutations';
 import store from '@/store';
 import InlineEditText from '@/components/InlineEditText.vue';
->>>>>>> 986384e1
+import {useMainStore} from "@/stores/main";
 
 const props = withDefaults(defineProps<{
   projectId: number,
@@ -120,25 +116,10 @@
 async function deleteModelPickle(id: number) {
   mixpanel.track('Delete dataset', {id});
 
-<<<<<<< HEAD
-    if (await this.$dialog.showAndWait(DeleteModal, {
-      width: 600,
-      id: id,
-      fileName: fileName,
-      type: "model",
-      scrollable: true
-    })) {
-      let messageDTO = await api.deleteModelFiles(id);
-      useMainStore().addNotification({content: messageDTO.message});
-      await this.loadModelPickles();
-    }
-  }
-=======
   let messageDTO = await api.deleteModelFiles(id);
-  commitAddNotification(store, {content: messageDTO.message});
+  useMainStore().addNotification({content: messageDTO.message});
   await loadModelPickles();
 }
->>>>>>> 986384e1
 
 function downloadModelPickle(id: number) {
   mixpanel.track('Download model', {id});
