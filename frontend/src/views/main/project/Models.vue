--- conflicted
+++ resolved
@@ -86,12 +86,6 @@
       </v-dialog>
 
     </v-container>
-<<<<<<< HEAD
-    <v-container v-else-if="giskardClientSnippet && !isLoading">
-      <p class="font-weight-medium secondary--text">There are no models in this project yet. Follow the code snippet below to upload a model 👇</p>
-      <CodeSnippet :code-content="codeContent" :language="'python'"></CodeSnippet>
-      <p class="mt-4 font-weight-medium secondary--text">Check out the <a href="https://docs.giskard.ai/en/latest/guides/wrap_model/index.html" target="_blank" rel="noopener">full documentation</a> for more information.</p>
-=======
     <v-container v-else-if="!isLoading">
       <v-alert class='text-center'>
         <p class='headline font-weight-medium grey--text text--darken-2'>There are no models in this project yet. <br>Click the button below to learn how to upload a model.</p>
@@ -111,42 +105,23 @@
           <v-icon size="small" class="ml-1">refresh</v-icon>
         </v-btn>
       </div>
->>>>>>> 231e61ed
     </v-container>
   </div>
 </template>
 
 <script setup lang="ts">
-<<<<<<< HEAD
 import {api} from '@/api';
 import {Role} from "@/enums";
-import {$vfm} from 'vue-final-modal';
 import InspectorLauncher from './InspectorLauncher.vue';
 import {ModelDTO} from '@/generated-sources';
 import mixpanel from "mixpanel-browser";
-import {computed, onBeforeMount, onMounted, ref} from 'vue';
+import { computed, onBeforeMount, ref } from 'vue';
 import DeleteModal from '@/views/main/project/modals/DeleteModal.vue';
 import InlineEditText from '@/components/InlineEditText.vue';
 import {useUserStore} from "@/stores/user";
 import {useProjectStore} from "@/stores/project";
 import {useMainStore} from "@/stores/main";
 import {useProjectArtifactsStore} from "@/stores/project-artifacts";
-import CodeSnippet from '@/components/CodeSnippet.vue';
-import UploadArtifactModal from "./modals/UploadArtifactModal.vue";
-=======
-import { api } from '@/api';
-import { Role } from "@/enums";
-import InspectorLauncher from './InspectorLauncher.vue';
-import { ModelDTO } from '@/generated-sources';
-import mixpanel from "mixpanel-browser";
-import { computed, onBeforeMount, ref } from 'vue';
-import DeleteModal from '@/views/main/project/modals/DeleteModal.vue';
-import InlineEditText from '@/components/InlineEditText.vue';
-import { useUserStore } from "@/stores/user";
-import { useProjectStore } from "@/stores/project";
-import { useMainStore } from "@/stores/main";
-import { useProjectArtifactsStore } from "@/stores/project-artifacts";
->>>>>>> 231e61ed
 import LoadingFullscreen from "@/components/LoadingFullscreen.vue";
 import {state} from "@/socket";
 import StartWorkerInstructions from "@/components/StartWorkerInstructions.vue";
@@ -166,34 +141,11 @@
 const isLoading = ref<boolean>(false);
 const showInspectDialog = ref<boolean>(false);
 const modelToInspect = ref<ModelDTO | null>(null);
-<<<<<<< HEAD
-const giskardClientSnippet = ref<string | null>(null);
-=======
->>>>>>> 231e61ed
 
 const isMLWorkerConnected = computed(() => {
   return state.workerStatus.connected;
 });
 
-<<<<<<< HEAD
-const codeContent = computed(
-  // language=Python
-  () =>
-    `import giskard
-
-original_model, _ = giskard.demo.titanic()  # for demo purposes only 🛳️. Replace with your model creation
-
-${giskardClientSnippet.value}
-
-# Wrap your model with Giskard model 🎁
-giskard_model = giskard.Model(original_model, model_type="classification", name="Titanic model")
-
-# Upload to the current project ✉️
-giskard_model.upload(client, "${project.value!.key}")`
-)
-
-=======
->>>>>>> 231e61ed
 const project = computed(() => {
   return projectStore.project(props.projectId)
 });
@@ -244,17 +196,7 @@
 
 onBeforeMount(async () => {
   await projectArtifactsStore.setProjectId(props.projectId, false);
-<<<<<<< HEAD
-})
-
-onMounted(async () => {
-  giskardClientSnippet.value = await generateGiskardClientSnippet();
-  console.log(giskardClientSnippet.value);
-
-})
-=======
-});
->>>>>>> 231e61ed
+});
 </script>
 
 <style>
