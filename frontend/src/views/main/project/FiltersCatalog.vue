--- conflicted
+++ resolved
@@ -51,71 +51,6 @@
                                 <pre></pre>
                                 <StartWorkerInstructions />
                             </v-alert>
-<<<<<<< HEAD
-                            <pre class="test-doc caption pt-5">{{ doc.body }}</pre>
-                            <div class="pt-5">
-                                <div class="d-flex justify-space-between">
-                                    <span class="text-h6">Inputs</span>
-                                    <v-btn width="100" small tile outlined @click="tryMode = !tryMode">{{
-                                            tryMode ? 'Cancel' : 'Try it'
-                                        }}
-                                    </v-btn>
-                                </div>
-                                <v-list>
-                                    <v-list-item class="pl-0 pr-0">
-                                        <v-row>
-                                            <v-col>
-                                                <v-list-item-content>
-                                                    <v-list-item-title>Dataset</v-list-item-title>
-                                                    <v-list-item-subtitle class="text-caption">
-                                                        BaseDataset
-                                                    </v-list-item-subtitle>
-                                                </v-list-item-content>
-                                            </v-col>
-                                            <v-col>
-                                                <DatasetSelector v-if="tryMode" :project-id="projectId"
-                                                                 label="Dataset"
-                                                                 :return-object="false"
-                                                                 :value.sync="selectedDataset"/>
-                                            </v-col>
-                                        </v-row>
-                                    </v-list-item>
-                                    <v-list-item class="pl-0 pr-0">
-                                        <v-row v-if="selected.cellLevel">
-                                            <v-col>
-                                                <v-list-item-content>
-                                                    <v-list-item-title>Column</v-list-item-title>
-                                                    <v-list-item-subtitle class="text-caption">
-                                                        str
-                                                    </v-list-item-subtitle>
-                                                </v-list-item-content>
-                                            </v-col>
-                                            <v-col>
-                                                <DatasetColumnSelector v-if="tryMode"
-                                                                       :project-id="projectId"
-                                                                       :dataset="selectedDataset"
-                                                                       :column-type="selected.columnType"
-                                                                       :value.sync="selectedColumn"/>
-                                            </v-col>
-                                        </v-row>
-                                    </v-list-item>
-                                </v-list>
-                                <SuiteInputListSelector
-                                    :editing="tryMode"
-                                    :model-value="slicingArguments"
-                                    :inputs="inputType"
-                                    :project-id="props.projectId"
-                                    :doc="doc"
-                                />
-                                <v-row v-show="tryMode">
-                                    <v-col :align="'right'">
-                                        <v-btn width="100" small tile outlined class="primary" color="white"
-                                               @click="runSlicingFunction">
-                                            Run
-                                        </v-btn>
-                                    </v-col>
-                                </v-row>
-=======
 
                             <div class="py-4" id="description-group">
                                 <v-expansion-panels multiple v-model="panel" flat>
@@ -132,7 +67,7 @@
                                             </template>
                                         </v-expansion-panel-header>
                                         <v-expansion-panel-content>
-                                            <p class="selected-func-description pt-2 mb-4">{{ selectedFuncDescription }}</p>
+                                            <p class="selected-func-description pt-2 mb-4">{{ doc.body }}</p>
                                         </v-expansion-panel-content>
                                     </v-expansion-panel>
                                 </v-expansion-panels>
@@ -167,14 +102,13 @@
                                     </v-row>
                                 </div>
 
-                                <SuiteInputListSelector :editing="true" :modelValue="slicingArguments" :inputs="inputType" :project-id="props.projectId" class="pt-0 mt-0"></SuiteInputListSelector>
+                                <SuiteInputListSelector :editing="true" :modelValue="slicingArguments" :inputs="inputType" :project-id="props.projectId" class="pt-0 mt-0" :doc="doc"></SuiteInputListSelector>
                                 <div class="d-flex">
                                     <v-spacer></v-spacer>
                                     <v-btn width="100" small class="primaryLightBtn" color="primaryLight" @click="runSlicingFunction">
                                         Run
                                     </v-btn>
                                 </div>
->>>>>>> ea247543
                                 <v-row v-if="sliceResult">
                                     <v-col>
                                         <span class="text-h6">Result</span>
@@ -220,12 +154,8 @@
 import DatasetTable from "@/components/DatasetTable.vue";
 import SuiteInputListSelector from "@/components/SuiteInputListSelector.vue";
 import DatasetColumnSelector from "@/views/main/utils/DatasetColumnSelector.vue";
-<<<<<<< HEAD
-import {alphabeticallySorted} from "@/utils/comparators";
+import { alphabeticallySorted } from "@/utils/comparators";
 import {extractArgumentDocumentation} from "@/utils/python-doc.utils";
-=======
-import { alphabeticallySorted } from "@/utils/comparators";
->>>>>>> ea247543
 import IEditorOptions = editor.IEditorOptions;
 import CodeSnippet from "@/components/CodeSnippet.vue";
 
@@ -245,14 +175,6 @@
 let slicingArguments = ref<{ [name: string]: FunctionInputDTO }>({})
 
 const panel = ref<number[]>([0]);
-
-const selectedFuncDescription = computed(() => {
-    if (selected.value === null) {
-        return '';
-    }
-
-    return selected.value.doc.split("Args:")[0];
-})
 
 const monacoOptions: IEditorOptions = inject('monacoOptions');
 monacoOptions.readOnly = true;
@@ -351,12 +273,10 @@
 
 .box-grow {
     flex: 1;
-    /* formerly flex: 1 0 auto; */
     background: green;
     padding: 5px;
     margin: 5px;
     min-height: 0;
-    /* new */
 }
 
 ::v-deep .v-expansion-panel-content__wrap {
