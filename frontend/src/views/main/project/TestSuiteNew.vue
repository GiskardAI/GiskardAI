--- conflicted
+++ resolved
@@ -82,10 +82,6 @@
 <script lang="ts" setup>
 
 import {api} from "@/api";
-<<<<<<< HEAD
-import {onMounted, ref} from "vue";
-import {SuiteTestDTO, TestCatalogDTO, TestFunctionDTO, TestSuiteNewDTO} from "@/generated-sources";
-=======
 import {onMounted, ref, watch} from "vue";
 import {
   DatasetDTO,
@@ -95,7 +91,8 @@
   TestSuiteExecutionDTO,
   TestSuiteNewDTO
 } from "@/generated-sources";
->>>>>>> 1ec98c39
+import {onMounted, ref} from "vue";
+import {SuiteTestDTO, TestCatalogDTO, TestFunctionDTO, TestSuiteNewDTO} from "@/generated-sources";
 import TestSuiteTestDetails from "@/views/main/project/TestSuiteTestDetails.vue";
 import RunTestSuiteModal from '@/views/main/project/modals/RunTestSuiteModal.vue';
 import TestSuiteExecutions from '@/views/main/project/TestSuiteExecutions.vue';
@@ -108,21 +105,8 @@
   suiteId: number
 }>();
 
-<<<<<<< HEAD
-let suite = ref<TestSuiteNewDTO | null>(null);
-let registry = ref<TestFunctionDTO[]>([]);
-let tab = ref<any>(null);
-let selectedTest = ref<SuiteTestDTO | null>(null);
-let inputs = ref<{}>([]);
-
-onMounted(async () => {
-  inputs.value = await api.getTestSuiteNewInputs(props.projectId, props.suiteId);
-  suite.value = await api.getTestSuiteNew(props.projectId, props.suiteId);
-  registry.value = await api.getTestFunctions();
-})
-=======
 const suite = ref<TestSuiteNewDTO | null>(null);
-const registry = ref<TestCatalogDTO | null>(null);
+const registry = ref<TestFunctionDTO[]>([]);
 const tab = ref<any>(null);
 const selectedTest = ref<SuiteTestDTO | null>(null);
 const inputs = ref<{ [name: string]: string }>({});
@@ -145,7 +129,7 @@
   ] = await Promise.all([
     api.getTestSuiteNewInputs(props.projectId, props.suiteId),
     api.getTestSuiteNew(props.projectId, props.suiteId),
-    api.getTestsCatalog(props.projectId),
+    api.getTestFunctions(),
     api.getProjectDatasets(props.projectId),
     api.getProjectModels(props.projectId),
     api.listTestSuiteExecutions(props.projectId, props.suiteId)
@@ -173,5 +157,4 @@
   }
   await loadData();
 }
->>>>>>> 1ec98c39
 </script>