<template>
  <v-container fluid class="vc">
    <v-row>
      <v-col :align="'right'">
        <div class="d-flex flex-row-reverse">
          <RunTestSuiteModal :inputs="inputs" :suite-id="suiteId" :project-id="projectId"
                             @uuid="onExecutionScheduled"/>
          <v-btn text @click="loadData()" color="secondary">Reload
            <v-icon right>refresh</v-icon>
          </v-btn>
        </div>
      </v-col>
    </v-row>
    <v-row>
      <v-col cols="2">
        <v-tabs vertical v-model="tab">
          <v-tab>Inputs & parameters</v-tab>
          <v-tab>Tests</v-tab>
          <v-tab>Configuration</v-tab>
          <v-tab>Execution</v-tab>
          <v-tab class="d-none">Compare executions</v-tab>
          <v-tab class="d-none">Compare tests</v-tab>
        </v-tabs>
      </v-col>
      <v-col cols="10">
        <v-tabs-items v-model="tab">
          <v-tab-item :transition="false">
            <div>Inputs</div>
            <v-list>
              <v-list-item v-for="(type, name) in inputs">
                <v-list-item-title>{{ name }}: {{ type }}</v-list-item-title>
              </v-list-item>
            </v-list>
          </v-tab-item>
          <v-tab-item :transition="false">
            <v-row v-if="registry">
              <v-col cols="3">
                <v-list three-line v-if="suite.tests">
                  <v-list-item-group v-model="selectedTest" color="primary" mandatory>
                    <template v-for="(test) in suite.tests">
                      <v-divider/>
                      <v-list-item :value="test">
                        <v-list-item-content>
                          <v-list-item-title v-text="registry.tests[test.testId].name"
                                             class="test-title"></v-list-item-title>
                        </v-list-item-content>
                      </v-list-item>
                    </template>
                  </v-list-item-group>
                </v-list>
              </v-col>
              <v-col v-if="selectedTest">
                <v-row>
                  <v-col>
                    <TestSuiteTestDetails
                        :project-id="projectId"
                        :suite-id="suiteId"
                        :test="registry.tests[selectedTest.testId]"
                        :models="allModels"
                        :datasets="allDatasets"
                        :inputs="selectedTest.testInputs"
                        :executions="testSuiteResults[selectedTest.testId]"
                        @updateTestSuite="loadData"/>
                  </v-col>
                </v-row>
              </v-col>
            </v-row>
          </v-tab-item>
          <v-tab-item :transition="false">

          </v-tab-item>
          <v-tab-item :transition="false">
            <TestSuiteExecutions :project-id="props.projectId"
                                 :suite-id="props.suiteId"
                                 :registry="registry"
                                 :models="allModels"
                                 :datasets="allDatasets"
                                 :inputTypes="inputs"
                                 :executions="executions"
                                 :tracked-executions="trackedJobs"/>
          </v-tab-item>
          <v-tab-item :transition="false">
            <TestSuiteCompareExecutions
                :executions="executions"
                :models="allModels"
                :datasets="allDatasets"
                :inputTypes="inputs"
                :registry="registry"/>
          </v-tab-item>
          <v-tab-item :transition="false">
            <TestSuiteCompareTest
                :executions="executions"
                :registry="registry"/>
          </v-tab-item>
        </v-tabs-items>
      </v-col>
    </v-row>
  </v-container>
</template>

<script lang="ts" setup>

import {api} from "@/api";
import {computed, onMounted, ref, watch} from "vue";
import {
  DatasetDTO,
  ModelDTO,
  SuiteTestDTO,
  TestCatalogDTO,
  TestSuiteExecutionDTO,
  TestSuiteNewDTO
} from "@/generated-sources";
import TestSuiteTestDetails from "@/views/main/project/TestSuiteTestDetails.vue";
import RunTestSuiteModal from '@/views/main/project/modals/RunTestSuiteModal.vue';
import TestSuiteExecutions from '@/views/main/project/TestSuiteExecutions.vue';
import useRouterTabsSynchronization from '@/utils/use-router-tabs-synchronization';
import TestSuiteCompareExecutions from '@/views/main/project/TestSuiteCompareExecutions.vue';
import TestSuiteCompareTest from '@/views/main/project/TestSuiteCompareTest.vue';
import {useTrackJob} from '@/utils/use-track-job';
<<<<<<< HEAD
import {chain} from 'lodash';
import {useMainStore} from "@/stores/main";
=======
import {useMainStore} from '@/stores/main';
>>>>>>> bd8dc957

const props = defineProps<{
  projectId: number,
  suiteId: number
}>();

const mainStore = useMainStore();
<<<<<<< HEAD

=======
>>>>>>> bd8dc957
const suite = ref<TestSuiteNewDTO | null>(null);
const registry = ref<TestCatalogDTO | null>(null);
const tab = ref<any>(null);
const selectedTest = ref<SuiteTestDTO | null>(null);
const inputs = ref<{ [name: string]: string }>({});
const allDatasets = ref<{ [key: string]: DatasetDTO }>({});
const allModels = ref<{ [key: string]: ModelDTO }>({});
const executions = ref<TestSuiteExecutionDTO[]>();

onMounted(() => loadData());
watch(() => props.suiteId, () => loadData());

async function loadData() {
  // Call api in parallel to shorten loading time
  const [
    inputResults,
    suiteResults,
    registryResult,
    datasets,
    models,
    executionResults
  ] = await Promise.all([
    api.getTestSuiteNewInputs(props.projectId, props.suiteId),
    api.getTestSuiteNew(props.projectId, props.suiteId),
    api.getTestsCatalog(props.projectId),
    api.getProjectDatasets(props.projectId),
    api.getProjectModels(props.projectId),
    api.listTestSuiteExecutions(props.projectId, props.suiteId)
  ]);

  inputs.value = inputResults;
  suite.value = suiteResults;
  registry.value = registryResult
  executions.value = executionResults;

  allDatasets.value = Object.fromEntries(datasets.map(x => [x.id, x]));
  allModels.value = Object.fromEntries(models.map(x => [x.id, x]));

}

watch(() => suite.value, () => {
  if (selectedTest.value !== null && suite.value !== null) {
    selectedTest.value = suite.value.tests.find(test => test.testId === selectedTest.value?.testId) ?? null;
  }
})

const testSuiteResults = computed(() => {
  if (!executions.value) {
    return {};
  }

  return chain(executions.value)
      .map(execution => (execution.results ?? []).map(
          result => ({
            testResult: result,
            testSuiteResult: execution
          })
      ))
      .flatten()
      .groupBy(result => result.testResult.test.testId)
      .values();
});

useRouterTabsSynchronization([
  'test-suite-new-inputs',
  'test-suite-new-test',
  'test-suite-new-configuration',
  'test-suite-new-execution',
  'test-suite-new-compare-executions',
  'test-suite-new-compare-test'
], tab);

const {
  trackedJobs,
  addJob
} = useTrackJob();

async function onExecutionScheduled(jobUuid: string) {
  const result = await addJob(jobUuid);
  if (result) {
    mainStore.addNotification({content: 'Test suite execution has been executed successfully', color: 'success'});
  } else {
    mainStore.addNotification({content: 'An error has happened during the test suite execution', color: 'error'});
  }
  await loadData();
}
</script><|MERGE_RESOLUTION|>--- conflicted
+++ resolved
@@ -117,12 +117,8 @@
 import TestSuiteCompareExecutions from '@/views/main/project/TestSuiteCompareExecutions.vue';
 import TestSuiteCompareTest from '@/views/main/project/TestSuiteCompareTest.vue';
 import {useTrackJob} from '@/utils/use-track-job';
-<<<<<<< HEAD
 import {chain} from 'lodash';
 import {useMainStore} from "@/stores/main";
-=======
-import {useMainStore} from '@/stores/main';
->>>>>>> bd8dc957
 
 const props = defineProps<{
   projectId: number,
@@ -130,10 +126,7 @@
 }>();
 
 const mainStore = useMainStore();
-<<<<<<< HEAD
-
-=======
->>>>>>> bd8dc957
+
 const suite = ref<TestSuiteNewDTO | null>(null);
 const registry = ref<TestCatalogDTO | null>(null);
 const tab = ref<any>(null);
@@ -171,7 +164,6 @@
 
   allDatasets.value = Object.fromEntries(datasets.map(x => [x.id, x]));
   allModels.value = Object.fromEntries(models.map(x => [x.id, x]));
-
 }
 
 watch(() => suite.value, () => {
