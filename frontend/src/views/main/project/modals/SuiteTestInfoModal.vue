--- conflicted
+++ resolved
@@ -1,5 +1,4 @@
 <template>
-<<<<<<< HEAD
   <vue-final-modal v-slot="{ close }" v-bind="$attrs" classes="modal-container" content-class="modal-content"
                    v-on="$listeners">
     <div class="text-center">
@@ -18,7 +17,7 @@
                                  @result="v => result = v"/>
           <v-row>
             <v-col>
-              <v-expansion-panels flat @change="resizeEditor">
+              <v-expansion-panels flat>
                 <v-expansion-panel>
                   <v-expansion-panel-header class="pa-0">Code</v-expansion-panel-header>
                   <v-expansion-panel-content class="pa-0">
@@ -43,47 +42,6 @@
       </v-card>
     </div>
   </vue-final-modal>
-=======
-    <vue-final-modal v-slot="{ close }" v-bind="$attrs" classes="modal-container" content-class="modal-content" v-on="$listeners">
-        <div class="text-center">
-            <v-card class="modal-card">
-                <v-card-title>
-                    {{ suiteTest.test.displayName ?? suiteTest.test.name }}
-                </v-card-title>
-                <v-card-text class="card-content">
-                    <pre class="test-doc caption pt-5">{{ doc.body }}</pre>
-                    <div class="d-flex align-center">
-                        <p class="text-h6 pt-4">Inputs</p>
-                    </div>
-                    <TestInputListSelector v-if="suiteTest.test.args" :test-inputs="suiteTest.functionInputs" :test="testFunctionsByUuid[suiteTest.testUuid]" :model-value="editedInputs" :project-id="projectId" :inputs="inputType" :doc="doc" @invalid="i => invalid = i" @result="v => result = v" />
-                    <v-row>
-                        <v-col>
-                            <v-expansion-panels flat>
-                                <v-expansion-panel>
-                                    <v-expansion-panel-header class="pa-0">Code</v-expansion-panel-header>
-                                    <v-expansion-panel-content class="pa-0">
-                                        <CodeSnippet :codeContent="suiteTest.test.code" :language="'python'"></CodeSnippet>
-                                    </v-expansion-panel-content>
-                                </v-expansion-panel>
-                            </v-expansion-panels>
-                        </v-col>
-                    </v-row>
-                </v-card-text>
-                <v-card-actions>
-                    <v-spacer />
-                    <v-btn color="error" text @click="() => removeTest(close)" class="pr-2">
-                        <v-icon>delete</v-icon>
-                        Remove test
-                    </v-btn>
-                    <v-btn color="primary" @click="() => saveEditedInputs(close)" :disabled="invalid">
-                        <v-icon>save</v-icon>
-                        Save
-                    </v-btn>
-                </v-card-actions>
-            </v-card>
-        </div>
-    </vue-final-modal>
->>>>>>> d314f0dd
 </template>
 
 <script setup lang="ts">
@@ -144,7 +102,6 @@
 });
 
 async function saveEditedInputs(close) {
-<<<<<<< HEAD
   await api.updateTestInputs(projectId.value!, suite.value!.id!, props.suiteTest.id!, Object.values(result.value))
 
   await reload();
@@ -155,28 +112,11 @@
     projectKey: suite.value!.projectKey,
     testUuid: props.suiteTest.testUuid,
     testName: props.suiteTest.test.displayName ?? props.suiteTest.test.name,
-    inputs: Object.values(result.value).map(({value, ...data}) => ({
+    inputs: Object.values(result.value).map(({ value, ...data }) => ({
       ...data,
       value: anonymize(value)
     }))
   });
-=======
-    await api.updateTestInputs(projectId.value!, suite.value!.id!, props.suiteTest.id!, Object.values(result.value))
-
-    await reload();
-    close();
-
-    mixpanel.track('Edit test inputs of test suite', {
-        suiteId: suite.value!.id,
-        projectKey: suite.value!.projectKey,
-        testUuid: props.suiteTest.testUuid,
-        testName: props.suiteTest.test.displayName ?? props.suiteTest.test.name,
-        inputs: Object.values(result.value).map(({ value, ...data }) => ({
-            ...data,
-            value: anonymize(value)
-        }))
-    });
->>>>>>> d314f0dd
 }
 
 const inputType = computed(() => chain(sortedArguments.value)
