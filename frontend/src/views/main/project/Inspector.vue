--- conflicted
+++ resolved
@@ -4,19 +4,14 @@
       <v-row v-if='modelFeatures.length'>
         <v-col cols="12" md="6">
           <v-card outlined>
-            <OverlayLoader :show="loadingData"/>
+            <OverlayLoader :show="loadingData" />
             <v-card-title>
               Input Data
               <v-spacer></v-spacer>
               <v-chip v-show="isInputNotOriginal" small label outlined color="accent" class="mx-1 pa-1">
                 modified
               </v-chip>
-<<<<<<< HEAD
-              <v-btn text small @click="resetInput" v-track-click="'Inspection feature reset'"
-                     :disabled="!(dirty || isInputNotOriginal)">reset
-=======
               <v-btn text small @click="resetInput" v-track-click="'Inspection feature reset'" :disabled="!(changed || isInputNotOriginal)">reset
->>>>>>> 3f39893c
               </v-btn>
               <v-menu left bottom offset-y :close-on-content-click="false">
                 <template v-slot:activator="{ on, attrs }">
@@ -26,17 +21,12 @@
                 </template>
                 <v-list dense tile>
                   <v-list-item>
-                    <v-btn tile small text color="primary"
-                           @click="featuresToView = inputMetaData.map(e => e.name)">All
+                    <v-btn tile small text color="primary" @click="featuresToView = inputMetaData.map(e => e.name)">All
                     </v-btn>
                     <v-btn tile small text color="secondary" @click="featuresToView = []">None</v-btn>
                   </v-list-item>
                   <v-list-item v-for="f in inputMetaData" :key="f.name">
-                    <v-checkbox
-                        :label="f.name" :value="f.name"
-                        v-model="featuresToView"
-                        hide-details class="mt-1"
-                    ></v-checkbox>
+                    <v-checkbox :label="f.name" :value="f.name" v-model="featuresToView" hide-details class="mt-1"></v-checkbox>
                   </v-list-item>
                 </v-list>
               </v-menu>
@@ -45,71 +35,6 @@
             <v-card-text v-if="!errorLoadingMetadata && Object.keys(inputMetaData).length > 0" id="inputTextCard">
               <div class="caption error--text">{{ dataErrorMsg }}</div>
               <v-form lazy-validation>
-<<<<<<< HEAD
-                <div v-for="c in datasetNonTargetColumns" :key="c.name"
-                     v-show="featuresToView.includes(c.name)">
-                  <ValidationProvider
-                      :name="c.name"
-                      v-slot="{ dirty }"
-                  >
-                    <div class="py-1 d-flex" v-if="isFeatureEditable(c.name)">
-                      <label class="info--text">{{ c.name }}</label>
-                      <input type="number" v-if="c.type === 'numeric'"
-                             v-model="inputData[c.name]"
-                             class="common-style-input"
-                             :class="{
-                                 'is-transformed': !dirty && transformationModifications.hasOwnProperty(c.name) && inputData[c.name] === transformationModifications[c.name],
-                                 'is-dirty': dirty || inputData[c.name] !== originalData[c.name]
-
-                            }" @change="onValuePerturbation(c)"
-                             required
-                      />
-                      <textarea v-if="c.type === 'text'"
-                                v-model="inputData[c.name]"
-                                :rows="!inputData[c.name] ? 1 : Math.min(15, parseInt(inputData[c.name].length / 40) + 1)"
-                                class="common-style-input"
-                                :class="{
-                                 'is-transformed': !dirty && transformationModifications.hasOwnProperty(c.name) && inputData[c.name] === transformationModifications[c.name],
-                                 'is-dirty': dirty || inputData[c.name] !== originalData[c.name]
-
-                               }" @change="onValuePerturbation(c)"
-                                required
-                      ></textarea>
-                      <select v-if="c.type === 'category'"
-                              v-model="inputData[c.name]"
-                              class="common-style-input"
-                              :class="{
-                                 'is-transformed': !dirty && transformationModifications.hasOwnProperty(c.name) && inputData[c.name] === transformationModifications[c.name],
-                                 'is-dirty': dirty || inputData[c.name] !== originalData[c.name]
-
-                             }" @change="onValuePerturbation(c)"
-                              required
-                      >
-                        <option v-for="k in c.values" :key="k" :value="k">{{ k }}</option>
-                      </select>
-                      <div class="d-flex flex-column">
-                        <FeedbackPopover
-                            v-if="!isMiniMode"
-                            :inputLabel="c.name"
-                            :inputValue="inputData[c.name]"
-                            :originalValue="originalData[c.name]"
-                            :inputType="c.type"
-                            @submit="emit(dirty ? 'submitValueVariationFeedback' : 'submitValueFeedback', $event)"
-                        />
-                        <TransformationPopover
-                            v-if="catalogStore.transformationFunctionsByColumnType.hasOwnProperty(c.type)"
-                            :column="c.name" :column-type="c.type"/>
-                        <PushPopover
-                            type="contribution"
-                            :column="c.name"
-                            key="a"
-                        />
-                        <PushPopover
-                            type="perturbation"
-                            :column="c.name"
-                            key="b"
-                        />
-=======
                 <div v-for="c in datasetNonTargetColumns" :key="c.name" v-show="featuresToView.includes(c.name)">
                   <ValidationProvider :name="c.name" v-slot="{ changed }">
                     <div class="py-1 d-flex" v-if="isFeatureEditable(c.name)">
@@ -131,7 +56,16 @@
                       <div class="d-flex flex-column">
                         <FeedbackPopover v-if="!isMiniMode" :inputLabel="c.name" :inputValue="inputData[c.name]" :originalValue="originalData[c.name]" :inputType="c.type" @submit="emit(changed ? 'submitValueVariationFeedback' : 'submitValueFeedback', $event)" />
                         <TransformationPopover v-if="catalogStore.transformationFunctionsByColumnType.hasOwnProperty(c.type)" :column="c.name" :column-type="c.type" />
->>>>>>> 3f39893c
+                        <PushPopover
+                            type="contribution"
+                            :column="c.name"
+                            key="a"
+                        />
+                        <PushPopover
+                            type="perturbation"
+                            :column="c.name"
+                            key="b"
+                        />
                       </div>
                     </div>
                     <div class="py-1 d-flex" v-else>
@@ -151,15 +85,7 @@
         </v-col>
 
         <v-col cols="12" md="6">
-<<<<<<< HEAD
-          <PredictionResults :model="model" :dataset-id="dataset.id" :targetFeature="dataset.target"
-                             :modelFeatures="modelFeatures" :classificationLabels="model.classificationLabels"
-                             :predictionTask="model.modelType" :inputData="inputData"
-                             :modified="dirty || isInputNotOriginal" :debouncingTimeout="debouncingTimeout"
-                             @result="setResult"/>
-=======
           <PredictionResults :model="model" :dataset-id="dataset.id" :targetFeature="dataset.target" :modelFeatures="modelFeatures" :classificationLabels="model.classificationLabels" :predictionTask="model.modelType" :inputData="inputData" :modified="changed || isInputNotOriginal" :debouncingTimeout="debouncingTimeout" @result="setResult" />
->>>>>>> 3f39893c
           <v-card class="mb-4" outlined>
             <v-card-title>
               Explanation
@@ -186,18 +112,11 @@
 
                 <v-tab-item v-if='modelFeatures.length > 1'>
 
-                  <PredictionExplanations :modelId="model.id" :datasetId="dataset.id" :targetFeature="dataset.target"
-                                          :classificationLabels="model.classificationLabels"
-                                          :predictionTask="model.modelType" :inputData="inputData"
-                                          :modelFeatures="modelFeatures" :debouncingTimeout="debouncingTimeout"/>
+                  <PredictionExplanations :modelId="model.id" :datasetId="dataset.id" :targetFeature="dataset.target" :classificationLabels="model.classificationLabels" :predictionTask="model.modelType" :inputData="inputData" :modelFeatures="modelFeatures" :debouncingTimeout="debouncingTimeout" />
                 </v-tab-item>
                 <v-tab-item v-if='textFeatureNames.length'>
-                  <TextExplanation v-if='model.modelType == ModelType.CLASSIFICATION' :modelId='model.id'
-                                   :datasetId='dataset.id' :textFeatureNames='textFeatureNames'
-                                   :classificationLabels='model.classificationLabels'
-                                   :classificationResult='classificationResult' :inputData='inputData'/>
-                  <RegressionTextExplanation v-else :modelId='model.id' :datasetId='dataset.id'
-                                             :textFeatureNames='textFeatureNames' :inputData='inputData'/>
+                  <TextExplanation v-if='model.modelType == ModelType.CLASSIFICATION' :modelId='model.id' :datasetId='dataset.id' :textFeatureNames='textFeatureNames' :classificationLabels='model.classificationLabels' :classificationResult='classificationResult' :inputData='inputData' />
+                  <RegressionTextExplanation v-else :modelId='model.id' :datasetId='dataset.id' :textFeatureNames='textFeatureNames' :inputData='inputData' />
                 </v-tab-item>
               </v-tabs>
             </v-card-text>
@@ -217,6 +136,8 @@
 import FeedbackPopover from '@/components/FeedbackPopover.vue';
 import {DatasetDTO, ModelDTO, ModelType} from '@/generated-sources';
 import {isClassification} from '@/ml-utils';
+import mixpanel from 'mixpanel-browser';
+import { anonymize } from '@/utils';
 import _ from 'lodash';
 import TransformationPopover from "@/components/TransformationPopover.vue";
 import {useCatalogStore} from "@/stores/catalog";
@@ -253,12 +174,12 @@
   }
 
   return Object.entries(props.dataset.columnTypes)
-      .map(([name, type]) => ({
-        name,
-        type,
-        values: props.dataset.categoryFeatures[name] ?? []
-        // Provide an empty list in case of null due to DB migration
-      }))
+    .map(([name, type]) => ({
+      name,
+      type,
+      values: props.dataset.categoryFeatures[name] ?? []
+      // Provide an empty list in case of null due to DB migration
+    }))
 })
 
 const parseIfNumber = (value: any, giskardType: string) => {
@@ -285,9 +206,6 @@
 })
 
 const isInputNotOriginal = computed(() => {
-<<<<<<< HEAD
-  return JSON.stringify(props.inputData) !== JSON.stringify({...props.originalData, ...props.transformationModifications})
-=======
   const result = JSON.stringify(originalDataFormatted.value) !== JSON.stringify({ ...inputDataFormatted.value, ...props.transformationModifications })
 
   if (!result) {
@@ -295,7 +213,6 @@
   }
 
   return result;
->>>>>>> 3f39893c
 })
 
 const textFeatureNames = computed(() => {
@@ -304,14 +221,14 @@
 
 const modelFeatures = computed(() => {
   return inputMetaData.value
-      .filter(x => (x.name !== props.dataset.target) && (!props.model.featureNames || props.model.featureNames.includes(x.name)))
-      .map(x => x.name);
+    .filter(x => (x.name !== props.dataset.target) && (!props.model.featureNames || props.model.featureNames.includes(x.name)))
+    .map(x => x.name);
 })
 
 const datasetNonTargetColumns = computed(() => {
   return _.sortBy(inputMetaData.value.filter(x => x.name !== props.dataset.target),
-      e => !props.model.featureNames?.includes(e.name),
-      'name'
+    e => !props.model.featureNames?.includes(e.name),
+    'name'
   )
 })
 
@@ -332,6 +249,16 @@
     return true;
   }
   return props.model.featureNames.includes(featureName)
+}
+
+async function onValuePerturbation(featureMeta) {
+  mixpanel.track("Feature perturbation", {
+    columnType: featureMeta.type,
+    featureName: anonymize(featureMeta.name),
+    modelId: props.model.id,
+    datasetId: props.dataset.id
+  })
+  emit('update:inputData', props.inputData)
 }
 
 async function loadMetaData() {
@@ -398,7 +325,7 @@
   padding-bottom: 8px;
 }
 
-> > > .v-tabs.no-tab-header > .v-tabs-bar {
+>>>.v-tabs.no-tab-header>.v-tabs-bar {
   display: none;
 }
 </style>