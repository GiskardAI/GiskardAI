--- conflicted
+++ resolved
@@ -209,18 +209,10 @@
 import mixpanel from 'mixpanel-browser';
 import { anonymize } from '@/utils';
 import _ from 'lodash';
-<<<<<<< HEAD
-import TransformationPopover from "@/components/TransformationPopover.vue";
-import {useCatalogStore} from "@/stores/catalog";
-import PushPopover from "@/components/PushPopover.vue";
-
-@Component({
-  components: {
-    PushPopover,
-=======
 import TransformationPopover from '@/components/TransformationPopover.vue';
 import { useCatalogStore } from '@/stores/catalog';
 import RegressionTextExplanation from '@/views/main/project/RegressionTextExplanation.vue';
+import PushPopover from "@/components/PushPopover.vue";
 
 @Component({
   computed: {
@@ -229,8 +221,8 @@
     }
   },
   components: {
+    PushPopover,
     RegressionTextExplanation,
->>>>>>> 1b688494
     TransformationPopover,
     OverlayLoader, PredictionResults, FeedbackPopover, PredictionExplanations, TextExplanation
   }
@@ -262,27 +254,18 @@
     (this.$refs.dataFormObserver as HTMLFormElement).reset();
   }
 
-<<<<<<< HEAD
   get inputMetaData() {
     if (!this.model) {
       return [];
-=======
-        return Object.entries(this.dataset.columnTypes)
-            .map(([name, type]) => ({
-                name,
-                type,
-                values: this.dataset.categoryFeatures ?
-                  this.dataset.categoryFeatures[name] : []
-                  // Provide an empty list in case of null due to DB migration
-            }))
->>>>>>> 1b688494
     }
 
     return Object.entries(this.dataset.columnTypes)
         .map(([name, type]) => ({
           name,
           type,
-          values: this.dataset.categoryFeatures[name]
+                values: this.dataset.categoryFeatures ?
+                  this.dataset.categoryFeatures[name] : []
+                  // Provide an empty list in case of null due to DB migration
         }))
   }
 
