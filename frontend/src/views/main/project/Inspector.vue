--- conflicted
+++ resolved
@@ -22,19 +22,19 @@
                   </v-btn>
                 </template>
                 <v-list dense tile>
-                    <v-list-item>
-                        <v-btn tile small text color="primary"
-                               @click="featuresToView = inputMetaData.map(e => e.name)">All
-                        </v-btn>
-                        <v-btn tile small text color="secondary" @click="featuresToView = []">None</v-btn>
-                    </v-list-item>
-                    <v-list-item v-for="f in inputMetaData" :key="f.name">
-                        <v-checkbox
-                                :label="f.name" :value="f.name"
-                                v-model="featuresToView"
-                                hide-details class="mt-1"
-                        ></v-checkbox>
-                    </v-list-item>
+                  <v-list-item>
+                    <v-btn tile small text color="primary"
+                           @click="featuresToView = inputMetaData.map(e => e.name)">All
+                    </v-btn>
+                    <v-btn tile small text color="secondary" @click="featuresToView = []">None</v-btn>
+                  </v-list-item>
+                  <v-list-item v-for="f in inputMetaData" :key="f.name">
+                    <v-checkbox
+                        :label="f.name" :value="f.name"
+                        v-model="featuresToView"
+                        hide-details class="mt-1"
+                    ></v-checkbox>
+                  </v-list-item>
                 </v-list>
               </v-menu>
 
@@ -44,7 +44,6 @@
               <v-form lazy-validation>
                 <div v-for="c in datasetNonTargetColumns" :key="c.name"
                      v-show="featuresToView.includes(c.name)">
-<<<<<<< HEAD
                   <ValidationProvider
                       :name="c.name"
                       v-slot="{ dirty }"
@@ -93,8 +92,9 @@
                             :inputType="c.type"
                             @submit="$emit(dirty ? 'submitValueVariationFeedback' : 'submitValueFeedback', arguments[0])"
                         />
-                        <TransformationPopover v-if="c.type === 'text'" :column="c.name"/>
-
+                        <TransformationPopover
+                            v-if="catalogStore.transformationFunctionsByColumnType.hasOwnProperty(c.type)"
+                            :column="c.name" :column-type="c.type"/>
                         <SuggestionPopover
                             :modelId="model.id"
                             :datasetId="dataset.id"
@@ -108,66 +108,6 @@
                       <span>{{ inputData[c.name] }}</span>
                     </div>
                   </ValidationProvider>
-=======
-                    <ValidationProvider
-                            :name="c.name"
-                            v-slot="{ dirty }"
-                    >
-                        <div class="py-1 d-flex" v-if="isFeatureEditable(c.name)">
-                            <label class="info--text">{{ c.name }}</label>
-                            <input type="number" v-if="c.type === 'numeric'"
-                                   v-model="inputData[c.name]"
-                                   class="common-style-input"
-                                   :class="{
-                                 'is-transformed': !dirty && transformationModifications.hasOwnProperty(c.name) && inputData[c.name] === transformationModifications[c.name],
-                                 'is-dirty': dirty || inputData[c.name] !== originalData[c.name]
-                             }"
-                                   @change="onValuePerturbation(c)"
-                                   required
-                            />
-                            <textarea v-if="c.type === 'text'"
-                                      v-model="inputData[c.name]"
-                                      :rows="!inputData[c.name] ? 1 : Math.min(15, parseInt(inputData[c.name].length / 40) + 1)"
-                                      class="common-style-input"
-                                      :class="{
-                                 'is-transformed': !dirty && transformationModifications.hasOwnProperty(c.name) && inputData[c.name] === transformationModifications[c.name],
-                                 'is-dirty': dirty || inputData[c.name] !== originalData[c.name]
-                             }"
-                                      @change="onValuePerturbation(c)"
-                                      required
-                            ></textarea>
-                            <select v-if="c.type === 'category'"
-                                    v-model="inputData[c.name]"
-                                    class="common-style-input"
-                                    :class="{
-                                 'is-transformed': !dirty && transformationModifications.hasOwnProperty(c.name) && inputData[c.name] === transformationModifications[c.name],
-                                 'is-dirty': dirty || inputData[c.name] !== originalData[c.name]
-                             }"
-                                    @change="onValuePerturbation(c)"
-                                    required
-                            >
-                                <option v-for="k in c.values" :key="k" :value="k">{{ k }}</option>
-                            </select>
-                            <div class="d-flex flex-column">
-                                <FeedbackPopover
-                                        v-if="!isMiniMode"
-                                        :inputLabel="c.name"
-                                        :inputValue="inputData[c.name]"
-                                        :originalValue="originalData[c.name]"
-                                        :inputType="c.type"
-                                        @submit="$emit(dirty ? 'submitValueVariationFeedback' : 'submitValueFeedback', arguments[0])"
-                                />
-                                <TransformationPopover
-                                        v-if="catalogStore.transformationFunctionsByColumnType.hasOwnProperty(c.type)"
-                                        :column="c.name" :column-type="c.type"/>
-                            </div>
-                        </div>
-                        <div class="py-1 d-flex" v-else>
-                            <label class="info--text">{{ c.name }}</label>
-                            <span>{{ inputData[c.name] }}</span>
-                        </div>
-                    </ValidationProvider>
->>>>>>> e978dbe5
                 </div>
               </v-form>
             </v-card-text>
@@ -262,9 +202,9 @@
 import {anonymize} from "@/utils";
 import _ from 'lodash';
 import TransformationPopover from "@/components/TransformationPopover.vue";
-<<<<<<< HEAD
 import SuggestionPopover from "@/components/SuggestionPopover.vue";
 import {usePushStore} from "@/stores/suggestions";
+import {useCatalogStore} from "@/stores/catalog";
 
 @Component({
   components: {
@@ -289,65 +229,34 @@
   isClassification = isClassification
   debouncingTimeout: number = 500;
 
+  catalogStore = useCatalogStore()
 
   async mounted() {
     await this.loadMetaData();
   }
-=======
-import {useCatalogStore} from "@/stores/catalog";
-
-@Component({
-    components: {
-        TransformationPopover,
-        OverlayLoader, PredictionResults, FeedbackPopover, PredictionExplanations, TextExplanation
+
+  @Watch('originalData')
+  public resetInput() {
+    this.$emit('reset');
+    (this.$refs.dataFormObserver as HTMLFormElement).reset();
+  }
+
+  @Watch('model.id')
+  @Watch('dataset.id')
+  async loadMetaData() {
+    this.loadingData = true;
+    try {
+      this.inputMetaData = await api.getFeaturesMetadata(this.dataset.id)
+      this.featuresToView = this.inputMetaData.map(e => e.name)
+
+      this.errorLoadingMetadata = ""
+    } catch (e) {
+      this.errorLoadingMetadata = e.response.data.detail
+    } finally {
+      this.loadingData = false;
     }
-})
-export default class Inspector extends Vue {
-    @Prop({required: true}) model!: ModelDTO
-    @Prop({required: true}) dataset!: DatasetDTO
-    @Prop({required: true}) originalData!: object // used for the variation feedback
-    @Prop({required: true}) transformationModifications!: object // used for the variation feedback
-    @Prop({required: true}) inputData!: { [key: string]: string }
-    @Prop({default: false}) isMiniMode!: boolean;
-    loadingData = false;
-    inputMetaData: FeatureMetadataDTO[] = [];
-    featuresToView: string[] = []
-    errorLoadingMetadata = ""
-    dataErrorMsg = ""
-    classificationResult = null
-    isClassification = isClassification
-    debouncingTimeout: number = 500;
-
-    catalogStore = useCatalogStore()
->>>>>>> e978dbe5
-
-    async mounted() {
-        await this.loadMetaData();
-    }
-
-    @Watch('originalData')
-    public resetInput() {
-        this.$emit('reset');
-        (this.$refs.dataFormObserver as HTMLFormElement).reset();
-    }
-
-    @Watch('model.id')
-    @Watch('dataset.id')
-    async loadMetaData() {
-        this.loadingData = true;
-        try {
-            this.inputMetaData = await api.getFeaturesMetadata(this.dataset.id)
-            this.featuresToView = this.inputMetaData.map(e => e.name)
-
-            this.errorLoadingMetadata = ""
-        } catch (e) {
-            this.errorLoadingMetadata = e.response.data.detail
-        } finally {
-            this.loadingData = false;
-        }
-    }
-
-<<<<<<< HEAD
+  }
+
   get isInputNotOriginal() { // used in case of opening a feedback where original data and input data passed are different
     return JSON.stringify(this.inputData) !== JSON.stringify({...this.originalData, ...this.transformationModifications})
   }
@@ -359,41 +268,36 @@
       await pushStore.fetchPushSuggestions(this.model.id, this.dataset.id, newValue ?? 0);
     }
   }
-=======
-    get isInputNotOriginal() { // used in case of opening a feedback where original data and input data passed are different
-        return JSON.stringify(this.inputData) !== JSON.stringify({...this.originalData, ...this.transformationModifications})
+
+  get textFeatureNames() {
+    return this.inputMetaData.filter(e => e.type == 'text').map(e => e.name)
+  }
+
+  public setResult(r) {
+    if (isClassification(this.model.modelType)) {
+      this.classificationResult = r
     }
->>>>>>> e978dbe5
-
-    get textFeatureNames() {
-        return this.inputMetaData.filter(e => e.type == 'text').map(e => e.name)
+  }
+
+  async onValuePerturbation(featureMeta: FeatureMetadataDTO) {
+    mixpanel.track("Feature perturbation", {
+      columnType: featureMeta.type,
+      featureName: anonymize(featureMeta.name),
+      modelId: this.model.id,
+      datasetId: this.dataset.id
+    })
+    this.$emit('update:inputData', this.inputData)
+  }
+
+  isFeatureEditable(featureName: string) {
+    if (!this.model.featureNames || this.model.featureNames.length == 0) {
+      // if user doesn't specify feature names consider all columns as feature names
+      return true;
     }
-
-    public setResult(r) {
-        if (isClassification(this.model.modelType)) {
-            this.classificationResult = r
-        }
-    }
-
-    async onValuePerturbation(featureMeta: FeatureMetadataDTO) {
-        mixpanel.track("Feature perturbation", {
-            columnType: featureMeta.type,
-            featureName: anonymize(featureMeta.name),
-            modelId: this.model.id,
-            datasetId: this.dataset.id
-        })
-        this.$emit('update:inputData', this.inputData)
-    }
-
-    isFeatureEditable(featureName: string) {
-        if (!this.model.featureNames || this.model.featureNames.length == 0) {
-            // if user doesn't specify feature names consider all columns as feature names
-            return true;
-        }
-        return this.model.featureNames.includes(featureName)
-    }
-
-    get modelFeatures() {
+    return this.model.featureNames.includes(featureName)
+  }
+
+  get modelFeatures() {
     return this.inputMetaData
         .filter(x => (x.name !== this.dataset.target) && (!this.model.featureNames || this.model.featureNames.includes(x.name)))
         .map(x => x.name);
