<template>
    <LoadingFullscreen v-if="suite === null" name="suite"/>
    <v-container class="main-container vc" v-else-if="hasTest">
<<<<<<< HEAD
        <div class="d-flex">

=======
        <TestSuiteExecutionHeader :execution="execution" :tests="filteredTest" :compact="false" :try-mode="tryMode"/>
        <div class="d-flex mt-4 mb-4">
            <v-select v-model="statusFilter" label="Status" :items="statusFilterOptions" item-text="label"
                      variant="underlined" hide-details="auto" dense class="mr-4">
            </v-select>
            <v-text-field v-model="searchFilter" append-icon="search" label="Search" type="text" dense></v-text-field>
>>>>>>> 60d84903
        </div>
        <TestSuiteExecutionHeader :execution="execution" :tests="filteredTest" :compact="false"/>
        <SuiteTestExecutionList :tests="filteredTest" :compact="false"/>
    </v-container>
    <v-container v-else class="d-flex flex-column vc fill-height">
        <v-alert class="text-center">
            <p class="headline font-weight-medium grey--text text--darken-2">No tests have been added to the suite.</p>
        </v-alert>
        <v-btn tile color="primaryLight" class="primaryLightBtn" :to="{ name: 'project-catalog-tests', query: { suiteId: suite?.id } }">
            <v-icon left>add</v-icon>
            Add test
        </v-btn>
    </v-container>
</template>

<script setup lang="ts">

import {storeToRefs} from 'pinia';
import {statusFilterOptions, useTestSuiteStore} from '@/stores/test-suite';
import {TestSuiteExecutionDTO} from '@/generated-sources';
import {computed, onMounted, watch} from 'vue';
import {chain} from 'lodash';
import {useTestSuiteCompareStore} from '@/stores/test-suite-compare';
import SuiteTestExecutionList from '@/views/main/project/SuiteTestExecutionList.vue';
import TestSuiteExecutionHeader from '@/views/main/project/TestSuiteExecutionHeader.vue';
import LoadingFullscreen from "@/components/LoadingFullscreen.vue";

const props = withDefaults(defineProps<{
    execution?: TestSuiteExecutionDTO
    tryMode?: boolean
}>(), {
    tryMode: false
});

const testSuiteStore = useTestSuiteStore();
const {models, datasets, inputs, suite, projectId, hasTest, statusFilter, searchFilter} = storeToRefs(testSuiteStore);
const testSuiteCompareStore = useTestSuiteCompareStore();

onMounted(() => {
    testSuiteCompareStore.setCurrentExecution(props.execution ? props.execution.id : null);
})

watch(() => props.execution,
    () => testSuiteCompareStore.setCurrentExecution(props.execution ? props.execution.id : null),
    { deep: true });



const filteredTest = computed(() => suite.value === null ? [] : chain(suite.value!.tests)
    .map(suiteTest => ({
        suiteTest,
        result: props.execution?.results?.find(result => result.test.id === suiteTest.id)
    }))
    .filter(({ result }) => statusFilterOptions.find(opt => statusFilter.value === opt.label)!.filter(result))
    .filter(({ suiteTest }) => {
        const test = suiteTest.test;

        const keywords = searchFilter.value.split(' ')
            .map(keyword => keyword.trim().toLowerCase())
            .filter(keyword => keyword !== '');
        return keywords.filter(keyword =>
            test.name.toLowerCase().includes(keyword)
            || test.doc?.toLowerCase()?.includes(keyword)
            || test.displayName?.toLowerCase()?.includes(keyword)
            || test.tags?.filter(tag => tag.includes(keyword))?.length > 0
        ).length === keywords.length;
    })
    .value()
);
</script>

<style scoped lang="scss">
.log-viewer {
    overflow: auto;
    max-height: 400px;
}
</style>
<|MERGE_RESOLUTION|>--- conflicted
+++ resolved
@@ -1,17 +1,7 @@
 <template>
     <LoadingFullscreen v-if="suite === null" name="suite"/>
     <v-container class="main-container vc" v-else-if="hasTest">
-<<<<<<< HEAD
         <div class="d-flex">
-
-=======
-        <TestSuiteExecutionHeader :execution="execution" :tests="filteredTest" :compact="false" :try-mode="tryMode"/>
-        <div class="d-flex mt-4 mb-4">
-            <v-select v-model="statusFilter" label="Status" :items="statusFilterOptions" item-text="label"
-                      variant="underlined" hide-details="auto" dense class="mr-4">
-            </v-select>
-            <v-text-field v-model="searchFilter" append-icon="search" label="Search" type="text" dense></v-text-field>
->>>>>>> 60d84903
         </div>
         <TestSuiteExecutionHeader :execution="execution" :tests="filteredTest" :compact="false"/>
         <SuiteTestExecutionList :tests="filteredTest" :compact="false"/>
