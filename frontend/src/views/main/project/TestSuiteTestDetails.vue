<template>
  <div>
    <div class="text-h5">{{ props.test.name }}</div>
    <pre class="text-caption">{{ props.test.doc }}</pre>

    <div class="d-flex align-center">
      <p class="text-h6 pt-4">Inputs</p>
      <v-btn v-if="editedInputs === null" icon @click="editInputs()" color="primary">
        <v-icon right>edit</v-icon>
      </v-btn>
      <div v-else>
        <v-btn icon @click="saveEditedInputs()" color="primary">
          <v-icon right>save</v-icon>
        </v-btn>
        <v-btn icon @click="editedInputs = null" color="error">
          <v-icon right>cancel</v-icon>
        </v-btn>
      </div>

    </div>
    <div>
      <v-list v-if="props.test.args && editedInputs === null">
        <v-list-item v-for="a in sortedArguments" :key="a.name" class="pl-0 pr-0">
          <v-row>
            <v-col>
              <v-list-item-content style="border: 1px solid">
                <v-list-item-title>{{ a && a.name }}</v-list-item-title>
                <v-list-item-avatar>
                  <span v-if="props.inputs[a.name]?.isAlias">
                    {{ props.inputs[a.name].value }}
                  </span>
                  <span v-else-if="a.name in props.inputs && a.type === 'Model'">
                    {{ models[props.inputs[a.name].value].name ?? models[props.inputs[a.name].value].id }}
                  </span>
                  <span v-else-if="a.name in props.inputs && a.type === 'Dataset'">
                    {{ datasets[props.inputs[a.name].value].name ?? datasets[props.inputs[a.name].value].id }}
                  </span>
                  <span v-else-if="a && a.name in props.inputs">{{ props.inputs[a.name].value }}</span>
                </v-list-item-avatar>
                <v-list-item-subtitle class="text-caption">{{ a.type }}</v-list-item-subtitle>
                <v-list-item-action-text v-show="!!a.optional">Optional. Default: <code>{{ a.defaultValue }}</code>
                </v-list-item-action-text>
              </v-list-item-content>
            </v-col>
          </v-row>
        </v-list-item>
      </v-list>
      <TestInputListSelector v-else-if="props.test.args"
                             :model-value="editedInputs"
                             :project-id="projectId"
                             :inputs="inputType"/>
    </div>

    <div v-if="props.executions?.length > 0">
      <div class="d-flex justify-space-between align-center">
        <p class="text-h6">Results</p>
        <v-btn text color="secondary" :to="{name: 'test-suite-new-compare-test', params: { testId: props.test.uuid}}">
          Compare executions
          <v-icon>compare</v-icon>
        </v-btn>
      </div>
      <TestResultTimeline :executions="props.executions"/>
    </div>

  </div>
</template>

<script lang="ts" setup>

<<<<<<< HEAD
import {DatasetDTO, ModelDTO, SuiteTestExecutionDTO, TestFunctionDTO, TestInputDTO} from "@/generated-sources";
=======
import {SuiteTestExecutionDTO, TestDefinitionDTO, TestInputDTO} from "@/generated-sources";
>>>>>>> 25486b41
import _, {chain} from "lodash";
import TestResultTimeline from '@/components/TestResultTimeline.vue';
import {computed, ref, watch} from 'vue';
import TestInputListSelector from '@/components/TestInputListSelector.vue';
import {api} from '@/api';
import {useTestSuiteStore} from '@/stores/test-suite';
import {storeToRefs} from 'pinia';

const props = defineProps<{
<<<<<<< HEAD
  projectId: number,
  suiteId: number,
  test: TestFunctionDTO,
=======
  test: TestDefinitionDTO
>>>>>>> 25486b41
  inputs: { [key: string]: TestInputDTO },
  executions?: SuiteTestExecutionDTO[]
}>();

const {reload} = useTestSuiteStore();
const {projectId, models, datasets, suiteId} = storeToRefs(useTestSuiteStore());

const editedInputs = ref<{ [input: string]: string } | null>(null);

const sortedArguments = computed(() => {
  if (!props.test) {
    return [];
  }

  return _.sortBy(_.values(props.test.args), value => {
    return !_.isUndefined(props.inputs[value.name]);
  }, 'name');
})

function editInputs() {
  editedInputs.value = Object.keys(props.test.args)
      .reduce((editedInputs, arg) => {
        editedInputs[arg] = props.inputs[arg]?.value;
        return editedInputs;
      }, {});
}

async function saveEditedInputs() {
  if (editedInputs.value === null) {
    return;
  }

<<<<<<< HEAD
  const saved = await api.updateTestInputs(props.projectId, props.suiteId, props.test.uuid, editedInputs.value)
=======
  await api.updateTestInputs(projectId.value!, suiteId.value!, props.test.id, editedInputs.value)
>>>>>>> 25486b41
  editedInputs.value = null;

  await reload();
}

watch(() => props.test, () => editedInputs.value = null);

const inputType = computed(() => chain(sortedArguments.value)
    .keyBy('name')
    .mapValues('type')
    .value()
);
</script><|MERGE_RESOLUTION|>--- conflicted
+++ resolved
@@ -67,11 +67,7 @@
 
 <script lang="ts" setup>
 
-<<<<<<< HEAD
 import {DatasetDTO, ModelDTO, SuiteTestExecutionDTO, TestFunctionDTO, TestInputDTO} from "@/generated-sources";
-=======
-import {SuiteTestExecutionDTO, TestDefinitionDTO, TestInputDTO} from "@/generated-sources";
->>>>>>> 25486b41
 import _, {chain} from "lodash";
 import TestResultTimeline from '@/components/TestResultTimeline.vue';
 import {computed, ref, watch} from 'vue';
@@ -81,13 +77,7 @@
 import {storeToRefs} from 'pinia';
 
 const props = defineProps<{
-<<<<<<< HEAD
-  projectId: number,
-  suiteId: number,
-  test: TestFunctionDTO,
-=======
   test: TestDefinitionDTO
->>>>>>> 25486b41
   inputs: { [key: string]: TestInputDTO },
   executions?: SuiteTestExecutionDTO[]
 }>();
@@ -120,11 +110,7 @@
     return;
   }
 
-<<<<<<< HEAD
-  const saved = await api.updateTestInputs(props.projectId, props.suiteId, props.test.uuid, editedInputs.value)
-=======
   await api.updateTestInputs(projectId.value!, suiteId.value!, props.test.id, editedInputs.value)
->>>>>>> 25486b41
   editedInputs.value = null;
 
   await reload();
