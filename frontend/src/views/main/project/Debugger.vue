--- conflicted
+++ resolved
@@ -49,21 +49,13 @@
                   <span
                       :title="(session.dataset.name ? session.dataset.name : 'Unnamed dataset') + ` (ID: ${session.dataset.id})`"
                       @click.stop.prevent="copyText(session.dataset.id, 'Copied dataset ID to clipboard')">
-<<<<<<< HEAD
-                    {{ session.dataset.name ? session.dataset.name : 'Unnamed dataset' }}
-=======
                     {{ $tags(session.dataset.name ? session.dataset.name : 'Unnamed dataset') }}
->>>>>>> 9e52c266
                   </span>
                 </v-col>
                 <v-col class='col-container' cols='3'>
                   <span :title='`${session.model.name} (ID: ${session.model.id})`'
                         @click.stop.prevent="copyText(session.model.id, 'Copied model ID to clipboard')">{{
-<<<<<<< HEAD
-                      session.model.name ? session.model.name : 'Unnamed model'
-=======
                       $tags(session.model.name ? session.model.name : 'Unnamed model')
->>>>>>> 9e52c266
                     }}</span>
                 </v-col>
                 <v-col cols='1'>
@@ -117,10 +109,7 @@
 import {copyText} from '@/utils';
 import {TYPE} from 'vue-toastification';
 import {state} from "@/socket";
-<<<<<<< HEAD
-=======
 import {$tags} from "@/utils/nametags.utils";
->>>>>>> 9e52c266
 
 const router = useRouter();
 const route = useRoute();
