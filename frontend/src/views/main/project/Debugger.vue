--- conflicted
+++ resolved
@@ -1,18 +1,10 @@
 <script setup lang="ts">
-<<<<<<< HEAD
-import {computed, onActivated, ref, watch} from "vue";
-import {$vfm} from 'vue-final-modal';
-import {api} from '@/api';
-import {useRoute, useRouter} from 'vue-router/composables';
-import {InspectionDTO} from "@/generated-sources";
-=======
 import { computed, ref, onActivated, watch, onMounted } from "vue";
 import { $vfm } from 'vue-final-modal';
 import { api } from '@/api';
 import { useRoute, useRouter } from 'vue-router/composables';
 import { useDebuggingSessionsStore } from "@/stores/debugging-sessions";
 import { InspectionDTO } from "@/generated-sources";
->>>>>>> c4aa56ab
 import AddDebuggingSessionModal from '@/components/AddDebuggingSessionModal.vue';
 import InlineEditText from '@/components/InlineEditText.vue';
 import ConfirmModal from './modals/ConfirmModal.vue';
@@ -73,18 +65,11 @@
   const currentSession = debuggingSessionsStore.debuggingSessions.find(s => s.id === id);
   if (currentSession) {
     currentSession.name = name;
-<<<<<<< HEAD
-    await api.updateInspectionName(id, {
-        name: name,
-        datasetId: currentSession.dataset.id,
-        modelId: currentSession.model.id,
-        sample: currentSession.sample
-=======
     debuggingSessionsStore.updateDebuggingSessionName(id, {
       name,
       datasetId: currentSession.dataset.id,
-      modelId: currentSession.model.id
->>>>>>> c4aa56ab
+      modelId: currentSession.model.id,
+        sample: currentSession.sample
     });
   }
 }
