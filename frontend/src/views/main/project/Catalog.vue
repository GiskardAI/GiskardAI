<template>
    <div class="vc mt-2 pb-0" v-if="catalog">
        <div>
            <v-btn text outlined color="primary" class="ma-1 rounded-pill tab" :to="{ name: 'project-catalog-datasets' }">
                <v-icon left small class="mr-1">mdi-database</v-icon>
                Datasets
            </v-btn>
            <v-btn text outlined class="ma-1 rounded-pill tab" :to="{ name: 'project-catalog-models' }" color="primary">
                <v-icon left small class="mr-1">mdi-cube-outline</v-icon>
                Models
            </v-btn>
            <v-btn text outlined class="ma-1 rounded-pill tab" :to="{ name: 'project-catalog-tests' }" color="primary">
                <v-icon left small class="mr-1">mdi-test-tube</v-icon>
                Tests
            </v-btn>
            <v-btn text outlined class="ma-1 rounded-pill tab" :to="{ name: 'project-catalog-slicing-functions' }" color="primary">
                <v-icon left small class="mr-1">mdi-knife</v-icon>
                Slicing functions
            </v-btn>
            <v-btn text outlined class="ma-1 rounded-pill tab" :to="{ name: 'project-catalog-transformation-functions' }" color="primary">
                <v-icon left small class="mr-1">mdi-chart-bell-curve</v-icon>
                Transformation functions
            </v-btn>
        </div>
        <router-view />
    </div>
    <LoadingFullscreen v-else name="catalog" />
</template>

<script setup lang="ts">
import {onActivated, onDeactivated, ref} from "vue";
import {useCatalogStore} from "@/stores/catalog";
import {storeToRefs} from "pinia";
import LoadingFullscreen from "@/components/LoadingFullscreen.vue";
<<<<<<< HEAD
import { useRouter, useRoute } from "vue-router/composables";
=======
import {schedulePeriodicJob} from "@/utils/job-utils";
import { useRouter } from "vue-router/composables";
>>>>>>> e9dd6693

const router = useRouter();
const route = useRoute();

let props = defineProps<{
    projectId: number,
    suiteId?: number
}>();

const catalogStore = useCatalogStore();
const { catalog } = storeToRefs(catalogStore);

const defaultRoute = 'project-catalog-datasets';

const refreshingRef = ref<() => void>();

onActivated(async () => {
    refreshingRef.value = schedulePeriodicJob(async () => await catalogStore.loadCatalog(props.projectId), 1000)
    await catalogStore.loadCatalog(props.projectId)
    if (route.name === 'project-catalog') {
        await router.push({ name: defaultRoute });
    }
});
<<<<<<< HEAD
</script>

<style scoped>
.tab {
    text-transform: none !important;
}

.v-btn--active.tab {
    border-color: #087038 !important;
}
</style>
=======

onDeactivated(() => {
    console.log('onUnmounted')
    refreshingRef.value!()
})
</script>
>>>>>>> e9dd6693
<|MERGE_RESOLUTION|>--- conflicted
+++ resolved
@@ -32,12 +32,8 @@
 import {useCatalogStore} from "@/stores/catalog";
 import {storeToRefs} from "pinia";
 import LoadingFullscreen from "@/components/LoadingFullscreen.vue";
-<<<<<<< HEAD
 import { useRouter, useRoute } from "vue-router/composables";
-=======
 import {schedulePeriodicJob} from "@/utils/job-utils";
-import { useRouter } from "vue-router/composables";
->>>>>>> e9dd6693
 
 const router = useRouter();
 const route = useRoute();
@@ -61,7 +57,11 @@
         await router.push({ name: defaultRoute });
     }
 });
-<<<<<<< HEAD
+
+onDeactivated(() => {
+    console.log('onUnmounted')
+    refreshingRef.value!()
+})
 </script>
 
 <style scoped>
@@ -72,12 +72,4 @@
 .v-btn--active.tab {
     border-color: #087038 !important;
 }
-</style>
-=======
-
-onDeactivated(() => {
-    console.log('onUnmounted')
-    refreshingRef.value!()
-})
-</script>
->>>>>>> e9dd6693
+</style>