<template>
    <div class="vc mt-2 pb-0" v-if="catalog">
        <v-tabs>
            <v-tab :to="{ name: 'project-catalog-datasets' }">
                Datasets
            </v-tab>
            <v-tab :to="{ name: 'project-catalog-models' }">
                Models
            </v-tab>
            <v-tab :to="{ name: 'project-catalog-tests' }">
                Tests
            </v-tab>
            <v-tab :to="{ name: 'project-catalog-slicing-functions' }">
                Slicing functions
            </v-tab>
            <v-tab :to="{ name: 'project-catalog-transformation-functions' }">
                Transformation functions
            </v-tab>
        </v-tabs>
        <router-view />
    </div>
    <LoadingFullscreen v-else name="catalog" />
</template>

<script setup lang="ts">
<<<<<<< HEAD
import { onActivated } from "vue";
import { useCatalogStore } from "@/stores/catalog";
import { storeToRefs } from "pinia";
import LoadingFullscreen from "@/components/LoadingFullscreen.vue";
import { useRouter } from "vue-router/composables";

const router = useRouter();
=======
import {onActivated, onDeactivated, ref} from "vue";
import {useCatalogStore} from "@/stores/catalog";
import {storeToRefs} from "pinia";
import LoadingFullscreen from "@/components/LoadingFullscreen.vue";
import {schedulePeriodicJob} from "@/utils/job-utils";
>>>>>>> fa3d2915

let props = defineProps<{
    projectId: number,
    suiteId?: number
}>();

const catalogStore = useCatalogStore();
const { catalog } = storeToRefs(catalogStore);

<<<<<<< HEAD
const defaultRoute = 'project-catalog-datasets';
=======
const refreshingRef = ref<() => void>();

onActivated(() => refreshingRef.value = schedulePeriodicJob(async () => await catalogStore.loadCatalog(props.projectId), 1000));

onDeactivated(() => {

    console.log('onUnmounted')
    refreshingRef.value!()
})
>>>>>>> fa3d2915

onActivated(async () => {
    await catalogStore.loadCatalog(props.projectId)
    await router.push({ name: defaultRoute });
});
</script><|MERGE_RESOLUTION|>--- conflicted
+++ resolved
@@ -23,21 +23,14 @@
 </template>
 
 <script setup lang="ts">
-<<<<<<< HEAD
-import { onActivated } from "vue";
-import { useCatalogStore } from "@/stores/catalog";
-import { storeToRefs } from "pinia";
-import LoadingFullscreen from "@/components/LoadingFullscreen.vue";
-import { useRouter } from "vue-router/composables";
-
-const router = useRouter();
-=======
 import {onActivated, onDeactivated, ref} from "vue";
 import {useCatalogStore} from "@/stores/catalog";
 import {storeToRefs} from "pinia";
 import LoadingFullscreen from "@/components/LoadingFullscreen.vue";
 import {schedulePeriodicJob} from "@/utils/job-utils";
->>>>>>> fa3d2915
+import {useRouter} from "vue-router/composables";
+
+const router = useRouter();
 
 let props = defineProps<{
     projectId: number,
@@ -47,9 +40,6 @@
 const catalogStore = useCatalogStore();
 const { catalog } = storeToRefs(catalogStore);
 
-<<<<<<< HEAD
-const defaultRoute = 'project-catalog-datasets';
-=======
 const refreshingRef = ref<() => void>();
 
 onActivated(() => refreshingRef.value = schedulePeriodicJob(async () => await catalogStore.loadCatalog(props.projectId), 1000));
@@ -59,7 +49,7 @@
     console.log('onUnmounted')
     refreshingRef.value!()
 })
->>>>>>> fa3d2915
+const defaultRoute = 'project-catalog-datasets';
 
 onActivated(async () => {
     await catalogStore.loadCatalog(props.projectId)
