--- conflicted
+++ resolved
@@ -188,10 +188,7 @@
 import mixpanel from "mixpanel-browser";
 import { useTestSuitesStore } from "@/stores/test-suites";
 import { useDebuggingSessionsStore } from "@/stores/debugging-sessions";
-<<<<<<< HEAD
-=======
 import { copyText } from "@/utils";
->>>>>>> 05c79777
 
 const route = useRoute();
 const router = useRouter();
