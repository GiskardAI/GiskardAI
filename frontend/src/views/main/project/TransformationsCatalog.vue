<template>
    <div class="vc mt-2 pb-0" v-if="transformationFunctions.length > 0">
        <div class="vc">
            <v-container class="main-container vc">
                <v-alert v-if="!hasGiskardFilters" color="warning" border="left" outlined colored-border icon="warning">
                    <span>Giskard filters are not available.</span>
                    <StartWorkerInstructions />
                </v-alert>
                <v-row class="fill-height">
                    <v-col cols="4" class="vc fill-height">
                        <v-text-field label="Search filter" append-icon="search" outlined v-model="searchFilter"></v-text-field>
                        <v-list three-line class="vc fill-height">
                            <v-list-item-group v-model="selected" color="primary" mandatory>
                                <template v-for="transformationFunction in filteredTestFunctions">
                                    <v-divider />
                                    <v-list-item :value="transformationFunction">
                                        <v-list-item-content>
                                            <v-list-item-title class="test-title">
                                                <div class="d-flex align-center">
                                                    <span class="list-func-name">
                                                        {{ transformationFunction.displayName ?? transformationFunction.name }}
                                                    </span>
                                                    <v-spacer class="flex-grow-1" />
                                                    <v-tooltip bottom v-if="transformationFunction.potentiallyUnavailable">
                                                        <template v-slot:activator="{ on, attrs }">
                                                            <div v-bind="attrs" v-on="on">
                                                                <v-icon color="orange">warning</v-icon>
                                                            </div>
                                                        </template>
                                                        <span>This filter is potentially unavailable. Start your external ML worker to display available filters.</span>
                                                    </v-tooltip>
                                                </div>
                                            </v-list-item-title>
                                            <v-list-item-subtitle v-if="transformationFunction.tags">
                                                <v-chip class="mr-2" v-for="tag in alphabeticallySorted(transformationFunction.tags)" x-small :color="pasterColor(tag)">
                                                    {{ tag }}
                                                </v-chip>
                                            </v-list-item-subtitle>
                                        </v-list-item-content>
                                    </v-list-item>
                                </template>
                            </v-list-item-group>
                        </v-list>
                    </v-col>
                    <v-col cols="8" v-if="selected" class="vc fill-height">
                        <div class="py-2 d-flex flex-column">
                            <span class="selected-func-name">{{ selected.displayName ?? selected.name }}</span>
                            <span v-if="hasCustomTag" id="function-id" @click.stop.prevent="copyFunctionId">ID: <span>{{ selected.uuid }}</span><v-icon x-small class="grey--text">mdi-content-copy</v-icon></span>
                        </div>

                        <div class="vc overflow-x-hidden pr-5">
                            <v-alert v-if="selected.potentiallyUnavailable" color="warning" border="left" outlined colored-border icon="warning">
                                <span>This filter is potentially unavailable. Start your external ML worker to display available filters.</span>
                                <pre></pre>
                                <StartWorkerInstructions />
                            </v-alert>

                            <div class="py-4" id="description-group">
                                <v-expansion-panels multiple v-model="panel" flat>
                                    <v-expansion-panel>
                                        <v-expansion-panel-header class="pl-0">
                                            <div class="d-flex align-center">
                                                <v-icon left class="group-icon pb-1 mr-1">mdi-text-box</v-icon>
                                                <span class="group-title">Description</span>
                                                <v-icon v-if="panel.includes(0)" right>mdi-chevron-up</v-icon>
                                                <v-icon v-else right>mdi-chevron-down</v-icon>
                                            </div>
                                            <template v-slot:actions>
                                                <span></span>
                                            </template>
                                        </v-expansion-panel-header>
                                        <v-expansion-panel-content>
                                            <p class="selected-func-description pt-2 mb-4">{{ doc.body }}</p>
                                        </v-expansion-panel-content>
                                    </v-expansion-panel>
                                </v-expansion-panels>
                            </div>

                            <div id="inputs-group" class="py-4 mb-4">
                                <div class="d-flex mb-4">
                                    <v-icon left class="group-icon pb-1 mr-1">mdi-pencil-box</v-icon>
                                    <span class="group-title">Inputs</span>
                                    <v-spacer></v-spacer>
                                </div>

                                <div>
                                    <v-row>
                                        <v-col>
                                            <span class="input-name">Dataset: <span class="input-type">BaseDataset</span></span>
                                        </v-col>
                                        <v-col class="input-selector-column">
                                            <DatasetSelector :project-id="projectId" label="Dataset" :return-object="false" :value.sync="selectedDataset" />
                                        </v-col>
                                    </v-row>
                                </div>

                                <div v-if="selected.cellLevel">
                                    <v-row>
                                        <v-col>
                                            <span class="input-name">Column: <span class="input-type">str</span></span>
                                        </v-col>
                                        <v-col class="input-selector-column">
                                            <DatasetColumnSelector :project-id="projectId" :dataset="selectedDataset" :column-type="selected.columnType" :value.sync="selectedColumn" />
                                        </v-col>
                                    </v-row>
                                </div>

                                <SuiteInputListSelector :editing="true" :model-value="transformationArguments" :inputs="inputType" :project-id="props.projectId" class="suite-input-list-selector" :doc="doc" />

                                <div class="d-flex">
                                    <v-spacer></v-spacer>
                                    <v-btn width="100" small class="primaryLightBtn" color="primaryLight" @click="runTransformationFunction" :loading="isTransformationFunctionRunning">
                                        Run
                                    </v-btn>
                                </div>

                                <v-row v-if="transformationResult">
                                    <v-col>
                                        <span class="text-h6">Result</span>
                                        <p>Modified rows:
                                            {{
                                                transformationResult.modifications.length
                                            }} /
                                            {{
                                                transformationResult.totalRows
                                            }}</p>
                                        <DatasetTable :dataset-id="transformationResult.datasetId" :modifications="transformationResult.modifications" />
                                    </v-col>
                                </v-row>
                            </div>

                            <div v-if="hasCustomTag" id='usage-group' class='py-4 mb-4'>
                                <div class='d-flex'>
                                    <v-icon class='group-icon pb-1 mr-1' left>mdi-code-greater-than</v-icon>
                                    <span class='group-title'>How to use with code</span>
                                </div>
                                <CodeSnippet :key="selected.name + '_usage'" :codeContent="howToUseCode" :language="'python'" class='mt-2'></CodeSnippet>
                            </div>

                            <div id="code-group" class="py-4">
                                <div class="d-flex">
                                    <v-icon left class="group-icon pb-1 mr-1">mdi-code-braces-box</v-icon>
                                    <span class="group-title">Source code</span>
                                </div>
                                <CodeSnippet class="mt-2" :codeContent="selected.code" :key="selected.name + '_source_code'"></CodeSnippet>
                            </div>
                        </div>
                    </v-col>
                </v-row>
            </v-container>
        </div>
    </div>
    <v-container v-else class="d-flex flex-column vc fill-height">
        <h1 class="pt-16">ML Worker is not connected</h1>
        <StartWorkerInstructions />
    </v-container>
</template>

<script setup lang="ts">
<<<<<<< HEAD
import _, { chain } from "lodash";
import { computed, inject, onActivated, onMounted, ref, watch } from "vue";
import { pasterColor } from "@/utils";
import { editor } from "monaco-editor";
import { FunctionInputDTO, TransformationFunctionDTO } from "@/generated-sources";
import StartWorkerInstructions from "@/components/StartWorkerInstructions.vue";
import { storeToRefs } from "pinia";
import { useCatalogStore } from "@/stores/catalog";
import DatasetSelector from "@/views/main/utils/DatasetSelector.vue";
import { api } from "@/api";
import DatasetTable from "@/components/DatasetTable.vue";
import SuiteInputListSelector from "@/components/SuiteInputListSelector.vue";
import DatasetColumnSelector from "@/views/main/utils/DatasetColumnSelector.vue";
import { alphabeticallySorted } from "@/utils/comparators";
import { extractArgumentDocumentation } from "@/utils/python-doc.utils";
import IEditorOptions = editor.IEditorOptions;
import CodeSnippet from "@/components/CodeSnippet.vue";
import mixpanel from "mixpanel-browser";
import { anonymize } from "@/utils";
import { copyToClipboard } from "@/global-keys";
import { TYPE } from "vue-toastification";
import { useMainStore } from "@/stores/main";
import { useProjectStore } from "@/stores/project";
import { generateGiskardClientSnippet } from "@/snippets";
=======
import { chain } from 'lodash';
import { computed, onActivated, ref, watch } from 'vue';
import { anonymize, pasterColor } from '@/utils';
import { FunctionInputDTO, TransformationFunctionDTO } from '@/generated-sources';
import StartWorkerInstructions from '@/components/StartWorkerInstructions.vue';
import { storeToRefs } from 'pinia';
import { useCatalogStore } from '@/stores/catalog';
import DatasetSelector from '@/views/main/utils/DatasetSelector.vue';
import { api } from '@/api';
import DatasetTable from '@/components/DatasetTable.vue';
import SuiteInputListSelector from '@/components/SuiteInputListSelector.vue';
import DatasetColumnSelector from '@/views/main/utils/DatasetColumnSelector.vue';
import { alphabeticallySorted } from '@/utils/comparators';
import { extractArgumentDocumentation } from '@/utils/python-doc.utils';
import CodeSnippet from '@/components/CodeSnippet.vue';
import mixpanel from 'mixpanel-browser';
import { copyToClipboard } from '@/global-keys';
import { TYPE } from 'vue-toastification';
import { useMainStore } from '@/stores/main';
>>>>>>> 52dc288d

let props = defineProps<{
    projectId: number,
    suiteId?: number
}>();

const mainStore = useMainStore();
const projectStore = useProjectStore();

const editor = ref(null)

const searchFilter = ref<string>("");
let { transformationFunctions } = storeToRefs(useCatalogStore());
const selected = ref<TransformationFunctionDTO | null>(null);
const transformationResult = ref<FunctionInputDTO | null>(null);
const selectedDataset = ref<string | null>(null);
const selectedColumn = ref<string | null>(null);
let transformationArguments = ref<{ [name: string]: FunctionInputDTO }>({})
const isTransformationFunctionRunning = ref<boolean>(false);

const panel = ref<number[]>([0]);
const giskardClientSnippet = ref<string | null>(null);

<<<<<<< HEAD
monacoOptions.readOnly = true;

const project = computed(() => {
    return projectStore.project(props.projectId)
});

const hasCustomTag = computed(() => {
    return selected.value?.tags.includes('custom') ?? false;
})

=======
>>>>>>> 52dc288d
const hasGiskardFilters = computed(() => {
    return transformationFunctions.value.find(t => t.tags.includes('giskard')) !== undefined
})

const filteredTestFunctions = computed(() => {
    return chain(transformationFunctions.value)
        .filter((func) => {
            const keywords = searchFilter.value.split(' ')
                .map(keyword => keyword.trim().toLowerCase())
                .filter(keyword => keyword !== '');

            return keywords.filter(keyword =>
                func.name.toLowerCase().includes(keyword)
                || func.doc?.toLowerCase()?.includes(keyword)
                || func.displayName?.toLowerCase()?.includes(keyword)
            ).length === keywords.length;
        })
        .sortBy(t => t.displayName ?? t.name)
        .value();
})

const howToUseCode = computed(() => {
    if (!selected.value) {
        return '';
    }

    let content = 'import giskard\n\n';

    content += `${giskardClientSnippet.value}\n`;


    content += `# Download transformation function\n`
    content += `tf = giskard.TransformationFunction.download("${selected.value!.uuid}", client, "${project.value!.key}")\n\n`

    content += `# Now you can use it as a parameter in your test\n`
    return content;
})

onActivated(async () => {
    if (transformationFunctions.value.length > 0) {
        selected.value = transformationFunctions.value[0];
    }
});

async function runTransformationFunction() {
    isTransformationFunctionRunning.value = true;
    try {
        const params = Object.values(transformationArguments.value);
        if (selected.value!.cellLevel) {
            params.push({
                isAlias: false,
                name: 'column_name',
                params: [],
                type: 'str',
                value: selectedColumn.value
            })
        }

        mixpanel.track("Run transformation function from Catalog", {
            transformationFunctionName: selected.value!.name,
            inputs: anonymize(params),
        });

        transformationResult.value = await api.datasetProcessing(props.projectId, selectedDataset.value!, [{
            uuid: selected.value!.uuid,
            params,
            type: 'TRANSFORMATION'
        }]);
    }
    finally {
        isTransformationFunctionRunning.value = false;
    }
}

watch(() => selected.value, () => {
    transformationResult.value = null;

    if (!selected.value) {
        return;
    }

    transformationArguments.value = chain(selected.value.args)
        .keyBy('name')
        .mapValues(arg => ({
            name: arg.name,
            isAlias: false,
            type: arg.type,
            value: null
        }))
        .value()
})

const inputType = computed(() => chain(selected.value?.args ?? [])
    .keyBy('name')
    .mapValues('type')
    .value()
);

const doc = computed(() => extractArgumentDocumentation(selected.value));

async function copyFunctionId() {
    await copyToClipboard(selected.value!.uuid);
    mainStore.addNotification({ content: "Copied Transformation Function ID to clipboard", color: TYPE.SUCCESS });
}

onMounted(async () => {
    giskardClientSnippet.value = await generateGiskardClientSnippet();
});
</script>

<style scoped lang="scss">
.main-container {
    width: 100%;
    max-width: 100%;
}

.test-title {
    white-space: break-spaces;
}

.box-grow {
    flex: 1;
    background: green;
    padding: 5px;
    margin: 5px;
    min-height: 0;
}

::v-deep .v-expansion-panel-content__wrap {
    padding: 0;
}

.test-doc {
    white-space: break-spaces;
}

::v-deep .overflow-ellipsis {
    max-width: 200px;
    text-overflow: ellipsis;
    overflow: hidden;
    white-space: nowrap;
}

.input-name {
    font-family: 'Roboto Mono', monospace;
    opacity: 0.875;
}

.input-type {
    font-size: 0.875rem;
    opacity: 0.875;
}

.input-column {
    width: 300px;
}

.selected-func-name {
    font-weight: 600;
    font-size: 1.75rem;
}

.selected-func-description {
    white-space: break-spaces;
}

.group-title {
    font-size: 1.25rem;
    font-weight: 500;
    letter-spacing: normal;
}

.group-icon {
    color: #087038;
    font-size: 1.25rem;
    margin-top: 0.3rem;
}

.custom-input {
    padding-top: 0.25rem;
    padding-bottom: 0.25rem;
}

.input-selector-column {
    padding-bottom: 1rem;
    padding-top: 0.25rem;
}

.list-func-name {
    font-weight: 500;
}

.suite-input-list-selector {
    padding-top: 0;
}


#function-id {
    font-size: 0.675rem !important;
    line-height: 0.675rem !important;
    cursor: pointer;
}

#function-id span {
    text-decoration: underline;
    margin-right: 0.2rem;
}
</style><|MERGE_RESOLUTION|>--- conflicted
+++ resolved
@@ -157,11 +157,9 @@
 </template>
 
 <script setup lang="ts">
-<<<<<<< HEAD
-import _, { chain } from "lodash";
-import { computed, inject, onActivated, onMounted, ref, watch } from "vue";
-import { pasterColor } from "@/utils";
-import { editor } from "monaco-editor";
+import { chain } from "lodash";
+import { computed, onActivated, onMounted, ref, watch } from "vue";
+import { anonymize, pasterColor } from "@/utils";
 import { FunctionInputDTO, TransformationFunctionDTO } from "@/generated-sources";
 import StartWorkerInstructions from "@/components/StartWorkerInstructions.vue";
 import { storeToRefs } from "pinia";
@@ -173,36 +171,13 @@
 import DatasetColumnSelector from "@/views/main/utils/DatasetColumnSelector.vue";
 import { alphabeticallySorted } from "@/utils/comparators";
 import { extractArgumentDocumentation } from "@/utils/python-doc.utils";
-import IEditorOptions = editor.IEditorOptions;
 import CodeSnippet from "@/components/CodeSnippet.vue";
 import mixpanel from "mixpanel-browser";
-import { anonymize } from "@/utils";
 import { copyToClipboard } from "@/global-keys";
 import { TYPE } from "vue-toastification";
 import { useMainStore } from "@/stores/main";
 import { useProjectStore } from "@/stores/project";
 import { generateGiskardClientSnippet } from "@/snippets";
-=======
-import { chain } from 'lodash';
-import { computed, onActivated, ref, watch } from 'vue';
-import { anonymize, pasterColor } from '@/utils';
-import { FunctionInputDTO, TransformationFunctionDTO } from '@/generated-sources';
-import StartWorkerInstructions from '@/components/StartWorkerInstructions.vue';
-import { storeToRefs } from 'pinia';
-import { useCatalogStore } from '@/stores/catalog';
-import DatasetSelector from '@/views/main/utils/DatasetSelector.vue';
-import { api } from '@/api';
-import DatasetTable from '@/components/DatasetTable.vue';
-import SuiteInputListSelector from '@/components/SuiteInputListSelector.vue';
-import DatasetColumnSelector from '@/views/main/utils/DatasetColumnSelector.vue';
-import { alphabeticallySorted } from '@/utils/comparators';
-import { extractArgumentDocumentation } from '@/utils/python-doc.utils';
-import CodeSnippet from '@/components/CodeSnippet.vue';
-import mixpanel from 'mixpanel-browser';
-import { copyToClipboard } from '@/global-keys';
-import { TYPE } from 'vue-toastification';
-import { useMainStore } from '@/stores/main';
->>>>>>> 52dc288d
 
 let props = defineProps<{
     projectId: number,
@@ -226,19 +201,14 @@
 const panel = ref<number[]>([0]);
 const giskardClientSnippet = ref<string | null>(null);
 
-<<<<<<< HEAD
-monacoOptions.readOnly = true;
-
 const project = computed(() => {
-    return projectStore.project(props.projectId)
+  return projectStore.project(props.projectId)
 });
 
 const hasCustomTag = computed(() => {
-    return selected.value?.tags.includes('custom') ?? false;
+    return selected.value?.tags?.includes('custom') ?? false;
 })
 
-=======
->>>>>>> 52dc288d
 const hasGiskardFilters = computed(() => {
     return transformationFunctions.value.find(t => t.tags.includes('giskard')) !== undefined
 })
