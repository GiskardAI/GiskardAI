<template>
  <div class='test-container'>
    <div class='d-flex flex-row flex-wrap align-center test-card-header'>
      <span class='test-name text-black'>
          Test {{ suiteTest.test.displayName ?? suiteTest.test.name }}
          <span v-if='transformationFunction'> to {{
              transformationFunction.displayName ?? transformationFunction.name
            }}</span>
                <span v-if='slicingFunction'> on slice {{ slicingFunction.displayName ?? slicingFunction.name }}</span>
            </span>
      <!-- TODO: Add tag to the test suite level (https://github.com/Giskard-AI/giskard/issues/1034)
          <div class="d-flex flex-row gap-4">
              <v-chip v-if="!compact" v-for="tag in sorted(suiteTest.test.tags)" x-small :color="pasterColor(tag)"
                      label>
                  {{ tag }}
              </v-chip>
          </div>
      -->
      <div class='flex-grow-1' />
      <div v-if='result' :class='`d-flex flex-row align-center gap-8 test-${result.status.toLowerCase()}`'>
                <span v-if='result.metric' class='metric'>Measured <strong>Metric = {{
                    result.metric
                  }}</strong></span>
        <v-chip :color='TEST_RESULT_DATA[result.status].color'
                :text-color='TEST_RESULT_DATA[result.status].textColor'
                label link @click='openLogs'>
          <v-icon class='mr-1'>{{ TEST_RESULT_DATA[result.status].icon }}</v-icon>
          {{ TEST_RESULT_DATA[result.status].capitalized }}
        </v-chip>
<<<<<<< HEAD
        <v-btn color="primary" @click="debugTest(result)" outlined small :disabled="result.passed">
          <v-icon small>info</v-icon>
          Debug
        </v-btn>
=======
        <v-tooltip bottom>
          <template v-slot:activator='{ on, attrs }'>
            <div v-on='on'>
              <v-btn color='primary' disabled outlined small>
                <v-icon small>info</v-icon>
                Debug
              </v-btn>
            </div>
          </template>
          <span>Coming soon</span>
        </v-tooltip>
>>>>>>> fe74422d
      </div>
    </div>
    <div class='d-flex flex-row flex-wrap align-end test-card-footer'>
      <div v-for='({ name, value, type }) in orderedParams' class='d-flex flex-column'>
        <span class='text-input-name'>{{ name }}</span>
        <span :class="['BaseModel', 'Dataset'].includes(type) ? 'text-input-value' : 'text-input-value-code'">{{
            value
          }}</span>
      </div>
      <div class='flex-grow-1' />
      <v-btn v-if='!isPastExecution' color='rgba(0, 0, 0, 0.6)' small text @click='editTests'>
        <v-icon class='mr-1' small>settings</v-icon>
        Edit parameters
      </v-btn>
    </div>
  </div>
</template>

<script lang='ts' setup>

<<<<<<< HEAD
import {SuiteTestDTO, SuiteTestExecutionDTO} from '@/generated-sources';
import {computed} from 'vue';
import {storeToRefs} from 'pinia';
import {useCatalogStore} from '@/stores/catalog';
import {Colors} from '@/utils/colors';
import {$vfm} from 'vue-final-modal';
import SuiteTestInfoModal from '@/views/main/project/modals/SuiteTestInfoModal.vue';
import {useTestSuiteStore} from '@/stores/test-suite';
import {api} from "@/api";
import router from "@/router";
import {useDebuggingSessionsStore} from "@/stores/debugging-sessions";
=======
import { SuiteTestDTO, SuiteTestExecutionDTO } from '@/generated-sources';
import { computed } from 'vue';
import { storeToRefs } from 'pinia';
import { useCatalogStore } from '@/stores/catalog';
import { $vfm } from 'vue-final-modal';
import SuiteTestInfoModal from '@/views/main/project/modals/SuiteTestInfoModal.vue';
import { useTestSuiteStore } from '@/stores/test-suite';
import ExecutionLogsModal from '@/views/main/project/modals/ExecutionLogsModal.vue';
import mixpanel from 'mixpanel-browser';
import { TEST_RESULT_DATA } from '@/utils/tests.utils';
>>>>>>> fe74422d

const {slicingFunctionsByUuid, transformationFunctionsByUuid} = storeToRefs(useCatalogStore());
const {models, datasets} = storeToRefs(useTestSuiteStore());

const testSuiteStore = useTestSuiteStore();
const debuggingSessionStore = useDebuggingSessionsStore();

const props = defineProps<{
  suiteTest: SuiteTestDTO,
  result?: SuiteTestExecutionDTO,
  compact: boolean,
  isPastExecution: boolean
}>();

const params = computed(() => props.isPastExecution && props.result
<<<<<<< HEAD
    ? props.result?.inputs
    : Object.values(props.suiteTest.functionInputs)
        .filter(input => !input.isAlias)
        .reduce((r, input) => ({...r, [input.name]: input.value}), {}))
=======
  ? props.result?.inputs
  : Object.values(props.suiteTest.functionInputs)
    .filter(input => !input.isAlias)
    .reduce((r, input) => ({ ...r, [input.name]: input.value }), {}));
>>>>>>> fe74422d

function mapValue(value: string, type: string): string {
  if (type === 'SlicingFunction') {
    const slicingFunction = slicingFunctionsByUuid.value[value];
    return slicingFunction?.displayName ?? slicingFunction?.name ?? value;
  } else if (type === 'TransformationFunction') {
    const transformationFunction = transformationFunctionsByUuid.value[value];
    return transformationFunction?.displayName ?? transformationFunction?.name ?? value;
  } else if (type === 'BaseModel') {
    const model = models.value[value];
    return model.name ?? value;
  } else if (type === 'Dataset') {
    const dataset = datasets.value[value];
    return dataset.name ?? value;
  }
  return value;
}

const orderedParams = computed(() => params.value ? props.suiteTest.test.args
    .filter(({ name }) => params.value!.hasOwnProperty(name))
    .map(({ name, type }) => ({
      name: name.split('_').map(word => word[0].toUpperCase() + word.slice(1)).join(' '),
      value: mapValue(params.value[name], type),
      type
    }))
  : []);

const slicingFunction = computed(() => {
  const uuid = params.value ? params.value['slicing_function'] : undefined;

  if (uuid) {
    return slicingFunctionsByUuid.value[uuid];
  } else {
    return undefined;
  }
});

const transformationFunction = computed(() => {
  const uuid = params.value ? params.value['transformation_function'] : undefined;

  if (uuid) {
    return transformationFunctionsByUuid.value[uuid];
  } else {
    return undefined;
  }
});

const errors = computed(() => props.result?.messages?.filter(message => message.type === 'ERROR') ?? []);


async function editTests() {
  await $vfm.show({
    component: SuiteTestInfoModal,
    bind: {
      suiteTest: props.suiteTest
    }
  });
}

<<<<<<< HEAD
async function debugTest(result: SuiteTestExecutionDTO) {
  console.log("Debugging");
  let inputs: any[] = []; // FunctionInputDTO, ideally

  function parseArguments(res, args) {
    Object.keys(args).forEach(key => {
      var parsed = JSON.parse(args[key]);
      var params = [];
      parseArguments(params, parsed.args);

      res.push({
        name: key,
        value: parsed.value,
        params: params
      })
    })
  }

  parseArguments(inputs, result.arguments);

  let model = inputs.filter(i => i.name == "model")[0].value;

  let res = await api.runAdHocTest(testSuiteStore.projectId!, props.suiteTest.testUuid, inputs, true);
  let dataset = res.result[0].result.outputDfUuid;

  const debuggingSession = await api.prepareInspection({
    datasetId: dataset,
    modelId: model as string,
    name: "Debugging session for " + props.suiteTest.test.name,
    sample: true
  });
  debuggingSessionStore.setCurrentDebuggingSessionId(debuggingSession.id);
  await router.push({
    name: 'project-debugger',
  })
=======
function openLogs() {
  $vfm.show({
    component: ExecutionLogsModal,
    bind: {
      logs: errors.value.map(({ text }) => text).join('\n')
    }
  });

  mixpanel.track('Open test error logs');

>>>>>>> fe74422d
}
</script>

<style lang='scss' scoped>
.test-container {
  border-radius: 4px 4px 4px 4px;
  -webkit-border-radius: 4px 4px 4px 4px;
  -moz-border-radius: 4px 4px 4px 4px;
  border: 1px solid rgb(224, 224, 224);
  background: white;
}

.test-card-header {
  padding: 10px;
  gap: 20px;
}

.test-card-footer {
  border-top: 1px solid #dee2e6;
  padding: 10px;
  gap: 20px;
}


.test-name {
  font-style: normal;
  font-weight: 500;
  font-size: 1em;
  line-height: 20px;
  letter-spacing: 0.0025em;
  color: #000000;
}

.gap-4 {
  gap: 8px;
}

.gap-8 {
  gap: 8px;
}

.metric {
  font-style: normal;
  font-weight: 400;
  font-size: 0.875em;
  line-height: 16px;
  letter-spacing: 0.0025em;
}

.test-failed {
  .metric {
    color: #B71C1C;
  }
}

.text-input-name {
  font-style: normal;
  font-weight: 400;
  font-size: 0.875em;
  line-height: 12px;
  letter-spacing: 0.0025em;
}

.text-input-value {
  font-style: normal;
  font-weight: 400;
  font-size: 0.875em;
  line-height: 24px;
  font-feature-settings: 'liga' off;
  color: #000000;
}

.text-input-value-code {
  font-family: 'Fira Code', "Helvetica Neue", sans-serif;
  font-style: normal;
  font-weight: 400;
  font-size: 0.75em;
  line-height: 24px;
  font-feature-settings: 'liga' off;
  color: #000000;
}
</style>
<|MERGE_RESOLUTION|>--- conflicted
+++ resolved
@@ -27,24 +27,10 @@
           <v-icon class='mr-1'>{{ TEST_RESULT_DATA[result.status].icon }}</v-icon>
           {{ TEST_RESULT_DATA[result.status].capitalized }}
         </v-chip>
-<<<<<<< HEAD
         <v-btn color="primary" @click="debugTest(result)" outlined small :disabled="result.passed">
           <v-icon small>info</v-icon>
           Debug
         </v-btn>
-=======
-        <v-tooltip bottom>
-          <template v-slot:activator='{ on, attrs }'>
-            <div v-on='on'>
-              <v-btn color='primary' disabled outlined small>
-                <v-icon small>info</v-icon>
-                Debug
-              </v-btn>
-            </div>
-          </template>
-          <span>Coming soon</span>
-        </v-tooltip>
->>>>>>> fe74422d
       </div>
     </div>
     <div class='d-flex flex-row flex-wrap align-end test-card-footer'>
@@ -64,8 +50,6 @@
 </template>
 
 <script lang='ts' setup>
-
-<<<<<<< HEAD
 import {SuiteTestDTO, SuiteTestExecutionDTO} from '@/generated-sources';
 import {computed} from 'vue';
 import {storeToRefs} from 'pinia';
@@ -77,18 +61,9 @@
 import {api} from "@/api";
 import router from "@/router";
 import {useDebuggingSessionsStore} from "@/stores/debugging-sessions";
-=======
-import { SuiteTestDTO, SuiteTestExecutionDTO } from '@/generated-sources';
-import { computed } from 'vue';
-import { storeToRefs } from 'pinia';
-import { useCatalogStore } from '@/stores/catalog';
-import { $vfm } from 'vue-final-modal';
-import SuiteTestInfoModal from '@/views/main/project/modals/SuiteTestInfoModal.vue';
-import { useTestSuiteStore } from '@/stores/test-suite';
 import ExecutionLogsModal from '@/views/main/project/modals/ExecutionLogsModal.vue';
 import mixpanel from 'mixpanel-browser';
 import { TEST_RESULT_DATA } from '@/utils/tests.utils';
->>>>>>> fe74422d
 
 const {slicingFunctionsByUuid, transformationFunctionsByUuid} = storeToRefs(useCatalogStore());
 const {models, datasets} = storeToRefs(useTestSuiteStore());
@@ -104,17 +79,10 @@
 }>();
 
 const params = computed(() => props.isPastExecution && props.result
-<<<<<<< HEAD
-    ? props.result?.inputs
-    : Object.values(props.suiteTest.functionInputs)
-        .filter(input => !input.isAlias)
-        .reduce((r, input) => ({...r, [input.name]: input.value}), {}))
-=======
   ? props.result?.inputs
   : Object.values(props.suiteTest.functionInputs)
     .filter(input => !input.isAlias)
     .reduce((r, input) => ({ ...r, [input.name]: input.value }), {}));
->>>>>>> fe74422d
 
 function mapValue(value: string, type: string): string {
   if (type === 'SlicingFunction') {
@@ -174,7 +142,6 @@
   });
 }
 
-<<<<<<< HEAD
 async function debugTest(result: SuiteTestExecutionDTO) {
   console.log("Debugging");
   let inputs: any[] = []; // FunctionInputDTO, ideally
@@ -210,7 +177,8 @@
   await router.push({
     name: 'project-debugger',
   })
-=======
+}
+
 function openLogs() {
   $vfm.show({
     component: ExecutionLogsModal,
@@ -220,8 +188,6 @@
   });
 
   mixpanel.track('Open test error logs');
-
->>>>>>> fe74422d
 }
 </script>
 
