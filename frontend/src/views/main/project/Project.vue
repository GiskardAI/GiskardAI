<template>
  <div v-if="project" class="vertical-container">
    <v-toolbar flat dense light class="secondary--text text--lighten-2">
      <v-toolbar-title class="mt-4">
        <router-link to="/main/projects">
          Projects
        </router-link>
        <span>/</span>
        <router-link :to="{ name: 'project-properties', params: { id } }">
          {{ project.name }}
        </router-link>
        <span v-show="currentTab !== null">
          <span>/</span>
          {{ currentTabString }}
        </span>
      </v-toolbar-title>
      <v-spacer></v-spacer>
      <v-btn small tile color="primary" class="mr-2" :to="{ name: 'project-properties' }">
        <v-icon dense left>mdi-tune</v-icon>
        Properties
      </v-btn>
      <v-tooltip :disabled="mainStore.authAvailable" bottom>
        <template v-slot:activator="{ on, attrs }">
          <div v-on="on">
            <v-btn small tile color="primary" v-if="isProjectOwnerOrAdmin" @click="openShareDialog = true" :disabled="!mainStore.authAvailable">
              <v-icon dense left>people</v-icon>
              Invite
            </v-btn>
          </div>
        </template>
        <span>Inviting users is only available in Giskard Starter or above.</span>
      </v-tooltip>
      <v-menu left bottom offset-y rounded=0 v-if="isProjectOwnerOrAdmin">
        <template v-slot:activator="{ on, attrs }">
          <v-btn text small tile v-bind="attrs" v-on="on" class="ml-2">
            <v-icon>mdi-dots-horizontal</v-icon>
          </v-btn>
        </template>
        <v-list dense tile>
          <v-list-item link @click="exportProject(project.id)">
            <v-list-item-title>
              <v-icon dense left color="primary">mdi-application-export</v-icon>
              Export
            </v-list-item-title>
          </v-list-item>
          <v-list-item link @click="openDeleteDialog = true">
            <v-list-item-title class="accent--text">
              <v-icon dense left color="accent">delete</v-icon>
              Delete
            </v-list-item-title>
          </v-list-item>
        </v-list>
      </v-menu>
    </v-toolbar>

    <!-- Share dialog -->
    <v-dialog persistent max-width="500" v-model="openShareDialog">
      <v-card>
        <v-card-title>
          Invite user to project
        </v-card-title>
        <v-card-text>
          <v-container fluid>
            <v-autocomplete label="Enter name or ID..." v-model="userToInvite" :items="coworkerNamesAvailable" :item-text="getUserFullDisplayName" item-value="id" return-object class="mx-2" outlined dense single-line hide-details clearable prepend-inner-icon="person" no-data-text="No user found"></v-autocomplete>
          </v-container>
        </v-card-text>
        <v-card-actions>
          <v-spacer></v-spacer>
          <v-btn color="secondary" text @click="openShareDialog = false">Cancel</v-btn>
          <v-btn color="primary" text @click="inviteUser()">Invite</v-btn>
        </v-card-actions>
      </v-card>
    </v-dialog>

    <!-- Delete dialog -->
    <v-dialog persistent max-width="340" v-model="openDeleteDialog">
      <v-card>
        <v-card-title>
          Are you sure you want to delete project?
        </v-card-title>
        <v-card-text class="accent--text">
          All data and files will be lost!
        </v-card-text>
        <v-card-actions>
          <v-spacer></v-spacer>
          <v-btn color="secondary" text @click="openDeleteDialog = false">Cancel</v-btn>
          <v-btn color="accent" text @click="deleteProject();">Ok</v-btn>
        </v-card-actions>
      </v-card>
    </v-dialog>

    <!-- Quick start dialog -->
    <v-dialog v-model="openQuickStart" max-width="70vw">
      <v-card flat>
        <v-card-title flat>
          Quick start guide
          <v-spacer></v-spacer>
          <v-btn text href="https://docs.giskard.ai/start/" target="_blank">
            <span>Documentation</span>
            <v-icon right>mdi-open-in-new</v-icon>

          </v-btn>
          <!-- <v-btn color="secondary" href="https://docs.giskard.ai/start/" target="_blank">
            <v-icon left>mdi-file-document-outline</v-icon>
            <span>Documentation</span>
          </v-btn> -->
        </v-card-title>
        <QuickStartStepper :project="project" @close="openQuickStart = false"></QuickStartStepper>
      </v-card>
    </v-dialog>

    <v-container fluid id="container-project-tab" class="vertical-container pb-0">
      <keep-alive>
        <router-view :isProjectOwnerOrAdmin="isProjectOwnerOrAdmin"></router-view>
      </keep-alive>
    </v-container>

  </div>
</template>

<script setup lang="ts">
import { computed, onMounted, ref, watch } from "vue";
import { IUserProfileMinimal } from "@/interfaces";
import { Role } from "@/enums";
import mixpanel from "mixpanel-browser";
import { useRouter, useRoute } from "vue-router/composables";
import { useMainStore } from "@/stores/main";
import { useUserStore } from "@/stores/user";
import { useProjectArtifactsStore } from "@/stores/project-artifacts";
import { useProjectStore } from "@/stores/project";
import { getUserFullDisplayName } from "@/utils";
import QuickStartStepper from "@/components/QuickStartStepper.vue";

const router = useRouter();
const route = useRoute();

const mainStore = useMainStore();
const userStore = useUserStore();
const projectStore = useProjectStore();
const projectArtifactsStore = useProjectArtifactsStore();

interface Props {
  id: number
}

const props = defineProps<Props>();

const userToInvite = ref<Partial<IUserProfileMinimal>>({});
const openShareDialog = ref<boolean>(false);
const openDeleteDialog = ref<boolean>(false);
<<<<<<< HEAD
const openQuickStart = ref<boolean>(false);
=======
const currentTab = ref<string | null>(null);

const tabsMap = new Map([
  ["properties", "Properties"],
  ["catalog", "Catalog"],
  ["test-suites", "Test"],
  ["test-suite", "Test"],
  ["debugger", "Debugger"],
  ["feedbacks", "Feedback"],
]);

const currentTabString = computed(() => {
  return currentTab.value ? tabsMap.get(currentTab.value) : null;
});
>>>>>>> 1235900e

const userProfile = computed(() => {
  return userStore.userProfile;
})


const coworkerNamesAvailable = computed(() => {
  return mainStore.coworkers
  // remove users already in guest list
  // .filter(e => !this.project?.guest_list.map(i => i.user_id).includes(e.user_id));
});

const project = computed(() => {
  return projectStore.project(props.id)
});

const isProjectOwnerOrAdmin = computed(() => {
  return isUserProjectOwner.value || userProfile.value?.roles?.includes(Role.ADMIN)
});

const isUserProjectOwner = computed(() => {
  return project.value && userProfile.value ? project.value?.owner.id == userProfile.value?.id : false;
});


async function inviteUser() {
  if (project.value && userToInvite.value) {
    try {
      mixpanel.track('Invite user to project', { projectId: project.value?.id, userId: userToInvite.value?.id! });
      await projectStore.inviteUserToProject({ projectId: project.value!.id, userId: userToInvite.value!.id! })
      openShareDialog.value = false
    } catch (e) {
      console.error(e)
    }
  }
}

function exportProject(id: number) {
  mixpanel.track('Export project', { id });
  projectStore.exportProject(id);
}

async function deleteProject() {
  if (project.value) {
    try {
      mixpanel.track('Delete project', { id: project.value!.id });
      await projectStore.deleteProject({ id: project.value!.id })
      await router.push('/main/dashboard');
    } catch (e) {
      console.error(e.message);
    }
  }
}

function updateCurrentTab() {
  currentTab.value = route.fullPath.split('/')[4] || null;
}


watch(() => route.fullPath, async () => {
  updateCurrentTab();
})

onMounted(async () => {
  await projectStore.getProject({ id: props.id });
  await mainStore.getCoworkers();
<<<<<<< HEAD
  await projectArtifactsStore.setProjectId(props.id, false);

  if (projectArtifactsStore.datasets.length == 0 && projectArtifactsStore.models.length == 0) {
    console.log('Datasets length', projectArtifactsStore.datasets.length);
    console.log('Models length', projectArtifactsStore.models.length);
    openQuickStart.value = true;
  }
=======
  updateCurrentTab();
>>>>>>> 1235900e
})
</script>

<style scoped>
#container-project-tab {
  padding-top: 4px !important;
}
</style><|MERGE_RESOLUTION|>--- conflicted
+++ resolved
@@ -148,9 +148,7 @@
 const userToInvite = ref<Partial<IUserProfileMinimal>>({});
 const openShareDialog = ref<boolean>(false);
 const openDeleteDialog = ref<boolean>(false);
-<<<<<<< HEAD
 const openQuickStart = ref<boolean>(false);
-=======
 const currentTab = ref<string | null>(null);
 
 const tabsMap = new Map([
@@ -165,7 +163,6 @@
 const currentTabString = computed(() => {
   return currentTab.value ? tabsMap.get(currentTab.value) : null;
 });
->>>>>>> 1235900e
 
 const userProfile = computed(() => {
   return userStore.userProfile;
@@ -232,7 +229,7 @@
 onMounted(async () => {
   await projectStore.getProject({ id: props.id });
   await mainStore.getCoworkers();
-<<<<<<< HEAD
+  updateCurrentTab();
   await projectArtifactsStore.setProjectId(props.id, false);
 
   if (projectArtifactsStore.datasets.length == 0 && projectArtifactsStore.models.length == 0) {
@@ -240,9 +237,6 @@
     console.log('Models length', projectArtifactsStore.models.length);
     openQuickStart.value = true;
   }
-=======
-  updateCurrentTab();
->>>>>>> 1235900e
 })
 </script>
 
