<template>
  <div>
    <v-container class="mt-2 mb-0" v-if="isProjectOwnerOrAdmin">
      <div class="d-flex justify-end align-center">
        <v-btn tile small class="mx-2" href="https://docs.giskard.ai/start/guides/upload-your-model" target="_blank">
          Upload with API
        </v-btn>
        <v-btn text @click="loadDatasets()" color="secondary">Reload
          <v-icon right>refresh</v-icon>
        </v-btn>
      </div>
    </v-container>
    <v-container v-if="files.length > 0">
      <v-expansion-panels>
        <v-row dense no-gutters class="mr-12 ml-2 caption secondary--text text--lighten-3 pb-2">
          <v-col cols="4">Name</v-col>
          <v-col cols="1">Size</v-col>
          <v-col cols="2">Uploaded on</v-col>
          <v-col cols="2">Target</v-col>
          <v-col cols="1">Id</v-col>
          <v-col cols="2">Actions</v-col>
        </v-row>
        <v-expansion-panel v-for="f in files" :key="f.id">
          <v-expansion-panel-header @click="peakDataFile(f.id)" class="py-1 pl-2"
                                    :class="{'file-xl': f.name.indexOf('.xls') > 0, 'file-csv': f.name.indexOf('.csv') > 0}">
            <v-row dense no-gutters align="center">
              <v-col cols="4" class="font-weight-bold">
                <InlineEditText
                    :text="f.name"
                    :can-edit="isProjectOwnerOrAdmin"
                    @save="(name) => renameDataset(f.id, name)">
                </InlineEditText>
              </v-col>
              <v-col cols="1">{{ f.size | fileSize }}</v-col>
              <v-col cols="2">{{ f.createdDate | date }}</v-col>
              <v-col cols="2">{{ f.target }}</v-col>
              <v-col cols="1"> {{ f.id }}</v-col>
              <v-col cols="2">
                <span>
              <v-tooltip bottom dense>
                <template v-slot:activator="{ on, attrs }">
                  <v-btn icon color="info" @click.stop="downloadDataFile(f.id)" v-bind="attrs" v-on="on">
                    <v-icon>download</v-icon>
                  </v-btn>
                  </template>
                <span>Download</span>
              </v-tooltip>
              <DeleteModal
                  v-if="isProjectOwnerOrAdmin"
                  :id="f.id"
                  :file-name="f.name"
                  type="dataset"
                  @submit="deleteDataFile(f.id)"
              />
            </span>
              </v-col>
            </v-row>

          </v-expansion-panel-header>
          <v-expansion-panel-content>
            <v-data-table :headers="filePreviewHeader" :items="filePreviewData"
                          dense :hide-default-footer="true"
                          v-if="filePreviewHeader.length > 0 && filePreviewData.length > 0">
            </v-data-table>
            <div class="caption" v-else>Could not properly load data</div>
          </v-expansion-panel-content>
        </v-expansion-panel>
      </v-expansion-panels>
    </v-container>
    <v-container v-else class="font-weight-light font-italic secondary--text">
      No files uploaded yet.
    </v-container>
  </div>
</template>

<script setup lang="ts">
import {api} from '@/api';
<<<<<<< HEAD
import {performApiActionWithNotif} from '@/api-commons';
// import {commitAddNotification} from '@/store/main/mutations';
import {FileDTO, ProjectDTO} from '@/generated-sources';
import mixpanel from "mixpanel-browser";
import DeleteModal from "@/views/main/project/modals/DeleteModal.vue";
import {useMainStore} from "@/stores/main";
=======
import {commitAddNotification} from '@/store/main/mutations';
import {FileDTO} from '@/generated-sources';
import mixpanel from "mixpanel-browser";
import DeleteModal from '@/views/main/project/modals/DeleteModal.vue';
import {onActivated, ref} from 'vue';
import store from '@/store';
import InlineEditText from '@/components/InlineEditText.vue';
>>>>>>> 986384e1

const GISKARD_INDEX_COLUMN_NAME = '_GISKARD_INDEX_';

const props = withDefaults(defineProps<{
  projectId: number,
  isProjectOwnerOrAdmin: boolean
}>(), {
  isProjectOwnerOrAdmin: false
});

const files = ref<FileDTO[]>([]);
const lastVisitedFileId = ref<number | null>(null);
const filePreviewHeader = ref<{ text: string, value: string, sortable: boolean }[]>([]);
const filePreviewData = ref<any[]>([]);

onActivated(() => loadDatasets());

async function loadDatasets() {
  files.value = await api.getProjectDatasets(props.projectId)
  files.value.sort((a, b) => new Date(a.createdDate) < new Date(b.createdDate) ? 1 : -1);
}

<<<<<<< HEAD
  public async upload_data() {
    mixpanel.track('Upload dataset');
    let project: ProjectDTO = await api.getProject(this.projectId);
    await performApiActionWithNotif(() => api.uploadDataFile(project.key, this.fileData),
        () => {
          this.loadDatasets()
          this.fileData = null;
        })
  }

  public async deleteDataFile(id: number, fileName: string) {
    mixpanel.track('Delete dataset', {id});
    if (await this.$dialog.showAndWait(DeleteModal, {
      width: 600,
      id: id,
      fileName: fileName,
      type: "dataset",
      scrollable: true
    })) {
      let messageDTO = await api.deleteDatasetFile(id);
      useMainStore().addNotification({content: messageDTO.message});
      await this.loadDatasets();
    }
  }
=======
async function deleteDataFile(id: number) {
  mixpanel.track('Delete model', {id});

  let messageDTO = await api.deleteDatasetFile(id);
  commitAddNotification(store, {content: messageDTO.message});
  await loadDatasets();
}
>>>>>>> 986384e1

function downloadDataFile(id: number) {
  mixpanel.track('Download dataset file', {id});
  api.downloadDataFile(id)
}

<<<<<<< HEAD
  public async peakDataFile(id: number) {
    if (this.lastVisitedFileId != id) {
      this.lastVisitedFileId = id; // this is a trick to avoid recalling the api every time one panel is opened/closed
      try {
        const response = await api.peekDataFile(id)
        const headers = Object.keys(response[0])
        this.filePreviewHeader = headers.filter(e => e != GISKARD_INDEX_COLUMN_NAME).map(e => {
          return {text: e.trim(), value: e, sortable: false}
        });
        if (headers.includes(GISKARD_INDEX_COLUMN_NAME)) {
          this.filePreviewHeader = [{
            text: '#',
            value: GISKARD_INDEX_COLUMN_NAME,
            sortable: false
          }].concat(this.filePreviewHeader);
        }
        this.filePreviewData = response
      } catch (error) {
        useMainStore().addNotification({content: error.response.statusText, color: 'error'});
        this.filePreviewHeader = [];
        this.filePreviewData = [];
=======
async function peakDataFile(id: number) {
  if (lastVisitedFileId.value != id) {
    lastVisitedFileId.value = id; // this is a trick to avoid recalling the api every time one panel is opened/closed
    try {
      const response = await api.peekDataFile(id)
      const headers = Object.keys(response[0])
      filePreviewHeader.value = headers.filter(e => e != GISKARD_INDEX_COLUMN_NAME).map(e => {
        return {text: e.trim(), value: e, sortable: false}
      });
      if (headers.includes(GISKARD_INDEX_COLUMN_NAME)) {
        filePreviewHeader.value = [{
          text: '#',
          value: GISKARD_INDEX_COLUMN_NAME,
          sortable: false
        }].concat(filePreviewHeader.value);
>>>>>>> 986384e1
      }
      filePreviewData.value = response
    } catch (error) {
      commitAddNotification(store, {content: error.response.statusText, color: 'error'});
      filePreviewHeader.value = [];
      filePreviewData.value = [];
    }
  }
}

async function renameDataset(id: number, name: string) {
  mixpanel.track('Update dataset name', {id});
  const savedDataset = await api.editDatasetName(id, name);
  const idx = files.value.findIndex(f => f.id === id);
  files.value[idx] = savedDataset;
  files.value = [...files.value];
}
</script>

<style lang="scss" scoped>
::v-deep .v-data-table__wrapper .v-data-table-header [role='columnheader'] {
  user-select: auto;
}

.file-xl {
  border-left: 4px solid #4CAF50
}

.file-csv {
  border-left: 4px solid #03A9F4
}

div.v-input {
  width: 400px;
}
</style><|MERGE_RESOLUTION|>--- conflicted
+++ resolved
@@ -75,14 +75,6 @@
 
 <script setup lang="ts">
 import {api} from '@/api';
-<<<<<<< HEAD
-import {performApiActionWithNotif} from '@/api-commons';
-// import {commitAddNotification} from '@/store/main/mutations';
-import {FileDTO, ProjectDTO} from '@/generated-sources';
-import mixpanel from "mixpanel-browser";
-import DeleteModal from "@/views/main/project/modals/DeleteModal.vue";
-import {useMainStore} from "@/stores/main";
-=======
 import {commitAddNotification} from '@/store/main/mutations';
 import {FileDTO} from '@/generated-sources';
 import mixpanel from "mixpanel-browser";
@@ -90,7 +82,6 @@
 import {onActivated, ref} from 'vue';
 import store from '@/store';
 import InlineEditText from '@/components/InlineEditText.vue';
->>>>>>> 986384e1
 
 const GISKARD_INDEX_COLUMN_NAME = '_GISKARD_INDEX_';
 
@@ -113,69 +104,19 @@
   files.value.sort((a, b) => new Date(a.createdDate) < new Date(b.createdDate) ? 1 : -1);
 }
 
-<<<<<<< HEAD
-  public async upload_data() {
-    mixpanel.track('Upload dataset');
-    let project: ProjectDTO = await api.getProject(this.projectId);
-    await performApiActionWithNotif(() => api.uploadDataFile(project.key, this.fileData),
-        () => {
-          this.loadDatasets()
-          this.fileData = null;
-        })
-  }
-
-  public async deleteDataFile(id: number, fileName: string) {
-    mixpanel.track('Delete dataset', {id});
-    if (await this.$dialog.showAndWait(DeleteModal, {
-      width: 600,
-      id: id,
-      fileName: fileName,
-      type: "dataset",
-      scrollable: true
-    })) {
-      let messageDTO = await api.deleteDatasetFile(id);
-      useMainStore().addNotification({content: messageDTO.message});
-      await this.loadDatasets();
-    }
-  }
-=======
 async function deleteDataFile(id: number) {
   mixpanel.track('Delete model', {id});
 
   let messageDTO = await api.deleteDatasetFile(id);
-  commitAddNotification(store, {content: messageDTO.message});
+  useMainStore().addNotification({content: messageDTO.message});
   await loadDatasets();
 }
->>>>>>> 986384e1
 
 function downloadDataFile(id: number) {
   mixpanel.track('Download dataset file', {id});
   api.downloadDataFile(id)
 }
 
-<<<<<<< HEAD
-  public async peakDataFile(id: number) {
-    if (this.lastVisitedFileId != id) {
-      this.lastVisitedFileId = id; // this is a trick to avoid recalling the api every time one panel is opened/closed
-      try {
-        const response = await api.peekDataFile(id)
-        const headers = Object.keys(response[0])
-        this.filePreviewHeader = headers.filter(e => e != GISKARD_INDEX_COLUMN_NAME).map(e => {
-          return {text: e.trim(), value: e, sortable: false}
-        });
-        if (headers.includes(GISKARD_INDEX_COLUMN_NAME)) {
-          this.filePreviewHeader = [{
-            text: '#',
-            value: GISKARD_INDEX_COLUMN_NAME,
-            sortable: false
-          }].concat(this.filePreviewHeader);
-        }
-        this.filePreviewData = response
-      } catch (error) {
-        useMainStore().addNotification({content: error.response.statusText, color: 'error'});
-        this.filePreviewHeader = [];
-        this.filePreviewData = [];
-=======
 async function peakDataFile(id: number) {
   if (lastVisitedFileId.value != id) {
     lastVisitedFileId.value = id; // this is a trick to avoid recalling the api every time one panel is opened/closed
@@ -191,11 +132,10 @@
           value: GISKARD_INDEX_COLUMN_NAME,
           sortable: false
         }].concat(filePreviewHeader.value);
->>>>>>> 986384e1
       }
       filePreviewData.value = response
     } catch (error) {
-      commitAddNotification(store, {content: error.response.statusText, color: 'error'});
+      useMainStore().addNotification({content: error.response.statusText, color: 'error'});
       filePreviewHeader.value = [];
       filePreviewData.value = [];
     }
