<template>
  <div class="vertical-container">
    <v-checkbox v-model="showDebugDatasets" label="Show debug datasets"></v-checkbox>
    <div class="d-flex mb-6">
      <v-spacer></v-spacer>
      <div class="mr-2">
        <v-btn v-if="projectArtifactsStore.datasets.length > 0" class="ml-2" href="https://docs.giskard.ai/en/latest/guides/wrap_dataset/index.html" target="_blank" rel="noopener">
          add a dataset
          <v-icon right>mdi-open-in-new</v-icon>
        </v-btn>
      </div>
    </div>
    <LoadingFullscreen v-if="isLoading" name="datasets"/>
    <v-container v-if="projectArtifactsStore.datasets.length > 0 && !isLoading" fluid class="vc">
      <v-expansion-panels flat>
        <v-row dense no-gutters class="mr-6 ml-3 caption secondary--text text--lighten-3 pb-2">
          <v-col cols="4" class="col-container">Name</v-col>
          <v-col cols="1" class="col-container">Size</v-col>
          <v-col cols="2" class="col-container">Uploaded on</v-col>
          <v-col cols="2" class="col-container">Target</v-col>
          <v-col cols="1" class="col-container">Id</v-col>
          <v-col cols="2" class="col-container">Actions</v-col>
        </v-row>
        <v-expansion-panel v-for="f in datasets" :key="f.id">
          <v-expansion-panel-header @click="peakDataFile(f.id)" class="grey lighten-5 py-1 pl-2">
            <v-row class="px-2 py-1 align-center">
              <v-col cols="4" class="font-weight-bold" :title="f.name ? f.name : f.id">
                <InlineEditText :text="f.name ? f.name : 'Unnamed dataset'" :can-edit="isProjectOwnerOrAdmin"
                                @save="(name) => renameDataset(f.id, name)">
                </InlineEditText>
              </v-col>
              <v-col cols="1" class="col-container" :title="f.originalSizeBytes | fileSize">
                {{ f.originalSizeBytes | fileSize }}
              </v-col>
              <v-col cols="2" class="col-container" :title="f.createdDate | date">{{ f.createdDate | date }}</v-col>
              <v-col cols="2" class="col-container" :title="f.target">{{ f.target }}</v-col>
              <v-col cols="1" class="col-container" :title="f.id"> {{ f.id }}</v-col>
              <v-col cols="2">
                <span>
                  <v-tooltip bottom dense>
                    <template v-slot:activator="{ on, attrs }">
                      <v-btn icon @click.stop="downloadDataFile(f.id)" v-bind="attrs" v-on="on">
                        <v-icon>download</v-icon>
                      </v-btn>
                    </template>
                    <span>Download</span>
                  </v-tooltip>
                  <DeleteModal v-if="isProjectOwnerOrAdmin" :id="f.id" :file-name="f.name" type="dataset"
                               @submit="deleteDataFile(f.id)"/>
                </span>
              </v-col>
            </v-row>
          </v-expansion-panel-header>
          <v-divider></v-divider>
          <v-expansion-panel-content class="expansion-panel-content">
            <v-data-table :headers="filePreviewHeader" :items="filePreviewData" dense :hide-default-footer="true"
                          v-if="filePreviewHeader.length > 0 && filePreviewData.length > 0">
            </v-data-table>
            <div class="caption" v-else>Could not properly load data</div>
          </v-expansion-panel-content>
        </v-expansion-panel>
        <div class="d-flex justify-center mt-6">
          <v-btn small @click="reloadDatasets" plain>
            <span class="caption">Refresh</span>
            <v-icon size="small" class="ml-1">refresh</v-icon>
          </v-btn>
        </div>
      </v-expansion-panels>
    </v-container>
<<<<<<< HEAD
    <v-container
        v-else-if="apiAccessToken && apiAccessToken.id_token && !isLoading">
      <p class="font-weight-medium secondary--text">There are no datasets in this project yet. Follow the code snippet
        below to upload a dataset 👇</p>
      <CodeSnippet :code-content="codeContent" :language="'python'"></CodeSnippet>
      <p class="mt-4 font-weight-medium secondary--text">Check out the <a
          href="https://docs.giskard.ai/en/latest/guides/wrap_dataset/index.html"
          target="_blank" rel="noopener">full documentation</a> for more information.</p>
=======
    <v-container v-else-if="!isLoading">
      <v-alert class='text-center'>
        <p class='headline font-weight-medium grey--text text--darken-2'>There are no datasets in this project yet. <br>Click the button below to learn how to upload a dataset.</p>
      </v-alert>
      <div class="d-flex justify-center">
        <v-btn href="https://docs.giskard.ai/en/latest/guides/wrap_dataset/index.html" target="_blank" rel="noopener">
          add a new dataset
          <v-icon right>mdi-open-in-new</v-icon>
        </v-btn>
      </div>
      <div class="d-flex justify-center mb-6">
        <img src="@/assets/logo_datasets.png" class="datasets-logo" title="Datasets tab logo" alt="A turtle typing too fast on a laptop">
      </div>
      <div class="d-flex justify-center mt-6">
        <v-btn small @click="reloadDatasets" plain>
          <span class="caption">Refresh</span>
          <v-icon size="small" class="ml-1">refresh</v-icon>
        </v-btn>
      </div>
>>>>>>> fad00702
    </v-container>
  </div>
</template>

<script setup lang="ts">
<<<<<<< HEAD
import {apiURL} from "@/env";
import {api} from "@/api";
import {Role} from "@/enums";
import {$vfm} from 'vue-final-modal';
import mixpanel from "mixpanel-browser";
import DeleteModal from "@/views/main/project/modals/DeleteModal.vue";
import {computed, onBeforeMount, onMounted, ref} from "vue";
import InlineEditText from "@/components/InlineEditText.vue";
import {useUserStore} from "@/stores/user";
import {useProjectStore} from "@/stores/project";
import {useMainStore} from "@/stores/main";
import {useProjectArtifactsStore} from "@/stores/project-artifacts";
import CodeSnippet from '@/components/CodeSnippet.vue';
import {JWTToken} from "@/generated-sources";
import {TYPE} from "vue-toastification";
import UploadArtifactModal from "./modals/UploadArtifactModal.vue";
=======
import { api } from "@/api";
import { Role } from "@/enums";
import mixpanel from "mixpanel-browser";
import DeleteModal from "@/views/main/project/modals/DeleteModal.vue";
import { computed, onBeforeMount, ref } from "vue";
import InlineEditText from "@/components/InlineEditText.vue";
import { useUserStore } from "@/stores/user";
import { useProjectStore } from "@/stores/project";
import { useMainStore } from "@/stores/main";
import { useProjectArtifactsStore } from "@/stores/project-artifacts";
import { TYPE } from "vue-toastification";
>>>>>>> fad00702
import LoadingFullscreen from "@/components/LoadingFullscreen.vue";

const userStore = useUserStore();
const projectStore = useProjectStore();
const projectArtifactsStore = useProjectArtifactsStore();

const GISKARD_INDEX_COLUMN_NAME = '_GISKARD_INDEX_';

interface Props {
  projectId: number,
}

const props = defineProps<Props>();

const isLoading = ref<boolean>(false);
const lastVisitedFileId = ref<string | null>(null);
const filePreviewHeader = ref<{ text: string, value: string, sortable: boolean }[]>([]);
const filePreviewData = ref<any[]>([]);
<<<<<<< HEAD
const apiAccessToken = ref<JWTToken | null>(null);

const codeContent = computed(() =>
    `import giskard

# for demo purposes only 🛳️. Replace with your dataframe creation
_, df = giskard.demo.titanic()

# Create a Giskard client
token = "${apiAccessToken.value?.id_token}"
client = giskard.GiskardClient(
    url="${apiURL}",  # URL of your Giskard instance
    token=token
)

# Wrap your Pandas Dataframe with Giskard dataset 🎁
giskard_dataset = giskard.Dataset(df,
                                  target="Survived",
                                  name="Titanic dataset")

# Upload to the current project ✉️
giskard_dataset.upload(client, "${project.value!.key}")
`
)
=======
>>>>>>> fad00702

const project = computed(() => {
  return projectStore.project(props.projectId)
});

const userProfile = computed(() => {
  return userStore.userProfile;
});

const isProjectOwnerOrAdmin = computed(() => {
  return isUserProjectOwner.value || userProfile.value?.roles?.includes(Role.ADMIN)
});

const isUserProjectOwner = computed(() => {
  return project.value && userProfile.value ? project.value?.owner.id == userProfile.value?.id : false;
});

<<<<<<< HEAD
function openUploadDialog() {
  $vfm.show({
    component: UploadArtifactModal,
    bind: {
      title: 'Upload a dataset',
      codeContent: codeContent.value,
    },
  });
}

const showDebugDatasets = ref<boolean>(false);

=======
>>>>>>> fad00702
async function deleteDataFile(id: string) {
  mixpanel.track('Delete dataset', {id});

  let messageDTO = await api.deleteDatasetFile(id);
  useMainStore().addNotification({content: messageDTO.message});
  await projectArtifactsStore.loadDatasets();
}

const datasets = computed(() => {
  if (showDebugDatasets.value) {
    return projectArtifactsStore.datasets;
  } else {
    return projectArtifactsStore.datasets.filter(e => (e.name == null || !e.name.startsWith('Debug: ')))
  }
});

function downloadDataFile(id: string) {
  mixpanel.track('Download dataset file', {id});
  api.downloadDataFile(id)
}

async function peakDataFile(id: string) {
  if (lastVisitedFileId.value != id) {
    lastVisitedFileId.value = id; // this is a trick to avoid recalling the api every time one panel is opened/closed
    try {
      const response = await api.peekDataFile(id)
      const headers = Object.keys(response.content[0])
      filePreviewHeader.value = headers.filter(e => e != GISKARD_INDEX_COLUMN_NAME).map(e => {
        return {text: e.trim(), value: e, sortable: false}
      });
      if (headers.includes(GISKARD_INDEX_COLUMN_NAME)) {
        filePreviewHeader.value = [{
          text: '#',
          value: GISKARD_INDEX_COLUMN_NAME,
          sortable: false
        }].concat(filePreviewHeader.value);
      }
      filePreviewData.value = response.content
    } catch (error) {
      useMainStore().addNotification({content: error.response.statusText, color: TYPE.ERROR});
      filePreviewHeader.value = [];
      filePreviewData.value = [];
    }
  }
}

async function renameDataset(id: string, name: string) {
  mixpanel.track('Update dataset name', {id});
  const savedDataset = await api.editDatasetName(id, name);
  projectArtifactsStore.updateDataset(savedDataset);
}

async function reloadDatasets() {
  isLoading.value = true;
  try {
    await projectArtifactsStore.loadDatasets();
  } finally {
    isLoading.value = false;
  }
}

onBeforeMount(async () => {
  await projectArtifactsStore.setProjectId(props.projectId, false);
});
</script>

<style lang="scss" scoped>
::v-deep .v-data-table__wrapper .v-data-table-header [role='columnheader'] {
  user-select: auto;
}

.file-xl {
  border-left: 4px solid #4CAF50
}

.file-csv {
  border-left: 4px solid #03A9F4
}

div.v-input {
  width: 400px;
}

.col-container {
  white-space: nowrap;
  overflow: hidden;
  text-overflow: ellipsis;
}

.expansion-panel-content::v-deep .v-expansion-panel-content__wrap {
  padding: 0 0 16px !important;
}

.datasets-logo {
  height: max(50vh, 150px);
  margin-top: 2rem;
}
</style><|MERGE_RESOLUTION|>--- conflicted
+++ resolved
@@ -67,16 +67,6 @@
         </div>
       </v-expansion-panels>
     </v-container>
-<<<<<<< HEAD
-    <v-container
-        v-else-if="apiAccessToken && apiAccessToken.id_token && !isLoading">
-      <p class="font-weight-medium secondary--text">There are no datasets in this project yet. Follow the code snippet
-        below to upload a dataset 👇</p>
-      <CodeSnippet :code-content="codeContent" :language="'python'"></CodeSnippet>
-      <p class="mt-4 font-weight-medium secondary--text">Check out the <a
-          href="https://docs.giskard.ai/en/latest/guides/wrap_dataset/index.html"
-          target="_blank" rel="noopener">full documentation</a> for more information.</p>
-=======
     <v-container v-else-if="!isLoading">
       <v-alert class='text-center'>
         <p class='headline font-weight-medium grey--text text--darken-2'>There are no datasets in this project yet. <br>Click the button below to learn how to upload a dataset.</p>
@@ -96,30 +86,11 @@
           <v-icon size="small" class="ml-1">refresh</v-icon>
         </v-btn>
       </div>
->>>>>>> fad00702
     </v-container>
   </div>
 </template>
 
 <script setup lang="ts">
-<<<<<<< HEAD
-import {apiURL} from "@/env";
-import {api} from "@/api";
-import {Role} from "@/enums";
-import {$vfm} from 'vue-final-modal';
-import mixpanel from "mixpanel-browser";
-import DeleteModal from "@/views/main/project/modals/DeleteModal.vue";
-import {computed, onBeforeMount, onMounted, ref} from "vue";
-import InlineEditText from "@/components/InlineEditText.vue";
-import {useUserStore} from "@/stores/user";
-import {useProjectStore} from "@/stores/project";
-import {useMainStore} from "@/stores/main";
-import {useProjectArtifactsStore} from "@/stores/project-artifacts";
-import CodeSnippet from '@/components/CodeSnippet.vue';
-import {JWTToken} from "@/generated-sources";
-import {TYPE} from "vue-toastification";
-import UploadArtifactModal from "./modals/UploadArtifactModal.vue";
-=======
 import { api } from "@/api";
 import { Role } from "@/enums";
 import mixpanel from "mixpanel-browser";
@@ -131,7 +102,6 @@
 import { useMainStore } from "@/stores/main";
 import { useProjectArtifactsStore } from "@/stores/project-artifacts";
 import { TYPE } from "vue-toastification";
->>>>>>> fad00702
 import LoadingFullscreen from "@/components/LoadingFullscreen.vue";
 
 const userStore = useUserStore();
@@ -150,33 +120,6 @@
 const lastVisitedFileId = ref<string | null>(null);
 const filePreviewHeader = ref<{ text: string, value: string, sortable: boolean }[]>([]);
 const filePreviewData = ref<any[]>([]);
-<<<<<<< HEAD
-const apiAccessToken = ref<JWTToken | null>(null);
-
-const codeContent = computed(() =>
-    `import giskard
-
-# for demo purposes only 🛳️. Replace with your dataframe creation
-_, df = giskard.demo.titanic()
-
-# Create a Giskard client
-token = "${apiAccessToken.value?.id_token}"
-client = giskard.GiskardClient(
-    url="${apiURL}",  # URL of your Giskard instance
-    token=token
-)
-
-# Wrap your Pandas Dataframe with Giskard dataset 🎁
-giskard_dataset = giskard.Dataset(df,
-                                  target="Survived",
-                                  name="Titanic dataset")
-
-# Upload to the current project ✉️
-giskard_dataset.upload(client, "${project.value!.key}")
-`
-)
-=======
->>>>>>> fad00702
 
 const project = computed(() => {
   return projectStore.project(props.projectId)
@@ -194,21 +137,6 @@
   return project.value && userProfile.value ? project.value?.owner.id == userProfile.value?.id : false;
 });
 
-<<<<<<< HEAD
-function openUploadDialog() {
-  $vfm.show({
-    component: UploadArtifactModal,
-    bind: {
-      title: 'Upload a dataset',
-      codeContent: codeContent.value,
-    },
-  });
-}
-
-const showDebugDatasets = ref<boolean>(false);
-
-=======
->>>>>>> fad00702
 async function deleteDataFile(id: string) {
   mixpanel.track('Delete dataset', {id});
 
