--- conflicted
+++ resolved
@@ -1,10 +1,6 @@
 <template>
   <div class="vertical-container">
-<<<<<<< HEAD
-    <v-container v-if="projectArtifactsStore.getDatasets.length > 0" fluid class="vc">
-=======
     <v-container v-if="projectArtifactsStore.datasets.length > 0" fluid class="vc">
->>>>>>> bd796630
       <v-expansion-panels flat>
         <v-row dense no-gutters class="mr-6 ml-3 caption secondary--text text--lighten-3 pb-2">
           <v-col cols="4">Name</v-col>
@@ -14,11 +10,7 @@
           <v-col cols="1">Id</v-col>
           <v-col cols="2">Actions</v-col>
         </v-row>
-<<<<<<< HEAD
-        <v-expansion-panel v-for="f in projectArtifactsStore.getDatasets" :key="f.id">
-=======
         <v-expansion-panel v-for="f in projectArtifactsStore.datasets" :key="f.id">
->>>>>>> bd796630
           <v-expansion-panel-header @click="peakDataFile(f.id)" class="grey lighten-5 py-1 pl-2">
             <v-row class="px-2 py-1 align-center">
               <v-col cols="4" class="font-weight-bold">
