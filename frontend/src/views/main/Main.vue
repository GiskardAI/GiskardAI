--- conflicted
+++ resolved
@@ -125,26 +125,15 @@
 </template>
 
 <script lang="ts" setup>
-<<<<<<< HEAD
 import { useUserStore } from '@/stores/user';
 import { useMainStore } from '@/stores/main';
 import { useProjectStore } from '@/stores/project';
 import { useDebuggingSessionsStore } from '@/stores/debugging-sessions';
 import { useTestSuitesStore } from '@/stores/test-suites';
-import { computed, ref, watch } from 'vue';
+import { computed, onMounted, onUnmounted, ref, watch } from 'vue';
 import { useRoute } from 'vue-router/composables';
 import moment from 'moment/moment';
-=======
-import { useUserStore } from "@/stores/user";
-import { useMainStore } from "@/stores/main";
-import { useProjectStore } from "@/stores/project";
-import { useDebuggingSessionsStore } from "@/stores/debugging-sessions";
-import { useTestSuitesStore } from "@/stores/test-suites";
-import { computed, onMounted, onUnmounted, ref, watch } from "vue";
-import { useRoute } from 'vue-router/composables';
-import moment from "moment/moment";
-import { state, client } from "@/socket";
->>>>>>> d9a713a9
+import { state, client } from '@/socket';
 
 const route = useRoute();
 const mainStore = useMainStore();
