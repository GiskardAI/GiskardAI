--- conflicted
+++ resolved
@@ -1,5 +1,4 @@
 <template>
-<<<<<<< HEAD
   <div>
     <v-container>
       <v-row v-if="appSettings">
@@ -80,15 +79,15 @@
             <v-card-title class="font-weight-light secondary--text d-flex">
               <span>ML Worker</span>
               <v-spacer/>
-              <v-tabs class="worker-tabs">
-                <v-tab @change="externalWorkerSelected=true" :disabled="mlWorkerSettingsLoading" class="worker-tab">
+            <v-tabs class="worker-tabs" v-model="selectedWorkerTab">
+              <v-tab :disabled="mlWorkerSettingsLoading" class="worker-tab">
                   <span>external</span>
                   <v-icon v-show="!mlWorkerSettingsLoading" size="10"
                           :color="isWorkerAvailable(false) ? 'green': 'red'">mdi-circle
                   </v-icon>
                   <v-progress-circular size="20" indeterminate v-show="mlWorkerSettingsLoading"/>
                 </v-tab>
-                <v-tab @change="externalWorkerSelected=false" :disabled="mlWorkerSettingsLoading" class="worker-tab">
+              <v-tab :disabled="mlWorkerSettingsLoading" class="worker-tab">
                   <span>internal</span>
                   <v-icon v-show="!mlWorkerSettingsLoading" size="10" :color="isWorkerAvailable(true) ? 'green': 'red'">
                     mdi-circle
@@ -194,197 +193,6 @@
                       giskard worker start -h
                       <v-tooltip right>
                         <template v-slot:activator="{ on, attrs }">
-=======
-  <v-container>
-    <v-row v-if="appSettings">
-      <v-col cols="6">
-        <v-card height="100%">
-          <v-card-title class="font-weight-light secondary--text">
-            Application
-          </v-card-title>
-          <v-card-text>
-            <v-simple-table>
-              <table class="w100">
-                <tr>
-                  <td>Instance</td>
-                  <td>{{ appSettings.generalSettings.instanceId }}</td>
-                </tr>
-                <tr>
-                  <td>Version</td>
-                  <td>{{ appSettings.version }}</td>
-                </tr>
-                <tr>
-                  <td>Plan</td>
-                  <td>{{ appSettings.planName }}</td>
-                </tr>
-                <tr>
-                  <td colspan="2">
-                    <v-divider class="divider"/>
-                  </td>
-                </tr>
-                <tr>
-                  <td>Last commit</td>
-                  <td>{{ appSettings.buildCommitId }}</td>
-                </tr>
-                <tr>
-                  <td>Last commit date</td>
-                  <td>{{ appSettings.buildCommitTime | date }}</td>
-                </tr>
-                <tr>
-                  <td>Build branch</td>
-                  <td>{{ appSettings.buildBranch }}</td>
-                </tr>
-              </table>
-            </v-simple-table>
-          </v-card-text>
-        </v-card>
-      </v-col>
-      <v-col>
-        <v-card height="100%">
-          <v-card-title class="font-weight-light secondary--text">
-            <span>Usage reporting</span>
-            <v-spacer/>
-            <v-switch
-                v-model="appSettings.generalSettings.isAnalyticsEnabled"
-                @change="saveGeneralSettings(appSettings.generalSettings)"
-            ></v-switch>
-          </v-card-title>
-          <v-card-text>
-            <div class="mb-2">
-              <p>Giskard can send usage reports.</p>
-              <p>The raw user data is never sent, only metadata. This information helps us improve the product and fix
-                bugs sooner. 🐞</p>
-            </div>
-          </v-card-text>
-        </v-card>
-      </v-col>
-    </v-row>
-    <v-row v-if="!mainStore.authAvailable">
-      <v-col>
-        <ApiTokenCard/>
-      </v-col>
-    </v-row>
-    <v-row>
-      <v-col>
-        <v-card height="100%">
-          <v-card-title class="font-weight-light secondary--text d-flex">
-            <span>ML Worker</span>
-            <v-spacer/>
-            <v-tabs class="worker-tabs" v-model="selectedWorkerTab">
-              <v-tab :disabled="mlWorkerSettingsLoading" class="worker-tab">
-                <span>external</span>
-                <v-icon v-show="!mlWorkerSettingsLoading" size="10"
-                        :color="isWorkerAvailable(false) ? 'green': 'red'">mdi-circle
-                </v-icon>
-                <v-progress-circular size="20" indeterminate v-show="mlWorkerSettingsLoading"/>
-              </v-tab>
-              <v-tab :disabled="mlWorkerSettingsLoading" class="worker-tab">
-                <span>internal</span>
-                <v-icon v-show="!mlWorkerSettingsLoading" size="10" :color="isWorkerAvailable(true) ? 'green': 'red'">
-                  mdi-circle
-                </v-icon>
-                <v-progress-circular size="20" indeterminate v-show="mlWorkerSettingsLoading"/>
-              </v-tab>
-            </v-tabs>
-            <v-btn icon @click="initMLWorkerInfo">
-              <v-icon>refresh</v-icon>
-            </v-btn>
-          </v-card-title>
-          <v-card-text>
-            <v-alert
-                v-show="!externalWorkerSelected"
-                color="primary"
-                border="left"
-                outlined
-                colored-border
-                icon="warning"
-            >Internal ML Worker is only used in demo projects. For other projects use an <span
-                class="font-weight-bold">External ML Worker</span>.
-            </v-alert>
-            <v-simple-table v-if="currentWorker">
-              <table class="w100">
-                <tr>
-                  <th style="width: 30%"></th>
-                </tr>
-                <tr>
-                  <td>Python version</td>
-                  <td class="text-h6">{{ currentWorker.interpreterVersion }}</td>
-                </tr>
-                <tr>
-                  <td>Python path</td>
-                  <td>{{ currentWorker.interpreter }}</td>
-                <tr>
-                <tr>
-                  <td>Giskard client version</td>
-                  <td>{{ currentWorker.giskardClientVersion }}</td>
-                <tr>
-                  <td>Host</td>
-                  <td>{{ currentWorker.platform.node }}</td>
-                </tr>
-                <tr>
-                  <td>Process id</td>
-                  <td>{{ currentWorker.pid }}</td>
-                </tr>
-                <tr>
-                  <td>Process start time</td>
-                  <td>{{ epochToDate(currentWorker.processStartTime) }}</td>
-                </tr>
-                <tr>
-                  <td>Internal ML Worker port</td>
-                  <td>{{ currentWorker.internalGrpcPort }}</td>
-                </tr>
-                <tr>
-                  <td>Architecture</td>
-                  <td>{{ currentWorker.platform.machine }}</td>
-                </tr>
-                <tr>
-                  <td>Installed packages</td>
-                  <td class="overflow-hidden">
-                    <v-text-field
-                        class="pt-5"
-                        dense
-                        v-model="installedPackagesSearch"
-                        append-icon="mdi-magnify"
-                        label="Search"
-                        single-line
-                        hide-details
-                        clearable
-                    ></v-text-field>
-                    <v-data-table
-                        dense
-                        :sort-by="['name']"
-                        :headers="installedPackagesHeaders"
-                        :items="installedPackagesData"
-                        :search="installedPackagesSearch"
-                    ></v-data-table>
-                  </td>
-                </tr>
-              </table>
-            </v-simple-table>
-            <v-card-text v-else class="pa-0">
-              <span v-show="mlWorkerSettingsLoading">Loading information</span>
-              <v-container v-show="!mlWorkerSettingsLoading" class="pa-0">
-                <div v-show="!externalWorkerSelected">
-                  <p>Not available. Check that internal ML Worker is running or start it with</p>
-                  <p><code class="text-body-1">docker-compose up -d ml-worker</code></p>
-                </div>
-                <div v-show="externalWorkerSelected">
-                  <v-alert
-                      color="warning"
-                      border="left"
-                      outlined
-                      colored-border
-                      icon="info"
-                  >No external ML Worker is connected
-                  </v-alert>
-                  <p>To connect a worker, install giskard library in any code environment of your choice with</p>
-                  <p><code class="text-body-1">pip install giskard</code></p>
-                  <p>then run</p>
-                  <code class="text-body-1">
-                    giskard worker start -h
-                    <v-tooltip right>
-                      <template v-slot:activator="{ on, attrs }">
->>>>>>> ea932a8f
                           <span v-bind="attrs"
                                 v-on="on" class="giskard-address">{{ giskardAddress }}</span>
                         </template>
