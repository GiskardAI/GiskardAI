import axios, {AxiosError} from 'axios';
import {apiURL} from '@/env';
import {getLocalToken, removeLocalToken} from '@/utils';
import Vue from "vue";

import {
    AdminUserDTO,
    AppConfigDTO,
    CreateFeedbackDTO,
    CreateFeedbackReplyDTO,
    DatasetDTO,
    ExplainResponseDTO,
    ExplainTextResponseDTO,
    FeatureMetadataDTO,
    FeedbackDTO,
    FeedbackMinimalDTO,
    GeneralSettings,
    InspectionCreateDTO,
    InspectionDTO,
    JobDTO,
    JWTToken,
    ManagedUserVM,
    MessageDTO,
    MLWorkerInfoDTO,
    ModelDTO,
    PasswordResetRequest,
    PredictionDTO,
    PredictionInputDTO,
    PrepareDeleteDTO,
    PrepareImportProjectDTO,
    ProjectDTO,
    ProjectPostDTO,
    RoleDTO,
    SliceDTO,
    TestCatalogDTO,
    TestDTO,
    TestExecutionResultDTO,
    TestSuiteCreateDTO,
    TestSuiteDTO,
    TestSuiteExecutionDTO,
    TestSuiteNewDTO,
    TestTemplatesResponse,
    TokenAndPasswordVM,
    UpdateMeDTO,
    UpdateTestSuiteDTO,
    UserDTO
} from './generated-sources';
import {PostImportProjectDTO} from './generated-sources/ai/giskard/web/dto/post-import-project-dto';
import {TYPE} from "vue-toastification";
import ErrorToast from "@/views/main/utils/ErrorToast.vue";
import router from "@/router";
import mixpanel from "mixpanel-browser";
import {useUserStore} from "@/stores/user";
import AdminUserDTOWithPassword = AdminUserDTO.AdminUserDTOWithPassword;

function jwtRequestInterceptor(config) {
    // Do something before request is sent
    let jwtToken = getLocalToken();
    if (jwtToken && config && config.headers) {
        config.headers.Authorization = `Bearer ${jwtToken}`;
    }
    return config;
}

function authHeaders(token: string | null) {
    return {
        headers: {
            Authorization: `Bearer ${token}`
        }
    };
}

const API_V2_ROOT = `${apiURL}/api/v2`;

const axiosProject = axios.create({
    baseURL: `${API_V2_ROOT}/project`
});
const apiV2 = axios.create({
    baseURL: API_V2_ROOT
});

function unpackInterceptor(response) {
    return response.data;
}

function trackError(error) {
    try {
        mixpanel.track('API error', {
            'code': error.code,
            'message': error.message,
            'detail': error.response.data.detail,
            'httpCode': error.response.code,
            'method': error.config.method,
            'url': error.config.url,
            'data': error.response.data
        });
    } catch (e) {
        console.error("Failed to track API Error", e)
    }
}

function replacePlaceholders(detail: string) {
    return detail.replaceAll("GISKARD_ADDRESS", window.location.hostname);
}

async function errorInterceptor(error) {
    if (error.code !== AxiosError.ERR_CANCELED) {
        trackError(error);
    }

    if (error.response) {
        if (error.response.status === 401) {
            const userStore = useUserStore();
            removeLocalToken();
            userStore.token = '';
            userStore.isLoggedIn = false;
            if (router.currentRoute.path !== '/auth/login') {
                await router.push('/auth/login');
            }
        } else {
            let title: string;
            let detail: string;
            let stack: string | undefined = undefined;
            if (error.response.status === 502) {
                title = error.response.statusText;
                detail = "Error while connecting to Giskard server, check that it's running";
            } else {
                title = error.response.data.title || error.message;
                detail = error.response.data.detail || error.request.responseURL;
                stack = error.response.data.stack;
            }

            detail = replacePlaceholders(detail);

            Vue.$toast(
                {
                    component: ErrorToast,
                    props: {
                        title: title || 'Error',
                        detail: detail,
                        stack: stack
                    }
                },
                {
                    toastClassName: "error-toast",
                    type: TYPE.ERROR,
                });
        }
    }
    return Promise.reject(error);
}


apiV2.interceptors.response.use(unpackInterceptor, errorInterceptor);
apiV2.interceptors.request.use(jwtRequestInterceptor);

axios.interceptors.request.use(jwtRequestInterceptor);

// this is to automatically parse responses from the projects API, be it array or single objects
axiosProject.interceptors.response.use(resp => {
    if (Array.isArray(resp.data)) {
        resp.data.forEach(p => p.created_on = new Date(p.created_on));
    } else if (resp.data.hasOwnProperty('created_on')) {
        resp.data.created_on = new Date(resp.data.created_on);
    }
    return resp;
});
axiosProject.interceptors.response.use(unpackInterceptor, errorInterceptor);
axiosProject.interceptors.request.use(jwtRequestInterceptor);


function downloadURL(urlString) {
    let url = new URL(urlString, window.location.origin);
    let token = getLocalToken();
    if (token) {
        url.searchParams.append('token', token);
    }
    let hiddenIFrameID = '_hidden_download_frame_',
        iframe: HTMLIFrameElement = <HTMLIFrameElement>document.getElementById(hiddenIFrameID);
    if (iframe == null) {
        iframe = document.createElement('iframe');
        iframe.id = hiddenIFrameID;
        iframe.style.display = 'none';
        document.body.appendChild(iframe);
    }
    iframe.src = url.toString();
}


export const api = {
    async logInGetToken(username: string, password: string) {
        return apiV2.post<unknown, JWTToken>(`/authenticate`, {username, password});
    },
    async getFeatureFlags() {
        return apiV2.get<unknown, unknown>(`/settings/featureFlags`);
    },
    async getUserAndAppSettings() {
        return apiV2.get<unknown, AppConfigDTO>(`/settings`);
    },
    async getMLWorkerSettings() {
        return apiV2.get<unknown, MLWorkerInfoDTO[]>(`/settings/ml-worker-info`);
    },
    async getRunningWorkerJobs() {
        return apiV2.get<unknown, JobDTO[]>(`/jobs/running`);
    },
    async trackJob(jobUuid: string) {
        return apiV2.get<unknown, JobDTO>(`/jobs/${jobUuid}`);
    },
    async saveGeneralSettings(settings: GeneralSettings) {
        return apiV2.post<unknown, GeneralSettings>(`/settings`, settings);
    },
    async updateMe(data: UpdateMeDTO) {
        return apiV2.put<unknown, AdminUserDTO>(`/account`, data);
    },
    async getUsers() {
        return apiV2.get<unknown, AdminUserDTO[]>(`/admin/users`);
    },
    async getRoles() {
        return apiV2.get<unknown, RoleDTO[]>(`/roles`);
    },
    async updateUser(data: Partial<AdminUserDTOWithPassword>) {
        return apiV2.put<unknown, AdminUserDTO.AdminUserDTOWithPassword>(`/admin/users`, data);
    },
    async createUser(data: AdminUserDTOWithPassword) {
        return apiV2.post<unknown, AdminUserDTO>(`/admin/users/`, data);
    },
    async signupUser(userData: ManagedUserVM) {
        return apiV2.post<unknown, void>(`/register`, userData);
    },
    async deleteUser(login: string) {
        return apiV2.delete<unknown, void>(`/admin/users/${login}`);
    },
    async enableUser(login: string) {
        return apiV2.patch<unknown, void>(`/admin/users/${login}/enable`);
    },
    async passwordRecovery(email: string) {
        return apiV2.post<unknown, void>(`/account/password-recovery`, <PasswordResetRequest>{email});
    },
    async resetPassword(password: string) {
        return apiV2.post<unknown, void>(`/account/reset-password`, <TokenAndPasswordVM>{
            newPassword: password
        });
    },
    async getSignupLink() {
        return apiV2.get<unknown, string>(`/signuplink`);
    },
    async inviteToSignup(email: string) {
        const params = new URLSearchParams();
        params.append('email', email);

        return apiV2.post<unknown, void>(`/users/invite`, params);
    },
    async getCoworkersMinimal() {
        return apiV2.get<unknown, UserDTO[]>(`/users/coworkers`);
    },
    async getApiAccessToken() {
        return apiV2.get<unknown, JWTToken>(`/api-access-token`);
    },

    // Projects
    async getProjects() {
        return apiV2.get<unknown, ProjectDTO[]>(`projects`);
    },
    async getProject(id: number) {
        return axiosProject.get<unknown, ProjectDTO>(`/`, {params: {id}});
    },
    async createProject(data: ProjectPostDTO) {
        return axiosProject.post<unknown, ProjectDTO>(`/`, data);
    },
    async deleteProject(id: number) {
        return axiosProject.delete<unknown, ProjectDTO>(`/${id}`);
    },
    async editProject(id: number, data: ProjectPostDTO) {
        return axiosProject.put<unknown, ProjectDTO>(`/${id}`, data);
    },
    async inviteUserToProject(projectId: number, userId: number) {
        return axiosProject.put<unknown, ProjectDTO>(`/${projectId}/guests/${userId}`, null);
    },
    async uninviteUserFromProject(projectId: number, userId: number) {
        return axiosProject.delete<unknown, ProjectDTO>(`/${projectId}/guests/${userId}`);
    },
    // Models
    async getProjectModels(id: number) {
        return axiosProject.get<unknown, ModelDTO[]>(`/${id}/models`);
    },
    async prepareImport(formData: FormData) {
        const headers = {'Content-Type': 'multipart/form-data'};
        return axiosProject.post<unknown, PrepareImportProjectDTO>(`/import/prepare`, formData, {
            headers: headers
        });
    },
    async importProject(postImportProject: PostImportProjectDTO) {
        return axiosProject.post<unknown, ProjectDTO>(`/import`, postImportProject);
    },
    async deleteDatasetFile(datasetId: string) {
        return apiV2.delete<unknown, MessageDTO>(`/dataset/${datasetId}`);
    },
    async prepareDeleteDataset(datasetId: string) {
        return apiV2.get<unknown, PrepareDeleteDTO>(`/dataset/prepare-delete/${datasetId}`);
    },
    async prepareDeleteModel(modelId: string) {
        return apiV2.get<unknown, PrepareDeleteDTO>(`/models/prepare-delete/${modelId}`);
    },
    async deleteModelFiles(modelId: string) {
        return apiV2.delete<unknown, MessageDTO>(`/models/${modelId}`);
    },
    downloadModelFile(id: number) {
        downloadURL(`${API_V2_ROOT}/download/model/${id}`);
    },
    async editModelName(modelId: string, name: string) {
        return apiV2.patch<unknown, ModelDTO>(`/models/${modelId}/name/${encodeURIComponent(name)}`, null)
    },
    downloadDataFile(id: string) {
        downloadURL(`${API_V2_ROOT}/download/dataset/${id}`);
    },
    downloadExportedProject(id: number) {
        downloadURL(`${API_V2_ROOT}/download/project/${id}/export`);
    },
    async peekDataFile(datasetId: string) { //TODO
        return apiV2.get<unknown, any>(`/dataset/${datasetId}/rows`, {params: {offset: 0, size: 10}});
    },
    async getFeaturesMetadata(datasetId: string) {
        return apiV2.get<unknown, FeatureMetadataDTO[]>(`/dataset/${datasetId}/features`);
    },
    async filterDataset(datasetId: number, sliceName: string, code: string) {
        return apiV2.post<unknown, unknown>(`/dataset/${datasetId}/filter`, {sliceName: sliceName, code: code});
    },
    async getDataFilteredByRange(inspectionId, props, filter) {
        return apiV2.post<unknown, any>(`/inspection/${inspectionId}/rowsFiltered`, filter, {params: props});
    },
    async editDatasetName(datasetId: string, name: string) {
        return apiV2.patch<unknown, DatasetDTO>(`/dataset/${datasetId}/name/${encodeURIComponent(name)}`, null)
    },
    async getDataFilteredBySlice(inspectionId, sliceId) {
        return apiV2.post<unknown, any>(`/inspection/${inspectionId}/slice/${sliceId}`);
    },
    async getLabelsForTarget(inspectionId: number) {
        return apiV2.get<unknown, string[]>(`/inspection/${inspectionId}/labels`);
    },
    async getProjectDatasets(projectId: number) {
        return axiosProject.get<unknown, DatasetDTO[]>(`/${projectId}/datasets`);
    },
    async getTestSuitesNew(projectId: number) {
        return apiV2.get<unknown, TestSuiteNewDTO[]>(`testing/project/${projectId}/suites-new`);
    },
    async getTestSuiteNew(projectId: number, suiteId: number) {
        return apiV2.get<unknown, TestSuiteNewDTO>(`testing/project/${projectId}/suite-new/${suiteId}`);
    },
    async listTestSuiteExecutions(projectId: number, suiteId: number) {
        return apiV2.get<unknown, TestSuiteExecutionDTO[]>(`testing/project/${projectId}/suite-new/${suiteId}/execution`);
    },
    async getTestSuiteNewInputs(projectId: number, suiteId: number) {
        return apiV2.get<unknown, any>(`testing/project/${projectId}/suite-new/${suiteId}/inputs`);
    },
<<<<<<< HEAD
    async executeTestSuiteNew(projectId: number, suiteId: number, inputs: { [key: string]: string }) {
        return apiV2.post<unknown, any>(`testing/project/${projectId}/suite-new/${suiteId}/schedule-execution`, inputs);
=======
    async getProjectSlices(id: number) {
        return axiosProject.get<unknown, SliceDTO[]>(`/${id}/slices`);
>>>>>>> 50aeb7de
    },
    async getInspection(inspectionId: number) {
        return apiV2.get<unknown, InspectionDTO>(`/inspection/${inspectionId}`);
    },
    async predict(modelId: string, datasetId: string, inputData: { [key: string]: string }, controller: AbortController) {
        const data: PredictionInputDTO = {
            datasetId: datasetId,
            features: inputData
        }
        return apiV2.post<unknown, PredictionDTO>(`/models/${modelId}/predict`, data, {signal: controller.signal});
    },

    async prepareInspection(payload: InspectionCreateDTO) {
        return apiV2.post<unknown, InspectionDTO>(`/inspection`, payload);
    },
    async explain(modelId: string, datasetId: string, inputData: object, controller: AbortController) {
        return apiV2.post<unknown, ExplainResponseDTO>(`/models/${modelId}/explain/${datasetId}`,
            {features: inputData},
            {signal: controller.signal});
    },
    async explainText(modelId: string, datasetId: string, inputData: object, featureName: string) {
        return apiV2.post<unknown, ExplainTextResponseDTO>(`/models/explain-text/${featureName}`,
            {
                features: inputData
            }, {params: {modelId, datasetId}});
    },
    // feedbacks
    async submitFeedback(payload: CreateFeedbackDTO, projectId: number) {
        return apiV2.post<unknown, void>(`/feedbacks/${projectId}`, payload);
    },
    async getProjectFeedbacks(projectId: number) {
        return apiV2.get<unknown, FeedbackMinimalDTO[]>(`/feedbacks/all/${projectId}`);
    },
    async getFeedback(id: number) {
        return apiV2.get<unknown, FeedbackDTO>(`/feedbacks/${id}`);
    },
    async replyToFeedback(feedbackId: number, content: string, replyToId: number | null = null) {
        return apiV2.post<unknown, void>(`/feedbacks/${feedbackId}/reply`,
            <CreateFeedbackReplyDTO>{
                content,
                replyToReply: replyToId
            });
    },
    async deleteFeedback(id: number) {
        return apiV2.delete<unknown, void>(`/feedbacks/${id}`);
    },
    async getTestSuites(projectId: number) {
        return apiV2.get<unknown, Array<TestSuiteDTO>>(`/testing/suites/${projectId}`);
    },
    async getTests(suiteId: number) {
        return apiV2.get<unknown, Array<TestDTO>>(`/testing/tests`, {params: {suiteId}});
    },
    async getTestSuite(suiteId: number) {
        return apiV2.get<unknown, TestSuiteDTO>(`/testing/suite/${suiteId}`);
    },
    async deleteTestSuite(suiteId: number) {
        return apiV2.delete<unknown, TestSuiteDTO>(`/testing/suite/${suiteId}`);
    },
    async createTestSuite(data: TestSuiteCreateDTO) {
        return apiV2.post<unknown, TestSuiteDTO>(`/testing/suites`, data);
    },
    async saveTestSuite(testSuite: UpdateTestSuiteDTO) {
        return apiV2.put<unknown, TestSuiteDTO>(`/testing/suites`, testSuite);
    },
    async getTestDetails(testId: number) {
        return apiV2.get<unknown, TestDTO>(`/testing/tests/${testId}`);
    },
    async getCodeTestTemplates(suiteId: number) {
        return apiV2.get<unknown, TestTemplatesResponse>(`/testing/tests/code-test-templates`, {params: {suiteId}});
    },

    async deleteTest(testId: number) {
        return apiV2.delete<unknown, TestSuiteDTO>(`/testing/tests/${testId}`);
    },
    async saveTest(testDetails: TestDTO) {
        return apiV2.put<unknown, TestDTO>(`/testing/tests`, testDetails);
    },
    async runTest(testId: number) {
        return apiV2.post<unknown, TestExecutionResultDTO>(`/testing/tests/${testId}/run`);
    },
    async createTest(suiteId: number, name: string) {
        return apiV2.post<unknown, TestDTO>(`/testing/tests`, {
            name: name,
            suiteId: suiteId
        });
    },
    async executeTestSuite(suiteId: number) {
        return apiV2.post<unknown, Array<TestExecutionResultDTO>>(`/testing/suites/execute`, {suiteId});
    },
    async createSlice(projectId: number, name: string, code: string) {
        return apiV2.post<unknown, SliceDTO>(`/slices`, {
            name: name,
            projectId: projectId,
            code: code
        })
    },
    async editSlice(projectId: number, name: string, code: string, id: number) {
        return apiV2.put<unknown, SliceDTO>(`/slices`, {
            name: name,
            projectId: projectId,
            code: code,
            id: id
        })
    },
    async deleteSlice(projectId: number, sliceId: number) {
        return apiV2.delete(`/project/${projectId}/slices/${sliceId}`);
    },
    async validateSlice(datasetId: number, code: string) {
        return apiV2.post("/slices/validate", {
            datasetId: datasetId,
            code: code
        });
    },
    async getTestsCatalog(projectId: number) {
        return apiV2.get<unknown, TestCatalogDTO>(`/testing/tests/test-catalog`, {params: {projectId}});
    },
    async runAdHocTest(projectId: number, testId: string, inputs: { [key: string]: string }) {
        return apiV2.post<unknown, TestExecutionResultDTO>(`/testing/tests/run-test`, {projectId, testId, inputs});
    },
};<|MERGE_RESOLUTION|>--- conflicted
+++ resolved
@@ -352,13 +352,11 @@
     async getTestSuiteNewInputs(projectId: number, suiteId: number) {
         return apiV2.get<unknown, any>(`testing/project/${projectId}/suite-new/${suiteId}/inputs`);
     },
-<<<<<<< HEAD
+    async getProjectSlices(id: number) {
+        return axiosProject.get<unknown, SliceDTO[]>(`/${id}/slices`);
+    },
     async executeTestSuiteNew(projectId: number, suiteId: number, inputs: { [key: string]: string }) {
         return apiV2.post<unknown, any>(`testing/project/${projectId}/suite-new/${suiteId}/schedule-execution`, inputs);
-=======
-    async getProjectSlices(id: number) {
-        return axiosProject.get<unknown, SliceDTO[]>(`/${id}/slices`);
->>>>>>> 50aeb7de
     },
     async getInspection(inspectionId: number) {
         return apiV2.get<unknown, InspectionDTO>(`/inspection/${inspectionId}`);
