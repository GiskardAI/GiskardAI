import axios, {AxiosError} from 'axios';
import {apiURL} from '@/env';
import {getLocalToken, removeLocalToken} from '@/utils';
import Vue from "vue";

import {
    AdminUserDTO,
    AppConfigDTO,
    CreateFeedbackDTO,
    CreateFeedbackReplyDTO,
    DatasetDTO,
    ExplainResponseDTO,
    ExplainTextResponseDTO,
    FeatureMetadataDTO,
    FeedbackDTO,
    FeedbackMinimalDTO,
    GeneralSettings,
    GenerateTestSuiteDTO,
    InspectionCreateDTO,
    InspectionDTO,
    JobDTO,
    JWTToken,
    ManagedUserVM,
    MessageDTO,
    MLWorkerInfoDTO,
    ModelDTO,
    PasswordResetRequest,
    PredictionDTO,
    PredictionInputDTO,
    PrepareDeleteDTO,
    PrepareImportProjectDTO,
    ProjectDTO,
    ProjectPostDTO,
    RoleDTO,
    SliceDTO,
<<<<<<< HEAD
=======
    SuiteTestDTO,
    TestCatalogDTO,
>>>>>>> 50004b3f
    TestDTO,
    TestExecutionResultDTO,
    TestFunctionDTO,
    TestSuiteCompleteDTO,
    TestSuiteCreateDTO,
    TestSuiteDTO,
    TestSuiteExecutionDTO,
    TestSuiteNewDTO,
    TestTemplatesResponse,
    TokenAndPasswordVM,
    UpdateMeDTO,
    UpdateTestSuiteDTO,
    UserDTO
} from './generated-sources';
import {PostImportProjectDTO} from './generated-sources/ai/giskard/web/dto/post-import-project-dto';
import {TYPE} from "vue-toastification";
import ErrorToast from "@/views/main/utils/ErrorToast.vue";
import router from "@/router";
import mixpanel from "mixpanel-browser";
import {useUserStore} from "@/stores/user";
import AdminUserDTOWithPassword = AdminUserDTO.AdminUserDTOWithPassword;

function jwtRequestInterceptor(config) {
    // Do something before request is sent
    let jwtToken = getLocalToken();
    if (jwtToken && config && config.headers) {
        config.headers.Authorization = `Bearer ${jwtToken}`;
    }
    return config;
}

function authHeaders(token: string | null) {
    return {
        headers: {
            Authorization: `Bearer ${token}`
        }
    };
}

const API_V2_ROOT = `${apiURL}/api/v2`;

const axiosProject = axios.create({
    baseURL: `${API_V2_ROOT}/project`
});
const apiV2 = axios.create({
    baseURL: API_V2_ROOT
});

function unpackInterceptor(response) {
    return response.data;
}

function trackError(error) {
    try {
        mixpanel.track('API error', {
            'code': error.code,
            'message': error.message,
            'detail': error.response.data.detail,
            'httpCode': error.response.code,
            'method': error.config.method,
            'url': error.config.url,
            'data': error.response.data
        });
    } catch (e) {
        console.error("Failed to track API Error", e)
    }
}

function replacePlaceholders(detail: string) {
    return detail.replaceAll("GISKARD_ADDRESS", window.location.hostname);
}

async function errorInterceptor(error) {
    if (error.code !== AxiosError.ERR_CANCELED) {
        trackError(error);
    }

    if (error.response) {
        if (error.response.status === 401) {
            const userStore = useUserStore();
            removeLocalToken();
            userStore.token = '';
            userStore.isLoggedIn = false;
            if (router.currentRoute.path !== '/auth/login') {
                await router.push('/auth/login');
            }
        } else {
            let title: string;
            let detail: string;
            let stack: string | undefined = undefined;
            if (error.response.status === 502) {
                title = error.response.statusText;
                detail = "Error while connecting to Giskard server, check that it's running";
            } else {
                title = error.response.data.title || error.message;
                detail = error.response.data.detail || error.request.responseURL;
                stack = error.response.data.stack;
            }

            detail = replacePlaceholders(detail);

            Vue.$toast(
                {
                    component: ErrorToast,
                    props: {
                        title: title || 'Error',
                        detail: detail,
                        stack: stack
                    }
                },
                {
                    toastClassName: "error-toast",
                    type: TYPE.ERROR,
                });
        }
    }
    return Promise.reject(error);
}


apiV2.interceptors.response.use(unpackInterceptor, errorInterceptor);
apiV2.interceptors.request.use(jwtRequestInterceptor);

axios.interceptors.request.use(jwtRequestInterceptor);

// this is to automatically parse responses from the projects API, be it array or single objects
axiosProject.interceptors.response.use(resp => {
    if (Array.isArray(resp.data)) {
        resp.data.forEach(p => p.created_on = new Date(p.created_on));
    } else if (resp.data.hasOwnProperty('created_on')) {
        resp.data.created_on = new Date(resp.data.created_on);
    }
    return resp;
});
axiosProject.interceptors.response.use(unpackInterceptor, errorInterceptor);
axiosProject.interceptors.request.use(jwtRequestInterceptor);


function downloadURL(urlString) {
    let url = new URL(urlString, window.location.origin);
    let token = getLocalToken();
    if (token) {
        url.searchParams.append('token', token);
    }
    let hiddenIFrameID = '_hidden_download_frame_',
        iframe: HTMLIFrameElement = <HTMLIFrameElement>document.getElementById(hiddenIFrameID);
    if (iframe == null) {
        iframe = document.createElement('iframe');
        iframe.id = hiddenIFrameID;
        iframe.style.display = 'none';
        document.body.appendChild(iframe);
    }
    iframe.src = url.toString();
}


export const api = {
    async logInGetToken(username: string, password: string) {
        return apiV2.post<unknown, JWTToken>(`/authenticate`, {username, password});
    },
    async getFeatureFlags() {
        return apiV2.get<unknown, unknown>(`/settings/featureFlags`);
    },
    async getUserAndAppSettings() {
        return apiV2.get<unknown, AppConfigDTO>(`/settings`);
    },
    async getMLWorkerSettings() {
        return apiV2.get<unknown, MLWorkerInfoDTO[]>(`/settings/ml-worker-info`);
    },
    async getRunningWorkerJobs() {
        return apiV2.get<unknown, JobDTO[]>(`/jobs/running`);
    },
    async trackJob(jobUuid: string) {
        return apiV2.get<unknown, JobDTO>(`/jobs/${jobUuid}`);
    },
    async saveGeneralSettings(settings: GeneralSettings) {
        return apiV2.post<unknown, GeneralSettings>(`/settings`, settings);
    },
    async updateMe(data: UpdateMeDTO) {
        return apiV2.put<unknown, AdminUserDTO>(`/account`, data);
    },
    async getUsers() {
        return apiV2.get<unknown, AdminUserDTO[]>(`/admin/users`);
    },
    async getRoles() {
        return apiV2.get<unknown, RoleDTO[]>(`/roles`);
    },
    async updateUser(data: Partial<AdminUserDTOWithPassword>) {
        return apiV2.put<unknown, AdminUserDTO.AdminUserDTOWithPassword>(`/admin/users`, data);
    },
    async createUser(data: AdminUserDTOWithPassword) {
        return apiV2.post<unknown, AdminUserDTO>(`/admin/users/`, data);
    },
    async signupUser(userData: ManagedUserVM) {
        return apiV2.post<unknown, void>(`/register`, userData);
    },
    async deleteUser(login: string) {
        return apiV2.delete<unknown, void>(`/admin/users/${login}`);
    },
    async enableUser(login: string) {
        return apiV2.patch<unknown, void>(`/admin/users/${login}/enable`);
    },
    async passwordRecovery(email: string) {
        return apiV2.post<unknown, void>(`/account/password-recovery`, <PasswordResetRequest>{email});
    },
    async resetPassword(password: string) {
        return apiV2.post<unknown, void>(`/account/reset-password`, <TokenAndPasswordVM>{
            newPassword: password
        });
    },
    async getSignupLink() {
        return apiV2.get<unknown, string>(`/signuplink`);
    },
    async inviteToSignup(email: string) {
        const params = new URLSearchParams();
        params.append('email', email);

        return apiV2.post<unknown, void>(`/users/invite`, params);
    },
    async getCoworkersMinimal() {
        return apiV2.get<unknown, UserDTO[]>(`/users/coworkers`);
    },
    async getApiAccessToken() {
        return apiV2.get<unknown, JWTToken>(`/api-access-token`);
    },

    // Projects
    async getProjects() {
        return apiV2.get<unknown, ProjectDTO[]>(`projects`);
    },
    async getProject(id: number) {
        return axiosProject.get<unknown, ProjectDTO>(`/`, {params: {id}});
    },
    async createProject(data: ProjectPostDTO) {
        return axiosProject.post<unknown, ProjectDTO>(`/`, data);
    },
    async deleteProject(id: number) {
        return axiosProject.delete<unknown, ProjectDTO>(`/${id}`);
    },
    async editProject(id: number, data: ProjectPostDTO) {
        return axiosProject.put<unknown, ProjectDTO>(`/${id}`, data);
    },
    async inviteUserToProject(projectId: number, userId: number) {
        return axiosProject.put<unknown, ProjectDTO>(`/${projectId}/guests/${userId}`, null);
    },
    async uninviteUserFromProject(projectId: number, userId: number) {
        return axiosProject.delete<unknown, ProjectDTO>(`/${projectId}/guests/${userId}`);
    },
    // Models
    async getProjectModels(id: number) {
        return axiosProject.get<unknown, ModelDTO[]>(`/${id}/models`);
    },
    async prepareImport(formData: FormData) {
        const headers = {'Content-Type': 'multipart/form-data'};
        return axiosProject.post<unknown, PrepareImportProjectDTO>(`/import/prepare`, formData, {
            headers: headers
        });
    },
    async importProject(postImportProject: PostImportProjectDTO) {
        return axiosProject.post<unknown, ProjectDTO>(`/import`, postImportProject);
    },
    async deleteDatasetFile(datasetId: string) {
        return apiV2.delete<unknown, MessageDTO>(`/dataset/${datasetId}`);
    },
    async prepareDeleteDataset(datasetId: string) {
        return apiV2.get<unknown, PrepareDeleteDTO>(`/dataset/prepare-delete/${datasetId}`);
    },
    async prepareDeleteModel(modelId: string) {
        return apiV2.get<unknown, PrepareDeleteDTO>(`/models/prepare-delete/${modelId}`);
    },
    async deleteModelFiles(modelId: string) {
        return apiV2.delete<unknown, MessageDTO>(`/models/${modelId}`);
    },
    downloadModelFile(id: number) {
        downloadURL(`${API_V2_ROOT}/download/model/${id}`);
    },
    async editModelName(modelId: string, name: string) {
        return apiV2.patch<unknown, ModelDTO>(`/models/${modelId}/name/${encodeURIComponent(name)}`, null)
    },
    downloadDataFile(id: string) {
        downloadURL(`${API_V2_ROOT}/download/dataset/${id}`);
    },
    downloadExportedProject(id: number) {
        downloadURL(`${API_V2_ROOT}/download/project/${id}/export`);
    },
    async peekDataFile(datasetId: string) { //TODO
        return apiV2.get<unknown, any>(`/dataset/${datasetId}/rows`, {params: {offset: 0, size: 10}});
    },
    async getFeaturesMetadata(datasetId: string) {
        return apiV2.get<unknown, FeatureMetadataDTO[]>(`/dataset/${datasetId}/features`);
    },
    async filterDataset(datasetId: number, sliceName: string, code: string) {
        return apiV2.post<unknown, unknown>(`/dataset/${datasetId}/filter`, {sliceName: sliceName, code: code});
    },
    async getDataFilteredByRange(inspectionId, props, filter) {
        return apiV2.post<unknown, any>(`/inspection/${inspectionId}/rowsFiltered`, filter, {params: props});
    },
    async editDatasetName(datasetId: string, name: string) {
        return apiV2.patch<unknown, DatasetDTO>(`/dataset/${datasetId}/name/${encodeURIComponent(name)}`, null)
    },
    async getDataFilteredBySlice(inspectionId, sliceId) {
        return apiV2.post<unknown, any>(`/inspection/${inspectionId}/slice/${sliceId}`);
    },
    async getLabelsForTarget(inspectionId: number) {
        return apiV2.get<unknown, string[]>(`/inspection/${inspectionId}/labels`);
    },
    async getProjectDatasets(projectId: number) {
        return axiosProject.get<unknown, DatasetDTO[]>(`/${projectId}/datasets`);
    },
    async getTestSuitesNew(projectId: number) {
        return apiV2.get<unknown, TestSuiteNewDTO[]>(`testing/project/${projectId}/suites-new`);
    },
    async generateTestSuite(projectId: string, generateTestSuite: GenerateTestSuiteDTO) {
        return apiV2.post<unknown, number>(`testing/project/${projectId}/suites-new/generate`, generateTestSuite);
    },
    async getTestSuiteNew(projectId: number, suiteId: number) {
        return apiV2.get<unknown, TestSuiteNewDTO>(`testing/project/${projectId}/suite-new/${suiteId}`);
    },
    async getTestSuiteComplete(projectId: number, suiteId: number) {
        return apiV2.get<unknown, TestSuiteCompleteDTO>(`testing/project/${projectId}/suite-new/${suiteId}/complete`);
    },
    async addTestToSuite(projectId: number, suiteId: number, suiteTest: SuiteTestDTO) {
        return apiV2.post<unknown, TestSuiteNewDTO>(`testing/project/${projectId}/suite-new/${suiteId}/test`,
            suiteTest);
    },
    async getProjectSlices(id: number) {
        return axiosProject.get<unknown, SliceDTO[]>(`/${id}/slices`);
    },
    async executeTestSuiteNew(projectId: number, suiteId: number, inputs: { [key: string]: string }) {
        return apiV2.post<unknown, any>(`testing/project/${projectId}/suite-new/${suiteId}/schedule-execution`, inputs);
    },
    async updateTestInputs(projectId: number, suiteId: number, testId: string, inputs: { [key: string]: string }) {
        return apiV2.put<unknown, TestSuiteExecutionDTO[]>(`testing/project/${projectId}/suite-new/${encodeURIComponent(suiteId)}/test/${testId}/inputs`, inputs);
    },
    async getInspection(inspectionId: number) {
        return apiV2.get<unknown, InspectionDTO>(`/inspection/${inspectionId}`);
    },
    async predict(modelId: string, datasetId: string, inputData: { [key: string]: string }, controller: AbortController) {
        const data: PredictionInputDTO = {
            datasetId: datasetId,
            features: inputData
        }
        return apiV2.post<unknown, PredictionDTO>(`/models/${modelId}/predict`, data, {signal: controller.signal});
    },

    async prepareInspection(payload: InspectionCreateDTO) {
        return apiV2.post<unknown, InspectionDTO>(`/inspection`, payload);
    },
    async explain(modelId: string, datasetId: string, inputData: object, controller: AbortController) {
        return apiV2.post<unknown, ExplainResponseDTO>(`/models/${modelId}/explain/${datasetId}`,
            {features: inputData},
            {signal: controller.signal});
    },
    async explainText(modelId: string, datasetId: string, inputData: object, featureName: string) {
        return apiV2.post<unknown, ExplainTextResponseDTO>(`/models/explain-text/${featureName}`,
            {
                features: inputData
            }, {params: {modelId, datasetId}});
    },
    // feedbacks
    async submitFeedback(payload: CreateFeedbackDTO, projectId: number) {
        return apiV2.post<unknown, void>(`/feedbacks/${projectId}`, payload);
    },
    async getProjectFeedbacks(projectId: number) {
        return apiV2.get<unknown, FeedbackMinimalDTO[]>(`/feedbacks/all/${projectId}`);
    },
    async getFeedback(id: number) {
        return apiV2.get<unknown, FeedbackDTO>(`/feedbacks/${id}`);
    },
    async replyToFeedback(feedbackId: number, content: string, replyToId: number | null = null) {
        return apiV2.post<unknown, void>(`/feedbacks/${feedbackId}/reply`,
            <CreateFeedbackReplyDTO>{
                content,
                replyToReply: replyToId
            });
    },
    async deleteFeedback(id: number) {
        return apiV2.delete<unknown, void>(`/feedbacks/${id}`);
    },
    async getTestSuites(projectId: number) {
        return apiV2.get<unknown, Array<TestSuiteDTO>>(`/testing/suites/${projectId}`);
    },
    async getTests(suiteId: number) {
        return apiV2.get<unknown, Array<TestDTO>>(`/testing/tests`, {params: {suiteId}});
    },
    async getTestSuite(suiteId: number) {
        return apiV2.get<unknown, TestSuiteDTO>(`/testing/suite/${suiteId}`);
    },
    async deleteTestSuite(suiteId: number) {
        return apiV2.delete<unknown, TestSuiteDTO>(`/testing/suite/${suiteId}`);
    },
    async createTestSuite(data: TestSuiteCreateDTO) {
        return apiV2.post<unknown, TestSuiteDTO>(`/testing/suites`, data);
    },
    async saveTestSuite(testSuite: UpdateTestSuiteDTO) {
        return apiV2.put<unknown, TestSuiteDTO>(`/testing/suites`, testSuite);
    },
    async getTestDetails(testId: number) {
        return apiV2.get<unknown, TestDTO>(`/testing/tests/${testId}`);
    },
    async getCodeTestTemplates(suiteId: number) {
        return apiV2.get<unknown, TestTemplatesResponse>(`/testing/tests/code-test-templates`, {params: {suiteId}});
    },

    async deleteTest(testId: number) {
        return apiV2.delete<unknown, TestSuiteDTO>(`/testing/tests/${testId}`);
    },
    async saveTest(testDetails: TestDTO) {
        return apiV2.put<unknown, TestDTO>(`/testing/tests`, testDetails);
    },
    async runTest(testId: number) {
        return apiV2.post<unknown, TestExecutionResultDTO>(`/testing/tests/${testId}/run`);
    },
    async createTest(suiteId: number, name: string) {
        return apiV2.post<unknown, TestDTO>(`/testing/tests`, {
            name: name,
            suiteId: suiteId
        });
    },
    async executeTestSuite(suiteId: number) {
        return apiV2.post<unknown, Array<TestExecutionResultDTO>>(`/testing/suites/execute`, {suiteId});
    },
    async getTestFunctions() {
        return apiV2.get<unknown, TestFunctionDTO[]>(`/tests`);
    },
    async createSlice(projectId: number, name: string, code: string) {
        return apiV2.post<unknown, SliceDTO>(`/slices`, {
            name: name,
            projectId: projectId,
            code: code
        })
    },
    async editSlice(projectId: number, name: string, code: string, id: number) {
        return apiV2.put<unknown, SliceDTO>(`/slices`, {
            name: name,
            projectId: projectId,
            code: code,
            id: id
        })
    },
    async deleteSlice(projectId: number, sliceId: number) {
        return apiV2.delete(`/project/${projectId}/slices/${sliceId}`);
    },
    async validateSlice(datasetId: number, code: string) {
        return apiV2.post("/slices/validate", {
            datasetId: datasetId,
            code: code
        });
    },
    async runAdHocTest(projectId: number, testUuid: string, inputs: { [key: string]: string }) {
        return apiV2.post<unknown, TestExecutionResultDTO>(`/testing/tests/run-test`, {projectId, testUuid, inputs});
    },

};<|MERGE_RESOLUTION|>--- conflicted
+++ resolved
@@ -33,11 +33,8 @@
     ProjectPostDTO,
     RoleDTO,
     SliceDTO,
-<<<<<<< HEAD
-=======
     SuiteTestDTO,
     TestCatalogDTO,
->>>>>>> 50004b3f
     TestDTO,
     TestExecutionResultDTO,
     TestFunctionDTO,
