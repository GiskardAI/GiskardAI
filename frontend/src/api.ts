--- conflicted
+++ resolved
@@ -436,14 +436,10 @@
     async deleteFeedback(id: number) {
         return apiV2.delete<unknown, void>(`/feedbacks/${id}`);
     },
-<<<<<<< HEAD
-    async runAdHocTest(projectId: number, testUuid: string, inputs: Array<TestInputDTO>, debug: boolean = false) {
-=======
     async deleteFeedbackReply(feedbackId: number, replyId: number) {
         return apiV2.delete<unknown, void>(`/feedbacks/${feedbackId}/replies/${replyId}`);
     },
-    async runAdHocTest(projectId: number, testUuid: string, inputs: Array<FunctionInputDTO>) {
->>>>>>> e3175e15
+    async runAdHocTest(projectId: number, testUuid: string, inputs: Array<TestInputDTO>, debug: boolean = false) {
         return apiV2.post<unknown, TestTemplateExecutionResultDTO>(`/testing/tests/run-test`, {
             projectId,
             testUuid,
