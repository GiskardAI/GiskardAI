import axios, {AxiosError} from 'axios';
import {apiURL} from '@/env';
import {getLocalToken, removeLocalToken} from '@/utils';
import Vue from "vue";

import {
    AdminUserDTO,
    AppConfigDTO,
    CreateFeedbackDTO,
    CreateFeedbackReplyDTO,
    DatasetDTO,
    ExplainResponseDTO,
    ExplainTextResponseDTO,
    FeatureMetadataDTO,
    FeedbackDTO,
    FeedbackMinimalDTO,
    FileDTO,
    GeneralSettings,
    InspectionCreateDTO,
    InspectionDTO,
    JWTToken,
    ManagedUserVM,
    MessageDTO,
    MLWorkerInfoDTO,
    ModelDTO,
    PasswordResetRequest,
    PredictionDTO,
    PredictionInputDTO,
    PrepareDeleteDTO,
    PrepareImportProjectDTO,
    ProjectDTO,
    ProjectPostDTO,
    RoleDTO,
    SliceDTO,
    TestDTO,
    TestExecutionResultDTO,
    TestSuiteCreateDTO,
    TestSuiteDTO,
    TestTemplatesResponse,
    TokenAndPasswordVM,
    UpdateMeDTO,
    UpdateTestSuiteDTO,
    UserDTO
} from './generated-sources';
import { PostImportProjectDTO } from './generated-sources/ai/giskard/web/dto/post-import-project-dto';
import {TYPE} from "vue-toastification";
import ErrorToast from "@/views/main/utils/ErrorToast.vue";
import router from "@/router";
import mixpanel from "mixpanel-browser";
import {useUserStore} from "@/stores/user";
import AdminUserDTOWithPassword = AdminUserDTO.AdminUserDTOWithPassword;

function jwtRequestInterceptor(config) {
    // Do something before request is sent
    let jwtToken = getLocalToken();
    if (jwtToken && config && config.headers) {
        config.headers.Authorization = `Bearer ${jwtToken}`;
    }
    return config;
}

function authHeaders(token: string | null) {
    return {
        headers: {
            Authorization: `Bearer ${token}`
        }
    };
}

const API_V2_ROOT = `${apiURL}/api/v2`;

const axiosProject = axios.create({
    baseURL: `${API_V2_ROOT}/project`
});
const apiV2 = axios.create({
    baseURL: API_V2_ROOT
});

function unpackInterceptor(response) {
    return response.data;
}

function trackError(error) {
    try {
        mixpanel.track('API error', {
            'code': error.code,
            'message': error.message,
            'detail': error.response.data.detail,
            'httpCode': error.response.code,
            'method': error.config.method,
            'url': error.config.url,
            'data': error.response.data
        });
    } catch (e) {
        console.error("Failed to track API Error", e)
    }
}

function replacePlaceholders(detail: string) {
    return detail.replaceAll("GISKARD_ADDRESS", window.location.hostname);
}

async function errorInterceptor(error) {
    if (error.code !== AxiosError.ERR_CANCELED) {
        trackError(error);
    }

    if (error.response) {
        if (error.response.status === 401) {
            const userStore = useUserStore();
            removeLocalToken();
            userStore.token = '';
            userStore.isLoggedIn = false;
            if (router.currentRoute.path !== '/auth/login') {
                await router.push('/auth/login');
            }
        } else {
            let title: string;
            let detail: string;
            let stack: string | undefined = undefined;
            if (error.response.status === 502) {
                title = error.response.statusText;
                detail = "Error while connecting to Giskard server, check that it's running";
            } else {
                title = error.response.data.title || error.message;
                detail = error.response.data.detail || error.request.responseURL;
                stack = error.response.data.stack;
            }

            detail = replacePlaceholders(detail);

            Vue.$toast(
                {
                    component: ErrorToast,
                    props: {
                        title: title || 'Error',
                        detail: detail,
                        stack: stack
                    }
                },
                {
                    toastClassName: "error-toast",
                    type: TYPE.ERROR,
                });
        }
    }
    return Promise.reject(error);
}


apiV2.interceptors.response.use(unpackInterceptor, errorInterceptor);
apiV2.interceptors.request.use(jwtRequestInterceptor);

axios.interceptors.request.use(jwtRequestInterceptor);

// this is to automatically parse responses from the projects API, be it array or single objects
axiosProject.interceptors.response.use(resp => {
    if (Array.isArray(resp.data)) {
        resp.data.forEach(p => p.created_on = new Date(p.created_on));
    } else if (resp.data.hasOwnProperty('created_on')) {
        resp.data.created_on = new Date(resp.data.created_on);
    }
    return resp;
});
axiosProject.interceptors.response.use(unpackInterceptor, errorInterceptor);
axiosProject.interceptors.request.use(jwtRequestInterceptor);


function downloadURL(urlString) {
    let url = new URL(urlString, window.location.origin);
    let token = getLocalToken();
    if (token) {
        url.searchParams.append('token', token);
    }
    let hiddenIFrameID = '_hidden_download_frame_',
        iframe: HTMLIFrameElement = <HTMLIFrameElement>document.getElementById(hiddenIFrameID);
    if (iframe == null) {
        iframe = document.createElement('iframe');
        iframe.id = hiddenIFrameID;
        iframe.style.display = 'none';
        document.body.appendChild(iframe);
    }
    iframe.src = url.toString();
}


export const api = {
    async logInGetToken(username: string, password: string) {
        return apiV2.post<unknown, JWTToken>(`/authenticate`, {username, password});
    },
    async getFeatureFlags() {
        return apiV2.get<unknown, unknown>(`/settings/featureFlags`);
    },
    async getUserAndAppSettings() {
        return apiV2.get<unknown, AppConfigDTO>(`/settings`);
    },
    async getMLWorkerSettings() {
        return apiV2.get<unknown, MLWorkerInfoDTO[]>(`/settings/ml-worker-info`);
    },
    async saveGeneralSettings(settings: GeneralSettings) {
        return apiV2.post<unknown, GeneralSettings>(`/settings`, settings);
    },
    async updateMe(data: UpdateMeDTO) {
        return apiV2.put<unknown, AdminUserDTO>(`/account`, data);
    },
    async getUsers() {
        return apiV2.get<unknown, AdminUserDTO[]>(`/admin/users`);
    },
    async getRoles() {
        return apiV2.get<unknown, RoleDTO[]>(`/roles`);
    },
    async updateUser(data: Partial<AdminUserDTOWithPassword>) {
        return apiV2.put<unknown, AdminUserDTO.AdminUserDTOWithPassword>(`/admin/users`, data);
    },
    async createUser(data: AdminUserDTOWithPassword) {
        return apiV2.post<unknown, AdminUserDTO>(`/admin/users/`, data);
    },
    async signupUser(userData: ManagedUserVM) {
        return apiV2.post<unknown, void>(`/register`, userData);
    },
    async deleteUser(login: string) {
        return apiV2.delete<unknown, void>(`/admin/users/${login}`);
    },
    async enableUser(login: string) {
        return apiV2.patch<unknown, void>(`/admin/users/${login}/enable`);
    },
    async passwordRecovery(email: string) {
        return apiV2.post<unknown, void>(`/account/password-recovery`, <PasswordResetRequest>{email});
    },
    async resetPassword(password: string) {
        return apiV2.post<unknown, void>(`/account/reset-password`, <TokenAndPasswordVM>{
            newPassword: password
        });
    },
    async getSignupLink() {
        return apiV2.get<unknown, string>(`/signuplink`);
    },
    async inviteToSignup(email: string) {
        const params = new URLSearchParams();
        params.append('email', email);

        return apiV2.post<unknown, void>(`/users/invite`, params);
    },
    async getCoworkersMinimal() {
        return apiV2.get<unknown, UserDTO[]>(`/users/coworkers`);
    },
    async getApiAccessToken() {
        return apiV2.get<unknown, JWTToken>(`/api-access-token`);
    },

    // Projects
    async getProjects() {
        return apiV2.get<unknown, ProjectDTO[]>(`projects`);
    },
    async getProject(id: number) {
        return axiosProject.get<unknown, ProjectDTO>(`/`, {params: {id}});
    },
    async createProject(data: ProjectPostDTO) {
        return axiosProject.post<unknown, ProjectDTO>(`/`, data);
    },
    async deleteProject(id: number) {
        return axiosProject.delete<unknown, ProjectDTO>(`/${id}`);
    },
    async editProject(id: number, data: ProjectPostDTO) {
        return axiosProject.put<unknown, ProjectDTO>(`/${id}`, data);
    },
    async inviteUserToProject(projectId: number, userId: number) {
        return axiosProject.put<unknown, ProjectDTO>(`/${projectId}/guests/${userId}`, null);
    },
    async uninviteUserFromProject(projectId: number, userId: number) {
        return axiosProject.delete<unknown, ProjectDTO>(`/${projectId}/guests/${userId}`);
    },
    // Models
    async getProjectModels(id: number) {
        return axiosProject.get<unknown, ModelDTO[]>(`/${id}/models`);
    },
    async prepareImport(formData: FormData){
        const headers = { 'Content-Type': 'multipart/form-data' };
        return axiosProject.post<unknown, PrepareImportProjectDTO>(`/import/prepare`, formData, {
            headers: headers
        });
    },
    async importProject(postImportProject: PostImportProjectDTO){
        return axiosProject.post<unknown, ProjectDTO>(`/import`, postImportProject);
    },
    async deleteDatasetFile(datasetId: number) {
        return apiV2.delete<unknown, MessageDTO>(`/dataset/${datasetId}`);
    },
    async prepareDeleteDataset(datasetId: number) {
        return apiV2.get<unknown, PrepareDeleteDTO>(`/dataset/prepare-delete/${datasetId}`);
    },
    async prepareDeleteModel(modelId: number) {
        return apiV2.get<unknown, PrepareDeleteDTO>(`/models/prepare-delete/${modelId}`);
    },
    async deleteModelFiles(modelId: number) {
        return apiV2.delete<unknown, MessageDTO>(`/models/${modelId}`);
    },
    downloadModelFile(id: number) {
        downloadURL(`${API_V2_ROOT}/download/model/${id}`);
    },
    async editModelName(modelId: number, name: string) {
        return apiV2.patch<unknown, ModelDTO>(`/models/${modelId}/name/${encodeURIComponent(name)}`, null)
    },
    downloadDataFile(id: number) {
        downloadURL(`${API_V2_ROOT}/download/dataset/${id}`);
    },
    downloadExportedProject(id: number){
        downloadURL(`${API_V2_ROOT}/download/project/${id}/export`);
    },
    async peekDataFile(datasetId: number) { //TODO
        return apiV2.get<unknown, any>(`/dataset/${datasetId}/rows`, {params: {offset: 0, size: 10}});
    },
    async getFeaturesMetadata(datasetId: number) {
        return apiV2.get<unknown, FeatureMetadataDTO[]>(`/dataset/${datasetId}/features`);
    },
    async filterDataset(datasetId: number, sliceName: string, code: string) {
        return apiV2.post<unknown, unknown>(`/dataset/${datasetId}/filter`, {sliceName: sliceName, code: code});
    },
    async getDataFilteredByRange(inspectionId, props, filter) {
        return apiV2.post<unknown, any>(`/inspection/${inspectionId}/rowsFiltered`, filter, {params: props});
    },
    async editDatasetName(datasetId: number, name: string) {
        return apiV2.patch<unknown, FileDTO>(`/dataset/${datasetId}/name/${encodeURIComponent(name)}`, null)
    },
    async getDataFilteredBySlice(inspectionId, sliceId) {
        return apiV2.post<unknown, any>(`/inspection/${inspectionId}/slice/${sliceId}`);
    },
    async getLabelsForTarget(inspectionId: number) {
        return apiV2.get<unknown, string[]>(`/inspection/${inspectionId}/labels`);
    },
    async getProjectDatasets(id: number) {
        return axiosProject.get<unknown, DatasetDTO[]>(`/${id}/datasets`);
    },
    async getProjectSlices(id: number) {
        return axiosProject.get<unknown, SliceDTO[]>(`/${id}/slices`);
    },
    async getInspection(inspectionId: number) {
        return apiV2.get<unknown, InspectionDTO>(`/inspection/${inspectionId}`);
    },
    async uploadDataFile(projectKey: string, fileData: any) {
        const formData = new FormData();
        formData.append('metadata',
            new Blob([JSON.stringify({"projectKey": projectKey})], {
                type: "application/json"
            }));
        formData.append('file', fileData);
        const config = authHeaders(getLocalToken());
        config.headers['content-type'] = 'multipart/form-data';
        return apiV2.post<unknown, DatasetDTO>(`/project/data/upload`, formData, config);
    },
    async predict(modelId: number, datasetId: number, inputData: { [key: string]: string }, controller: AbortController) {
        const data: PredictionInputDTO = {
            datasetId: datasetId,
            features: inputData
        }
        return apiV2.post<unknown, PredictionDTO>(`/models/${modelId}/predict`, data, {signal: controller.signal});
    },

    async prepareInspection(payload: InspectionCreateDTO) {
        return apiV2.post<unknown, InspectionDTO>(`/inspection`, payload);
    },
    async explain(modelId: number, datasetId: number, inputData: object, controller: AbortController) {
        return apiV2.post<unknown, ExplainResponseDTO>(`/models/${modelId}/explain/${datasetId}`,
            {features: inputData},
            {signal: controller.signal});
    },
    async explainText(modelId: number, datasetId: number, inputData: object, featureName: string) {
        return apiV2.post<unknown, ExplainTextResponseDTO>(`/models/explain-text/${featureName}`,
            {
                features: inputData
            }, {params: {modelId, datasetId}});
    },
    // feedbacks
    async submitFeedback(payload: CreateFeedbackDTO, projectId: number) {
        return apiV2.post<unknown, void>(`/feedbacks/${projectId}`, payload);
    },
    async getProjectFeedbacks(projectId: number) {
        return apiV2.get<unknown, FeedbackMinimalDTO[]>(`/feedbacks/all/${projectId}`);
    },
    async getFeedback(id: number) {
        return apiV2.get<unknown, FeedbackDTO>(`/feedbacks/${id}`);
    },
    async replyToFeedback(feedbackId: number, content: string, replyToId: number | null = null) {
        return apiV2.post<unknown, void>(`/feedbacks/${feedbackId}/reply`,
            <CreateFeedbackReplyDTO>{
                content,
                replyToReply: replyToId
            });
    },
    async deleteFeedback(id: number) {
        return apiV2.delete<unknown, void>(`/feedbacks/${id}`);
    },
    async getTestSuites(projectId: number) {
        return apiV2.get<unknown, Array<TestSuiteDTO>>(`/testing/suites/${projectId}`);
    },
    async getTests(suiteId: number) {
        return apiV2.get<unknown, Array<TestDTO>>(`/testing/tests`, {params: {suiteId}});
    },
    async getTestSuite(suiteId: number) {
        return apiV2.get<unknown, TestSuiteDTO>(`/testing/suite/${suiteId}`);
    },
    async deleteTestSuite(suiteId: number) {
        return apiV2.delete<unknown, TestSuiteDTO>(`/testing/suite/${suiteId}`);
    },
    async createTestSuite(data: TestSuiteCreateDTO) {
        return apiV2.post<unknown, TestSuiteDTO>(`/testing/suites`, data);
    },
    async saveTestSuite(testSuite: UpdateTestSuiteDTO) {
        return apiV2.put<unknown, TestSuiteDTO>(`/testing/suites`, testSuite);
    },
    async getTestDetails(testId: number) {
        return apiV2.get<unknown, TestDTO>(`/testing/tests/${testId}`);
    },
    async getCodeTestTemplates(suiteId: number) {
        return apiV2.get<unknown, TestTemplatesResponse>(`/testing/tests/code-test-templates`, {params: {suiteId}});
    },

    async deleteTest(testId: number) {
        return apiV2.delete<unknown, TestSuiteDTO>(`/testing/tests/${testId}`);
    },
    async saveTest(testDetails: TestDTO) {
        return apiV2.put<unknown, TestDTO>(`/testing/tests`, testDetails);
    },
    async runTest(testId: number) {
        return apiV2.post<unknown, TestExecutionResultDTO>(`/testing/tests/${testId}/run`);
    },
    async createTest(suiteId: number, name: string) {
        return apiV2.post<unknown, TestDTO>(`/testing/tests`, {
            name: name,
            suiteId: suiteId
        });
    },
    async executeTestSuite(suiteId: number) {
        return apiV2.post<unknown, Array<TestExecutionResultDTO>>(`/testing/suites/execute`, {suiteId});
    },
<<<<<<< HEAD
    async uploadLicense(form: FormData) {
        return apiV2.post<unknown, unknown>(`/ee/license`, form, {
            headers: {
                'Content-Type': 'multipart/form-data'
            }
        })
=======
    async createSlice(projectId: number, name: string, code: string) {
        return apiV2.post<unknown, SliceDTO>(`/slices`, {
            name: name,
            projectId: projectId,
            code: code
        })
    },
    async editSlice(projectId: number, name: string, code: string, id: number) {
        return apiV2.put<unknown, SliceDTO>(`/slices`, {
            name: name,
            projectId: projectId,
            code: code,
            id: id
        })
    },
    async deleteSlice(projectId: number, sliceId: number) {
        return apiV2.delete(`/project/${projectId}/slices/${sliceId}`);
    },
    async validateSlice(datasetId: number, code: string) {
        return apiV2.post("/slices/validate", {
            datasetId: datasetId,
            code: code
        });
>>>>>>> 623bd414
    }
};<|MERGE_RESOLUTION|>--- conflicted
+++ resolved
@@ -42,7 +42,7 @@
     UpdateTestSuiteDTO,
     UserDTO
 } from './generated-sources';
-import { PostImportProjectDTO } from './generated-sources/ai/giskard/web/dto/post-import-project-dto';
+import {PostImportProjectDTO} from './generated-sources/ai/giskard/web/dto/post-import-project-dto';
 import {TYPE} from "vue-toastification";
 import ErrorToast from "@/views/main/utils/ErrorToast.vue";
 import router from "@/router";
@@ -274,13 +274,13 @@
     async getProjectModels(id: number) {
         return axiosProject.get<unknown, ModelDTO[]>(`/${id}/models`);
     },
-    async prepareImport(formData: FormData){
-        const headers = { 'Content-Type': 'multipart/form-data' };
+    async prepareImport(formData: FormData) {
+        const headers = {'Content-Type': 'multipart/form-data'};
         return axiosProject.post<unknown, PrepareImportProjectDTO>(`/import/prepare`, formData, {
             headers: headers
         });
     },
-    async importProject(postImportProject: PostImportProjectDTO){
+    async importProject(postImportProject: PostImportProjectDTO) {
         return axiosProject.post<unknown, ProjectDTO>(`/import`, postImportProject);
     },
     async deleteDatasetFile(datasetId: number) {
@@ -304,7 +304,7 @@
     downloadDataFile(id: number) {
         downloadURL(`${API_V2_ROOT}/download/dataset/${id}`);
     },
-    downloadExportedProject(id: number){
+    downloadExportedProject(id: number) {
         downloadURL(`${API_V2_ROOT}/download/project/${id}/export`);
     },
     async peekDataFile(datasetId: number) { //TODO
@@ -433,14 +433,6 @@
     async executeTestSuite(suiteId: number) {
         return apiV2.post<unknown, Array<TestExecutionResultDTO>>(`/testing/suites/execute`, {suiteId});
     },
-<<<<<<< HEAD
-    async uploadLicense(form: FormData) {
-        return apiV2.post<unknown, unknown>(`/ee/license`, form, {
-            headers: {
-                'Content-Type': 'multipart/form-data'
-            }
-        })
-=======
     async createSlice(projectId: number, name: string, code: string) {
         return apiV2.post<unknown, SliceDTO>(`/slices`, {
             name: name,
@@ -464,6 +456,12 @@
             datasetId: datasetId,
             code: code
         });
->>>>>>> 623bd414
+    },
+    async uploadLicense(form: FormData) {
+        return apiV2.post<unknown, unknown>(`/ee/license`, form, {
+            headers: {
+                'Content-Type': 'multipart/form-data'
+            }
+        })
     }
 };