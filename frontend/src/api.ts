--- conflicted
+++ resolved
@@ -34,10 +34,6 @@
     RoleDTO,
     SliceDTO,
     SuiteTestDTO,
-<<<<<<< HEAD
-    TestCatalogDTO,
-=======
->>>>>>> 4d4e6946
     TestDTO,
     TestExecutionResultDTO,
     TestFunctionDTO,
