--- conflicted
+++ resolved
@@ -30,11 +30,8 @@
     ProjectDTO,
     ProjectPostDTO,
     RoleDTO,
-<<<<<<< HEAD
+    SliceDTO,
     TestCatalogDTO,
-=======
-    SliceDTO,
->>>>>>> 2d1c1785
     TestDTO,
     TestExecutionResultDTO,
     TestSuiteCreateDTO,
@@ -278,8 +275,6 @@
     async getProjectModels(id: number) {
         return axiosProject.get<unknown, ModelDTO[]>(`/${id}/models`);
     },
-<<<<<<< HEAD
-=======
     async prepareImport(formData: FormData){
         const headers = { 'Content-Type': 'multipart/form-data' };
         return axiosProject.post<unknown, PrepareImportProjectDTO>(`/import/prepare`, formData, {
@@ -289,7 +284,6 @@
     async importProject(postImportProject: PostImportProjectDTO){
         return axiosProject.post<unknown, ProjectDTO>(`/import`, postImportProject);
     },
->>>>>>> 2d1c1785
     async deleteDatasetFile(datasetId: string) {
         return apiV2.delete<unknown, MessageDTO>(`/dataset/${datasetId}`);
     },
@@ -311,12 +305,9 @@
     downloadDataFile(id: string) {
         downloadURL(`${API_V2_ROOT}/download/dataset/${id}`);
     },
-<<<<<<< HEAD
-=======
     downloadExportedProject(id: number){
         downloadURL(`${API_V2_ROOT}/download/project/${id}/export`);
     },
->>>>>>> 2d1c1785
     async peekDataFile(datasetId: string) { //TODO
         return apiV2.get<unknown, any>(`/dataset/${datasetId}/rows`, {params: {offset: 0, size: 10}});
     },
@@ -331,12 +322,9 @@
     },
     async editDatasetName(datasetId: string, name: string) {
         return apiV2.patch<unknown, DatasetDTO>(`/dataset/${datasetId}/name/${encodeURIComponent(name)}`, null)
-<<<<<<< HEAD
-=======
     },
     async getDataFilteredBySlice(inspectionId, sliceId) {
         return apiV2.post<unknown, any>(`/inspection/${inspectionId}/slice/${sliceId}`);
->>>>>>> 2d1c1785
     },
     async getLabelsForTarget(inspectionId: number) {
         return apiV2.get<unknown, string[]>(`/inspection/${inspectionId}/labels`);
@@ -444,14 +432,6 @@
     async executeTestSuite(suiteId: number) {
         return apiV2.post<unknown, Array<TestExecutionResultDTO>>(`/testing/suites/execute`, {suiteId});
     },
-<<<<<<< HEAD
-    async getTestsCatalog(projectId: number) {
-        return apiV2.get<unknown, TestCatalogDTO>(`/testing/tests/test-catalog`, {params: {projectId}});
-    },
-    async runAdHocTest(projectId: number, testId: string, inputs: { [key: string]: string }) {
-        return apiV2.post<unknown, TestExecutionResultDTO>(`/testing/tests/run-test`, {projectId, testId, inputs});
-    },
-=======
     async createSlice(projectId: number, name: string, code: string) {
         return apiV2.post<unknown, SliceDTO>(`/slices`, {
             name: name,
@@ -476,5 +456,10 @@
             code: code
         });
     }
->>>>>>> 2d1c1785
+    async getTestsCatalog(projectId: number) {
+        return apiV2.get<unknown, TestCatalogDTO>(`/testing/tests/test-catalog`, {params: {projectId}});
+    },
+    async runAdHocTest(projectId: number, testId: string, inputs: { [key: string]: string }) {
+        return apiV2.post<unknown, TestExecutionResultDTO>(`/testing/tests/run-test`, {projectId, testId, inputs});
+    },
 };