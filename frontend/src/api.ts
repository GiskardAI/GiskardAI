import axios, {AxiosError} from 'axios';
import {apiURL} from '@/env';
import {getLocalToken, removeLocalToken} from '@/utils';
import Vue from "vue";

import {
    AdminUserDTO,
    AppConfigDTO,
    CreateFeedbackDTO,
    CreateFeedbackReplyDTO,
    DatasetDTO,
    ExplainResponseDTO,
    ExplainTextResponseDTO,
    FeatureMetadataDTO,
    FeedbackDTO,
    FeedbackMinimalDTO,
    GeneralSettings,
    InspectionCreateDTO,
    InspectionDTO,
    JWTToken,
    ManagedUserVM,
    MessageDTO,
    MLWorkerInfoDTO,
    ModelDTO,
    PasswordResetRequest,
    PredictionDTO,
    PredictionInputDTO,
    PrepareDeleteDTO,
    PrepareImportProjectDTO,
    ProjectDTO,
    ProjectPostDTO,
    RoleDTO,
    SliceDTO,
    TestDTO,
    TestExecutionResultDTO,
    TestSuiteCreateDTO,
    TestSuiteDTO,
    TestTemplatesResponse,
    TokenAndPasswordVM,
    UpdateMeDTO,
    UpdateTestSuiteDTO,
    UserDTO
} from './generated-sources';
import { PostImportProjectDTO } from './generated-sources/ai/giskard/web/dto/post-import-project-dto';
import {TYPE} from "vue-toastification";
import ErrorToast from "@/views/main/utils/ErrorToast.vue";
import router from "@/router";
import mixpanel from "mixpanel-browser";
import {useUserStore} from "@/stores/user";
import AdminUserDTOWithPassword = AdminUserDTO.AdminUserDTOWithPassword;

function jwtRequestInterceptor(config) {
    // Do something before request is sent
    let jwtToken = getLocalToken();
    if (jwtToken && config && config.headers) {
        config.headers.Authorization = `Bearer ${jwtToken}`;
    }
    return config;
}

function authHeaders(token: string | null) {
    return {
        headers: {
            Authorization: `Bearer ${token}`
        }
    };
}

const API_V2_ROOT = `${apiURL}/api/v2`;

const axiosProject = axios.create({
    baseURL: `${API_V2_ROOT}/project`
});
const apiV2 = axios.create({
    baseURL: API_V2_ROOT
});

function unpackInterceptor(response) {
    return response.data;
}

function trackError(error) {
    try {
        mixpanel.track('API error', {
            'code': error.code,
            'message': error.message,
            'detail': error.response.data.detail,
            'httpCode': error.response.code,
            'method': error.config.method,
            'url': error.config.url,
            'data': error.response.data
        });
    } catch (e) {
        console.error("Failed to track API Error", e)
    }
}

function replacePlaceholders(detail: string) {
    return detail.replaceAll("GISKARD_ADDRESS", window.location.hostname);
}

async function errorInterceptor(error) {
    if (error.code !== AxiosError.ERR_CANCELED) {
        trackError(error);
    }

    if (error.response) {
        if (error.response.status === 401) {
            const userStore = useUserStore();
            removeLocalToken();
            userStore.token = '';
            userStore.isLoggedIn = false;
            if (router.currentRoute.path !== '/auth/login') {
                await router.push('/auth/login');
            }
        } else {
            let title: string;
            let detail: string;
            let stack: string | undefined = undefined;
            if (error.response.status === 502) {
                title = error.response.statusText;
                detail = "Error while connecting to Giskard server, check that it's running";
            } else {
                title = error.response.data.title || error.message;
                detail = error.response.data.detail || error.request.responseURL;
                stack = error.response.data.stack;
            }

            detail = replacePlaceholders(detail);

            Vue.$toast(
                {
                    component: ErrorToast,
                    props: {
                        title: title || 'Error',
                        detail: detail,
                        stack: stack
                    }
                },
                {
                    toastClassName: "error-toast",
                    type: TYPE.ERROR,
                });
        }
    }
    return Promise.reject(error);
}


apiV2.interceptors.response.use(unpackInterceptor, errorInterceptor);
apiV2.interceptors.request.use(jwtRequestInterceptor);

axios.interceptors.request.use(jwtRequestInterceptor);

// this is to automatically parse responses from the projects API, be it array or single objects
axiosProject.interceptors.response.use(resp => {
    if (Array.isArray(resp.data)) {
        resp.data.forEach(p => p.created_on = new Date(p.created_on));
    } else if (resp.data.hasOwnProperty('created_on')) {
        resp.data.created_on = new Date(resp.data.created_on);
    }
    return resp;
});
axiosProject.interceptors.response.use(unpackInterceptor, errorInterceptor);
axiosProject.interceptors.request.use(jwtRequestInterceptor);


function downloadURL(urlString) {
    let url = new URL(urlString, window.location.origin);
    let token = getLocalToken();
    if (token) {
        url.searchParams.append('token', token);
    }
    let hiddenIFrameID = '_hidden_download_frame_',
        iframe: HTMLIFrameElement = <HTMLIFrameElement>document.getElementById(hiddenIFrameID);
    if (iframe == null) {
        iframe = document.createElement('iframe');
        iframe.id = hiddenIFrameID;
        iframe.style.display = 'none';
        document.body.appendChild(iframe);
    }
    iframe.src = url.toString();
}


export const api = {
    async logInGetToken(username: string, password: string) {
        return apiV2.post<unknown, JWTToken>(`/authenticate`, {username, password});
    },
    async getFeatureFlags() {
        return apiV2.get<unknown, unknown>(`/settings/featureFlags`);
    },
    async getUserAndAppSettings() {
        return apiV2.get<unknown, AppConfigDTO>(`/settings`);
    },
    async getMLWorkerSettings() {
        return apiV2.get<unknown, MLWorkerInfoDTO[]>(`/settings/ml-worker-info`);
    },
    async saveGeneralSettings(settings: GeneralSettings) {
        return apiV2.post<unknown, GeneralSettings>(`/settings`, settings);
    },
    async updateMe(data: UpdateMeDTO) {
        return apiV2.put<unknown, AdminUserDTO>(`/account`, data);
    },
    async getUsers() {
        return apiV2.get<unknown, AdminUserDTO[]>(`/admin/users`);
    },
    async getRoles() {
        return apiV2.get<unknown, RoleDTO[]>(`/roles`);
    },
    async updateUser(data: Partial<AdminUserDTOWithPassword>) {
        return apiV2.put<unknown, AdminUserDTO.AdminUserDTOWithPassword>(`/admin/users`, data);
    },
    async createUser(data: AdminUserDTOWithPassword) {
        return apiV2.post<unknown, AdminUserDTO>(`/admin/users/`, data);
    },
    async signupUser(userData: ManagedUserVM) {
        return apiV2.post<unknown, void>(`/register`, userData);
    },
    async deleteUser(login: string) {
        return apiV2.delete<unknown, void>(`/admin/users/${login}`);
    },
    async enableUser(login: string) {
        return apiV2.patch<unknown, void>(`/admin/users/${login}/enable`);
    },
    async passwordRecovery(email: string) {
        return apiV2.post<unknown, void>(`/account/password-recovery`, <PasswordResetRequest>{email});
    },
    async resetPassword(password: string) {
        return apiV2.post<unknown, void>(`/account/reset-password`, <TokenAndPasswordVM>{
            newPassword: password
        });
    },
    async getSignupLink() {
        return apiV2.get<unknown, string>(`/signuplink`);
    },
    async inviteToSignup(email: string) {
        const params = new URLSearchParams();
        params.append('email', email);

        return apiV2.post<unknown, void>(`/users/invite`, params);
    },
    async getCoworkersMinimal() {
        return apiV2.get<unknown, UserDTO[]>(`/users/coworkers`);
    },
    async getApiAccessToken() {
        return apiV2.get<unknown, JWTToken>(`/api-access-token`);
    },

    // Projects
    async getProjects() {
        return apiV2.get<unknown, ProjectDTO[]>(`projects`);
    },
    async getProject(id: number) {
        return axiosProject.get<unknown, ProjectDTO>(`/`, {params: {id}});
    },
    async createProject(data: ProjectPostDTO) {
        return axiosProject.post<unknown, ProjectDTO>(`/`, data);
    },
    async deleteProject(id: number) {
        return axiosProject.delete<unknown, ProjectDTO>(`/${id}`);
    },
    async editProject(id: number, data: ProjectPostDTO) {
        return axiosProject.put<unknown, ProjectDTO>(`/${id}`, data);
    },
    async inviteUserToProject(projectId: number, userId: number) {
        return axiosProject.put<unknown, ProjectDTO>(`/${projectId}/guests/${userId}`, null);
    },
    async uninviteUserFromProject(projectId: number, userId: number) {
        return axiosProject.delete<unknown, ProjectDTO>(`/${projectId}/guests/${userId}`);
    },
    // Models
    async getProjectModels(id: number) {
        return axiosProject.get<unknown, ModelDTO[]>(`/${id}/models`);
    },
<<<<<<< HEAD
    async deleteDatasetFile(datasetId: string) {
=======
    async prepareImport(formData: FormData){
        const headers = { 'Content-Type': 'multipart/form-data' };
        return axiosProject.post<unknown, PrepareImportProjectDTO>(`/import/prepare`, formData, {
            headers: headers
        });
    },
    async importProject(postImportProject: PostImportProjectDTO){
        return axiosProject.post<unknown, ProjectDTO>(`/import`, postImportProject);
    },
    async deleteDatasetFile(datasetId: number) {
>>>>>>> d94fe2f4
        return apiV2.delete<unknown, MessageDTO>(`/dataset/${datasetId}`);
    },
    async prepareDeleteDataset(datasetId: string) {
        return apiV2.get<unknown, PrepareDeleteDTO>(`/dataset/prepare-delete/${datasetId}`);
    },
    async prepareDeleteModel(modelId: string) {
        return apiV2.get<unknown, PrepareDeleteDTO>(`/models/prepare-delete/${modelId}`);
    },
    async deleteModelFiles(modelId: string) {
        return apiV2.delete<unknown, MessageDTO>(`/models/${modelId}`);
    },
    downloadModelFile(id: number) {
        downloadURL(`${API_V2_ROOT}/download/model/${id}`);
    },
    async editModelName(modelId: string, name: string) {
        return apiV2.patch<unknown, ModelDTO>(`/models/${modelId}/name/${encodeURIComponent(name)}`, null)
    },
    downloadDataFile(id: string) {
        downloadURL(`${API_V2_ROOT}/download/dataset/${id}`);
    },
<<<<<<< HEAD
    async peekDataFile(datasetId: string) { //TODO
=======
    downloadExportedProject(id: number){
        downloadURL(`${API_V2_ROOT}/download/project/${id}/export`);
    },
    async peekDataFile(datasetId: number) { //TODO
>>>>>>> d94fe2f4
        return apiV2.get<unknown, any>(`/dataset/${datasetId}/rows`, {params: {offset: 0, size: 10}});
    },
    async getFeaturesMetadata(datasetId: string) {
        return apiV2.get<unknown, FeatureMetadataDTO[]>(`/dataset/${datasetId}/features`);
    },
    async filterDataset(datasetId: number, sliceName: string, code: string) {
        return apiV2.post<unknown, unknown>(`/dataset/${datasetId}/filter`, {sliceName: sliceName, code: code});
    },
    async getDataFilteredByRange(inspectionId, props, filter) {
        return apiV2.post<unknown, any>(`/inspection/${inspectionId}/rowsFiltered`, filter, {params: props});
    },
    async editDatasetName(datasetId: string, name: string) {
        return apiV2.patch<unknown, DatasetDTO>(`/dataset/${datasetId}/name/${encodeURIComponent(name)}`, null)
    },
    async getDataFilteredBySlice(inspectionId, sliceId) {
        return apiV2.post<unknown, any>(`/inspection/${inspectionId}/slice/${sliceId}`);
    },
    async getLabelsForTarget(inspectionId: number) {
        return apiV2.get<unknown, string[]>(`/inspection/${inspectionId}/labels`);
    },
    async getProjectDatasets(id: number) {
        return axiosProject.get<unknown, DatasetDTO[]>(`/${id}/datasets`);
    },
    async getProjectSlices(id: number) {
        return axiosProject.get<unknown, SliceDTO[]>(`/${id}/slices`);
    },
    async getInspection(inspectionId: number) {
        return apiV2.get<unknown, InspectionDTO>(`/inspection/${inspectionId}`);
    },
    async predict(modelId: string, datasetId: string, inputData: { [key: string]: string }, controller: AbortController) {
        const data: PredictionInputDTO = {
            datasetId: datasetId,
            features: inputData
        }
        return apiV2.post<unknown, PredictionDTO>(`/models/${modelId}/predict`, data, {signal: controller.signal});
    },

    async prepareInspection(payload: InspectionCreateDTO) {
        return apiV2.post<unknown, InspectionDTO>(`/inspection`, payload);
    },
    async explain(modelId: string, datasetId: string, inputData: object, controller: AbortController) {
        return apiV2.post<unknown, ExplainResponseDTO>(`/models/${modelId}/explain/${datasetId}`,
            {features: inputData},
            {signal: controller.signal});
    },
    async explainText(modelId: string, datasetId: string, inputData: object, featureName: string) {
        return apiV2.post<unknown, ExplainTextResponseDTO>(`/models/explain-text/${featureName}`,
            {
                features: inputData
            }, {params: {modelId, datasetId}});
    },
    // feedbacks
    async submitFeedback(payload: CreateFeedbackDTO, projectId: number) {
        return apiV2.post<unknown, void>(`/feedbacks/${projectId}`, payload);
    },
    async getProjectFeedbacks(projectId: number) {
        return apiV2.get<unknown, FeedbackMinimalDTO[]>(`/feedbacks/all/${projectId}`);
    },
    async getFeedback(id: number) {
        return apiV2.get<unknown, FeedbackDTO>(`/feedbacks/${id}`);
    },
    async replyToFeedback(feedbackId: number, content: string, replyToId: number | null = null) {
        return apiV2.post<unknown, void>(`/feedbacks/${feedbackId}/reply`,
            <CreateFeedbackReplyDTO>{
                content,
                replyToReply: replyToId
            });
    },
    async deleteFeedback(id: number) {
        return apiV2.delete<unknown, void>(`/feedbacks/${id}`);
    },
    async getTestSuites(projectId: number) {
        return apiV2.get<unknown, Array<TestSuiteDTO>>(`/testing/suites/${projectId}`);
    },
    async getTests(suiteId: number) {
        return apiV2.get<unknown, Array<TestDTO>>(`/testing/tests`, {params: {suiteId}});
    },
    async getTestSuite(suiteId: number) {
        return apiV2.get<unknown, TestSuiteDTO>(`/testing/suite/${suiteId}`);
    },
    async deleteTestSuite(suiteId: number) {
        return apiV2.delete<unknown, TestSuiteDTO>(`/testing/suite/${suiteId}`);
    },
    async createTestSuite(data: TestSuiteCreateDTO) {
        return apiV2.post<unknown, TestSuiteDTO>(`/testing/suites`, data);
    },
    async saveTestSuite(testSuite: UpdateTestSuiteDTO) {
        return apiV2.put<unknown, TestSuiteDTO>(`/testing/suites`, testSuite);
    },
    async getTestDetails(testId: number) {
        return apiV2.get<unknown, TestDTO>(`/testing/tests/${testId}`);
    },
    async getCodeTestTemplates(suiteId: number) {
        return apiV2.get<unknown, TestTemplatesResponse>(`/testing/tests/code-test-templates`, {params: {suiteId}});
    },

    async deleteTest(testId: number) {
        return apiV2.delete<unknown, TestSuiteDTO>(`/testing/tests/${testId}`);
    },
    async saveTest(testDetails: TestDTO) {
        return apiV2.put<unknown, TestDTO>(`/testing/tests`, testDetails);
    },
    async runTest(testId: number) {
        return apiV2.post<unknown, TestExecutionResultDTO>(`/testing/tests/${testId}/run`);
    },
    async createTest(suiteId: number, name: string) {
        return apiV2.post<unknown, TestDTO>(`/testing/tests`, {
            name: name,
            suiteId: suiteId
        });
    },
    async executeTestSuite(suiteId: number) {
        return apiV2.post<unknown, Array<TestExecutionResultDTO>>(`/testing/suites/execute`, {suiteId});
    },
    async createSlice(projectId: number, name: string, code: string) {
        return apiV2.post<unknown, SliceDTO>(`/slices`, {
            name: name,
            projectId: projectId,
            code: code
        })
    },
    async editSlice(projectId: number, name: string, code: string, id: number) {
        return apiV2.put<unknown, SliceDTO>(`/slices`, {
            name: name,
            projectId: projectId,
            code: code,
            id: id
        })
    },
    async deleteSlice(projectId: number, sliceId: number) {
        return apiV2.delete(`/project/${projectId}/slices/${sliceId}`);
    },
    async validateSlice(datasetId: number, code: string) {
        return apiV2.post("/slices/validate", {
            datasetId: datasetId,
            code: code
        });
    }
};<|MERGE_RESOLUTION|>--- conflicted
+++ resolved
@@ -273,9 +273,6 @@
     async getProjectModels(id: number) {
         return axiosProject.get<unknown, ModelDTO[]>(`/${id}/models`);
     },
-<<<<<<< HEAD
-    async deleteDatasetFile(datasetId: string) {
-=======
     async prepareImport(formData: FormData){
         const headers = { 'Content-Type': 'multipart/form-data' };
         return axiosProject.post<unknown, PrepareImportProjectDTO>(`/import/prepare`, formData, {
@@ -285,8 +282,7 @@
     async importProject(postImportProject: PostImportProjectDTO){
         return axiosProject.post<unknown, ProjectDTO>(`/import`, postImportProject);
     },
-    async deleteDatasetFile(datasetId: number) {
->>>>>>> d94fe2f4
+    async deleteDatasetFile(datasetId: string) {
         return apiV2.delete<unknown, MessageDTO>(`/dataset/${datasetId}`);
     },
     async prepareDeleteDataset(datasetId: string) {
@@ -307,14 +303,10 @@
     downloadDataFile(id: string) {
         downloadURL(`${API_V2_ROOT}/download/dataset/${id}`);
     },
-<<<<<<< HEAD
-    async peekDataFile(datasetId: string) { //TODO
-=======
     downloadExportedProject(id: number){
         downloadURL(`${API_V2_ROOT}/download/project/${id}/export`);
     },
-    async peekDataFile(datasetId: number) { //TODO
->>>>>>> d94fe2f4
+    async peekDataFile(datasetId: string) { //TODO
         return apiV2.get<unknown, any>(`/dataset/${datasetId}/rows`, {params: {offset: 0, size: 10}});
     },
     async getFeaturesMetadata(datasetId: string) {
