--- conflicted
+++ resolved
@@ -437,7 +437,6 @@
     async deleteFeedback(id: number) {
         return apiV2.delete<unknown, void>(`/feedbacks/${id}`);
     },
-<<<<<<< HEAD
     async deleteFeedbackReply(feedbackId: number, replyId: number) {
         return apiV2.delete<unknown, void>(`/feedbacks/${feedbackId}/replies/${replyId}`);
     },
@@ -465,8 +464,6 @@
             code: code
         });
     },
-=======
->>>>>>> 7e7ec32f
     async runAdHocTest(projectId: number, testUuid: string, inputs: Array<TestInputDTO>) {
         return apiV2.post<unknown, TestTemplateExecutionResultDTO>(`/testing/tests/run-test`, {
             projectId,
