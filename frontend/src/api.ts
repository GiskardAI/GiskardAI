--- conflicted
+++ resolved
@@ -33,11 +33,8 @@
     ProjectPostDTO,
     RoleDTO,
     SliceDTO,
-<<<<<<< HEAD
-=======
     SuiteTestDTO,
     TestCatalogDTO,
->>>>>>> 576a8c52
     TestDTO,
     TestExecutionResultDTO,
     TestFunctionDTO,
