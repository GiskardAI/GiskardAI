--- conflicted
+++ resolved
@@ -30,11 +30,8 @@
     ProjectDTO,
     ProjectPostDTO,
     RoleDTO,
-<<<<<<< HEAD
+    SliceDTO,
     TestCatalogDTO,
-=======
-    SliceDTO,
->>>>>>> 844b0cd8
     TestDTO,
     TestExecutionResultDTO,
     TestSuiteCreateDTO,
@@ -435,14 +432,6 @@
     async executeTestSuite(suiteId: number) {
         return apiV2.post<unknown, Array<TestExecutionResultDTO>>(`/testing/suites/execute`, {suiteId});
     },
-<<<<<<< HEAD
-    async getTestsCatalog(projectId: number) {
-        return apiV2.get<unknown, TestCatalogDTO>(`/testing/tests/test-catalog`, {params: {projectId}});
-    },
-    async runAdHocTest(projectId: number, testId: string, inputs: { [key: string]: string }) {
-        return apiV2.post<unknown, TestExecutionResultDTO>(`/testing/tests/run-test`, {projectId, testId, inputs});
-    },
-=======
     async createSlice(projectId: number, name: string, code: string) {
         return apiV2.post<unknown, SliceDTO>(`/slices`, {
             name: name,
@@ -467,5 +456,10 @@
             code: code
         });
     }
->>>>>>> 844b0cd8
+    async getTestsCatalog(projectId: number) {
+        return apiV2.get<unknown, TestCatalogDTO>(`/testing/tests/test-catalog`, {params: {projectId}});
+    },
+    async runAdHocTest(projectId: number, testId: string, inputs: { [key: string]: string }) {
+        return apiV2.post<unknown, TestExecutionResultDTO>(`/testing/tests/run-test`, {projectId, testId, inputs});
+    },
 };