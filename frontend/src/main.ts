import './global-keys'
import "core-js/stable";
import "regenerator-runtime/runtime";
// Import Component hooks before component definitions
import './component-hooks';
import Vue from 'vue';
import vuetify from './plugins/vuetify';
import './plugins/vee-validate';
import App from './App.vue';
import router from './router';
import './registerServiceWorker';
// import 'vuetify/dist/vuetify.min.css';
import 'vuetify-dialog/dist/vuetify-dialog.css';
import './filters'

import Toast, {POSITION} from "vue-toastification";
import {FontAwesomeIcon} from "@fortawesome/vue-fontawesome";
import {library} from '@fortawesome/fontawesome-svg-core'
import {faUserSecret} from '@fortawesome/free-solid-svg-icons'
import mixpanel from 'mixpanel-browser';
import _ from "lodash";

import './styles/global.scss';
import './styles/colors.scss';
import vfmPlugin from 'vue-final-modal'
<<<<<<< HEAD
=======
import pinia from "@/stores";
import VueMoment from "vue-moment";
import VuetifyDialog from "vuetify-dialog";
>>>>>>> 844b0cd8

Vue.config.productionTip = false;

Vue.use(vfmPlugin);

new Vue({
    router,
    vuetify,
    pinia,
    render: (h) => h(App)
}).$mount('#app');

library.add(faUserSecret)
Vue.component('font-awesome-icon', FontAwesomeIcon)


Vue.use(Toast, {
    transition: "Vue-Toastification__fade",
    timeout: 5000,
    closeOnClick: false,
    hideProgressBar: true,
    draggable: false,
    position: POSITION.BOTTOM_CENTER,
    filterBeforeCreate: (toast, toasts) => {

        if (toasts.filter(
            t => {
                return t.content.toString() === toast.content.toString();
            }
        ).length !== 0) {
            // Returning false discards the toast
            return false;
        }
        // You can modify the toast if you want
        return toast;
    }
});
Vue.use(VueMoment);
Vue.use(VuetifyDialog, {
    context: {
        vuetify
    }
})

export function setupMixpanel() {
    const isDev = process.env.NODE_ENV === 'development';
    const devProjectKey = '4cca5fabca54f6df41ea500e33076c99';
    const prodProjectKey = '2c3efacc6c26ffb991a782b476b8c620';

    mixpanel.init(isDev ? devProjectKey : prodProjectKey, {
        debug: isDev,
        api_host: "https://pxl.giskard.ai",
        opt_out_tracking_by_default: true
    });
    Vue.directive('trackClick', {
        inserted: (el, binding, _vnode) => {
            el.addEventListener("click", (_evt) => {
                try {
                    if (_.isString(binding.value)) {
                        mixpanel.track(binding.value);
                    } else if (_.isObject(binding.value)) {
                        // @ts-ignore
                        mixpanel.track(binding.value.name, binding.value.data);
                    }
                } catch (e) {
                    console.error("Failed to track event", binding.value, e);
                }
            });
        },
    })

}

setupMixpanel();<|MERGE_RESOLUTION|>--- conflicted
+++ resolved
@@ -23,12 +23,9 @@
 import './styles/global.scss';
 import './styles/colors.scss';
 import vfmPlugin from 'vue-final-modal'
-<<<<<<< HEAD
-=======
 import pinia from "@/stores";
 import VueMoment from "vue-moment";
 import VuetifyDialog from "vuetify-dialog";
->>>>>>> 844b0cd8
 
 Vue.config.productionTip = false;
 
