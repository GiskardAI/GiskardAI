import Vue from 'vue';
import Router from 'vue-router';

import RouterComponent from './components/RouterComponent.vue';
<<<<<<< HEAD
import { useUserStore } from '@/stores/user';
import { useMainStore } from '@/stores/main';

async function routeGuard(to, from, next) {
  const userStore = useUserStore();
  const mainStore = useMainStore();
  if (!mainStore.license) {
    await mainStore.fetchLicense();
  }
  if (!mainStore.license?.active) {
    if (to.path !== '/setup') {
      next('/setup');
=======
import {useUserStore} from "@/stores/user";
import {useMainStore} from "@/stores/main";
import {exponentialRetry} from "@/utils/job-utils";


async function routeGuard(to, from, next) {
    const userStore = useUserStore();
    const mainStore = useMainStore();
    if (!mainStore.license) {
        await exponentialRetry(mainStore.fetchLicense);
    }
    if (!mainStore.license?.active) {
        if (to.path !== '/setup') {
            next('/setup');
        } else {
            next();
        }
>>>>>>> 8e2ae482
    } else {
      next();
    }
  } else {
    await userStore.checkLoggedIn();

    if (userStore.isLoggedIn && (to.path === '/auth/login' || to.path === '/')) {
      next('/main/dashboard');
    } else if (
      !userStore.isLoggedIn &&
      (to.path === '/' || (to.path as string).startsWith('/main') || (to.path as string).startsWith('/setup'))
    ) {
      next('/auth/login');
    } else if (to.path.startsWith('/main/admin') && !userStore.hasAdminAccess) {
      next('/main');
    } else {
      next();
    }
  }
}

Vue.use(Router);
Vue.mixin({
  async beforeRouteEnter(to, from, next) {
    await routeGuard(to, from, next);
  },
  async beforeRouteUpdate(to, from, next) {
    await routeGuard(to, from, next);
  },
});

export default new Router({
  mode: 'history',
  base: process.env.BASE_URL,
  routes: [
    {
      path: '/',
      component: () => import(/* webpackChunkName: "start" */ './views/main/Start.vue'),
      children: [
        {
          name: 'setup',
          path: 'setup',
          component: () => import(/* webpackChunkName: "setup" */ './views/setup/Setup.vue'),
        },
        {
          path: 'auth',
          component: () => import(/* webpackChunkName: "login" */ './views/auth/AuthPortal.vue'),
          redirect: '/auth/login',
          children: [
            {
              path: 'login',
              component: () => import(/* webpackChunkName: "login" */ './views/auth/Login.vue'),
            },
            {
              path: 'signup',
              component: () => import(/* webpackChunkName: "login" */ './views/auth/Signup.vue'),
            },
          ],
        },
        {
          path: 'recover-password',
          component: () => import(/* webpackChunkName: "recover-password" */ './views/auth/PasswordRecovery.vue'),
        },
        {
          path: 'reset-password',
          component: () => import(/* webpackChunkName: "reset-password" */ './views/auth/ResetPassword.vue'),
        },
        {
          path: 'main',
          component: () => import(/* webpackChunkName: "main" */ './views/main/Main.vue'),
          redirect: '/main/dashboard',
          children: [
            {
              name: 'main-dashboard',
              path: 'dashboard',
              component: () => import(/* webpackChunkName: "main-dashboard" */ './views/main/Dashboard.vue'),
            },
            {
              path: 'projects',
              name: 'projects-home',
              component: () => import(/* webpackChunkName: "main-dashboard" */ './views/main/project/ProjectsHome.vue'),
            },
            {
              path: 'projects/:id',
              component: () => import('./views/main/project/Project.vue'),
              props: route => {
                return { id: Number(route.params.id) };
              },
              children: [
                {
                  path: 'properties',
                  name: 'project-properties',
                  component: () => import('./views/main/project/ProjectProperties.vue'),
                  props: route => {
                    return { projectId: Number(route.params.id) };
                  },
                },
                {
                  path: 'datasets',
                  name: 'project-datasets',
                  component: () => import('./views/main/project/Datasets.vue'),
                  props: route => {
                    return { projectId: Number(route.params.id) };
                  },
                },
                {
                  path: 'models',
                  name: 'project-models',
                  component: () => import('./views/main/project/Models.vue'),
                  props: route => {
                    return { projectId: Number(route.params.id) };
                  },
                },
                {
                  path: 'inspection/:inspectionId',
                  name: 'project-inspector',
                  component: () => import('./views/main/project/InspectorWrapper.vue'),
                  props: route => ({
                    inspectionId: Number(route.params.inspectionId),
                    projectId: Number(route.params.id),
                  }),
                },
                {
                  path: 'feedbacks',
                  name: 'project-feedbacks',
                  component: () => import('./views/main/project/FeedbackList.vue'),
                  props: route => {
                    return { projectId: Number(route.params.id) };
                  },
                  children: [
                    {
                      path: ':feedbackId',
                      name: 'feedback-detail',
                      component: () => import('./views/main/project/FeedbackDetail.vue'),
                      props: route => {
                        return { id: Number(route.params.feedbackId) };
                      },
                      meta: { openFeedbackDetail: true },
                    },
                  ],
                },
                {
                  path: 'debugger',
                  name: 'project-debugger',
                  component: () => import('./views/main/project/Debugger.vue'),
                  props: route => {
                    return {
                      projectId: Number(route.params.id),
                    };
                  },
                  children: [
                    {
                      path: ':inspectionId',
                      name: 'inspection',
                      component: () => import('./views/main/project/InspectorWrapper.vue'),
                      props: route => {
                        return {
                          inspectionId: Number(route.params.inspectionId),
                          projectId: Number(route.params.id),
                        };
                      },
                      meta: { openInspectionWrapper: true },
                    },
                  ],
                },
                {
                  path: 'catalog',
                  name: 'project-catalog',
                  component: () => import('./views/main/project/Catalog.vue'),
                  props: route => {
                    return {
                      projectId: Number(route.params.id),
                      suiteId: route.query.suiteId ? Number(route.query.suiteId) : undefined,
                    };
                  },
                  children: [
                    {
                      path: 'datasets',
                      name: 'project-catalog-datasets',
                      component: () => import('./views/main/project/Datasets.vue'),
                      props: route => {
                        return {
                          projectId: Number(route.params.id),
                        };
                      },
                    },
                    {
                      path: 'models',
                      name: 'project-catalog-models',
                      component: () => import('./views/main/project/Models.vue'),
                      props: route => {
                        return {
                          projectId: Number(route.params.id),
                        };
                      },
                    },
                    {
                      path: 'tests',
                      name: 'project-catalog-tests',
                      component: () => import('./views/main/project/TestsCatalog.vue'),
                      props: route => {
                        return {
                          projectId: Number(route.params.id),
                          suiteId: route.query.suiteId ? Number(route.query.suiteId) : undefined,
                        };
                      },
                    },
                    {
                      path: 'slicing-functions',
                      name: 'project-catalog-slicing-functions',
                      component: () => import('./views/main/project/FiltersCatalog.vue'),
                      props: route => {
                        return {
                          projectId: Number(route.params.id),
                          suiteId: route.query.suiteId ? Number(route.query.suiteId) : undefined,
                        };
                      },
                    },
                    {
                      path: 'transformation-functions',
                      name: 'project-catalog-transformation-functions',
                      component: () => import('./views/main/project/TransformationsCatalog.vue'),
                      props: route => {
                        return {
                          projectId: Number(route.params.id),
                          suiteId: route.query.suiteId ? Number(route.query.suiteId) : undefined,
                        };
                      },
                    },
                  ],
                },
                {
                  path: 'test-suites',
                  name: 'project-test-suites',
                  component: () => import('./views/main/project/TestSuites.vue'),
                  props: route => {
                    return { projectId: Number(route.params.id) };
                  },
                  children: [],
                },
                {
                  path: 'test-suite/:suiteId',
                  name: 'test-suite',
                  component: () => import('./views/main/project/TestSuite.vue'),
                  props: route => {
                    return {
                      projectId: Number(route.params.id),
                      suiteId: Number(route.params.suiteId),
                    };
                  },
                  children: [
                    {
                      path: 'overview',
                      name: 'test-suite-overview',
                      component: () => import('./views/main/project/TestSuiteOverview.vue'),
                      props: route => {
                        return {
                          projectId: Number(route.params.id),
                          suiteId: Number(route.params.suiteId),
                        };
                      },
                    },
                    {
                      path: 'compare-execution',
                      name: 'test-suite-compare-executions',
                      component: () => import('./views/main/project/TestSuiteCompareExecutions.vue'),
                      props: route => {
                        return {
                          suiteId: Number(route.params.suiteId),
                          projectId: Number(route.params.id),
                          latestCount: route.query.latestCount ? Number(route.query.latestCount) : undefined,
                          selectedIds: route.query.selectedIds ? JSON.parse(route.query.selectedIds as string) : undefined,
                        };
                      },
                    },
                    {
                      path: 'execution',
                      name: 'test-suite-executions',
                      component: () => import('./views/main/project/TestSuiteExecutions.vue'),
                      props: route => {
                        return {
                          suiteId: Number(route.params.suiteId),
                          projectId: Number(route.params.id),
                        };
                      },
                      children: [
                        {
                          path: ':executionId',
                          name: 'test-suite-execution',
                          component: () => import('./views/main/project/TestSuiteExecution.vue'),
                          props: route => {
                            return {
                              suiteId: Number(route.params.suiteId),
                              projectId: Number(route.params.id),
                              executionId: Number(route.params.executionId),
                            };
                          },
                        },
                      ],
                    },
                  ],
                },
              ],
            },
            {
              path: 'profile',
              component: RouterComponent,
              redirect: 'profile/view',
              children: [
                {
                  path: 'view',
                  component: () => import(/* webpackChunkName: "main-profile" */ './views/main/profile/UserProfile.vue'),
                },
                {
                  path: 'password',
                  component: () =>
                    import(/* webpackChunkName: "main-profile-password" */ './views/main/profile/UserProfileEditPassword.vue'),
                },
              ],
            },
            {
              name: 'admin',
              path: 'admin',
              component: () => import(/* webpackChunkName: "main-admin" */ './views/main/admin/Admin.vue'),
              redirect: 'admin/general',
              children: [
                {
                  name: 'admin-general',
                  path: 'general',
                  component: () => import(/* webpackChunkName: "main-admin" */ './views/main/admin/settings/SettingsGeneral.vue'),
                },
                {
                  path: 'users',
                  redirect: 'users/all',
                },
                {
                  path: 'users/all',
                  component: () => import(/* webpackChunkName: "main-admin-users" */ './views/main/admin/AdminUsers.vue'),
                },
                {
                  path: 'users/invite',
                  component: () => import(/* webpackChunkName: "main-admin-users" */ './views/main/admin/InviteUsers.vue'),
                },
                {
                  path: 'users/edit/:id',
                  name: 'main-admin-users-edit',
                  component: () => import(/* webpackChunkName: "main-admin-users-edit" */ './views/main/admin/EditUser.vue'),
                },
                {
                  path: 'users/create',
                  name: 'main-admin-users-create',
                  component: () => import(/* webpackChunkName: "main-admin-users-create" */ './views/main/admin/CreateUser.vue'),
                },
              ],
            },
          ],
        },
      ],
    },
    {
      path: '/*',
      redirect: '/',
    },
  ],
});<|MERGE_RESOLUTION|>--- conflicted
+++ resolved
@@ -2,20 +2,6 @@
 import Router from 'vue-router';
 
 import RouterComponent from './components/RouterComponent.vue';
-<<<<<<< HEAD
-import { useUserStore } from '@/stores/user';
-import { useMainStore } from '@/stores/main';
-
-async function routeGuard(to, from, next) {
-  const userStore = useUserStore();
-  const mainStore = useMainStore();
-  if (!mainStore.license) {
-    await mainStore.fetchLicense();
-  }
-  if (!mainStore.license?.active) {
-    if (to.path !== '/setup') {
-      next('/setup');
-=======
 import {useUserStore} from "@/stores/user";
 import {useMainStore} from "@/stores/main";
 import {exponentialRetry} from "@/utils/job-utils";
@@ -33,7 +19,6 @@
         } else {
             next();
         }
->>>>>>> 8e2ae482
     } else {
       next();
     }
