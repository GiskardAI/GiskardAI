--- conflicted
+++ resolved
@@ -181,13 +181,8 @@
                                             }
                                         },
                                         {
-<<<<<<< HEAD
                                             path: 'test/:testUuid/compare',
-                                            name: 'test-suite-new-compare-test',
-=======
-                                            path: 'test/:testId/compare',
                                             name: 'test-suite-compare-test',
->>>>>>> 6afb015f
                                             component: () => import('./views/main/project/TestSuiteCompareTest.vue'),
                                             props: (route) => {
                                                 return {
